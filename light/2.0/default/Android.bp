--- conflicted
+++ resolved
@@ -48,7 +48,6 @@
         "libhidltransport",
         "android.hardware.light@2.0",
     ],
-<<<<<<< HEAD
     arch: {
         arm: {
             cflags: [
@@ -56,7 +55,6 @@
             ],
         },
     },
-=======
 }
 
 cc_binary {
@@ -72,5 +70,4 @@
     defaults: ["light_service_defaults"],
     init_rc: ["android.hardware.light@2.0-service-lazy.rc"],
     srcs: ["serviceLazy.cpp"],
->>>>>>> 7dc0a011
 }