/*
 * Copyright (C) 2019 The Android Open Source Project
 *
 * Licensed under the Apache License, Version 2.0 (the "License");
 * you may not use this file except in compliance with the License.
 * You may obtain a copy of the License at
 *
 *      http://www.apache.org/licenses/LICENSE-2.0
 *
 * Unless required by applicable law or agreed to in writing, software
 * distributed under the License is distributed on an "AS IS" BASIS,
 * WITHOUT WARRANTIES OR CONDITIONS OF ANY KIND, either express or implied.
 * See the License for the specific language governing permissions and
 * limitations under the License.
 */

#include <libnetdevice/libnetdevice.h>

#include "common.h"
#include "ifreqs.h"

#include <android-base/logging.h>
<<<<<<< HEAD
#include <libnetdevice/NetlinkRequest.h>
#include <libnetdevice/NetlinkSocket.h>
=======
#include <libnl++/MessageFactory.h>
#include <libnl++/Socket.h>
>>>>>>> 94cfd8ee

#include <linux/can.h>
#include <linux/rtnetlink.h>
#include <net/if.h>

#include <sstream>

namespace android::netdevice {

void useSocketDomain(int domain) {
    ifreqs::socketDomain = domain;
<<<<<<< HEAD
}

bool exists(std::string ifname) {
    return nametoindex(ifname) != 0;
=======
}

bool exists(std::string ifname) {
    return nametoindex(ifname) != 0;
}

bool up(std::string ifname) {
    auto ifr = ifreqs::fromName(ifname);
    if (!ifreqs::send(SIOCGIFFLAGS, ifr)) return false;
    ifr.ifr_flags |= IFF_UP;
    return ifreqs::send(SIOCSIFFLAGS, ifr);
}

bool down(std::string ifname) {
    auto ifr = ifreqs::fromName(ifname);
    if (!ifreqs::send(SIOCGIFFLAGS, ifr)) return false;
    ifr.ifr_flags &= ~IFF_UP;
    return ifreqs::send(SIOCSIFFLAGS, ifr);
}

bool add(std::string dev, std::string type) {
    nl::MessageFactory<ifinfomsg> req(RTM_NEWLINK,
                                      NLM_F_REQUEST | NLM_F_CREATE | NLM_F_EXCL | NLM_F_ACK);
    req.add(IFLA_IFNAME, dev);

    {
        auto linkinfo = req.addNested(IFLA_LINKINFO);
        req.add(IFLA_INFO_KIND, type);
    }

    nl::Socket sock(NETLINK_ROUTE);
    return sock.send(req) && sock.receiveAck(req);
}

bool del(std::string dev) {
    nl::MessageFactory<ifinfomsg> req(RTM_DELLINK, NLM_F_REQUEST | NLM_F_ACK);
    req.add(IFLA_IFNAME, dev);

    nl::Socket sock(NETLINK_ROUTE);
    return sock.send(req) && sock.receiveAck(req);
}

std::optional<hwaddr_t> getHwAddr(const std::string& ifname) {
    auto ifr = ifreqs::fromName(ifname);
    if (!ifreqs::send(SIOCGIFHWADDR, ifr)) return std::nullopt;

    hwaddr_t hwaddr;
    memcpy(hwaddr.data(), ifr.ifr_hwaddr.sa_data, hwaddr.size());
    return hwaddr;
}

bool setHwAddr(const std::string& ifname, hwaddr_t hwaddr) {
    auto ifr = ifreqs::fromName(ifname);

    // fetch sa_family
    if (!ifreqs::send(SIOCGIFHWADDR, ifr)) return false;

    memcpy(ifr.ifr_hwaddr.sa_data, hwaddr.data(), hwaddr.size());
    return ifreqs::send(SIOCSIFHWADDR, ifr);
>>>>>>> 94cfd8ee
}

std::optional<bool> isUp(std::string ifname) {
    auto ifr = ifreqs::fromName(ifname);
    if (!ifreqs::send(SIOCGIFFLAGS, ifr)) return std::nullopt;
    return ifr.ifr_flags & IFF_UP;
}

<<<<<<< HEAD
bool existsAndIsUp(const std::string& ifname) {
    return exists(ifname) && isUp(ifname).value_or(false);
}

bool up(std::string ifname) {
    auto ifr = ifreqs::fromName(ifname);
    if (!ifreqs::send(SIOCGIFFLAGS, ifr)) return false;
    ifr.ifr_flags |= IFF_UP;
    return ifreqs::send(SIOCSIFFLAGS, ifr);
}

bool down(std::string ifname) {
    auto ifr = ifreqs::fromName(ifname);
    if (!ifreqs::send(SIOCGIFFLAGS, ifr)) return false;
    ifr.ifr_flags &= ~IFF_UP;
    return ifreqs::send(SIOCSIFFLAGS, ifr);
=======
struct WaitState {
    bool present;
    bool up;

    bool satisfied(WaitCondition cnd) const {
        switch (cnd) {
            case WaitCondition::PRESENT:
                if (present) return true;
                break;
            case WaitCondition::PRESENT_AND_UP:
                if (present && up) return true;
                break;
            case WaitCondition::DOWN_OR_GONE:
                if (!present || !up) return true;
                break;
        }
        return false;
    }
};

static std::string toString(WaitCondition cnd) {
    switch (cnd) {
        case WaitCondition::PRESENT:
            return "become present";
        case WaitCondition::PRESENT_AND_UP:
            return "come up";
        case WaitCondition::DOWN_OR_GONE:
            return "go down";
    }
}

static std::string toString(const std::set<std::string>& ifnames) {
    std::stringstream ss;
    std::copy(ifnames.begin(), ifnames.end(), std::ostream_iterator<std::string>(ss, ","));
    auto str = ss.str();
    str.pop_back();
    return str;
>>>>>>> 94cfd8ee
}

void waitFor(std::set<std::string> ifnames, WaitCondition cnd, bool allOf) {
    nl::Socket sock(NETLINK_ROUTE, 0, RTMGRP_LINK);

    using StatesMap = std::map<std::string, WaitState>;
    StatesMap states = {};
    for (const auto ifname : ifnames) {
        const auto present = exists(ifname);
        const auto up = present && isUp(ifname).value_or(false);
        states[ifname] = {present, up};
    }

    const auto mapConditionChecker = [cnd](const StatesMap::iterator::value_type& it) {
        return it.second.satisfied(cnd);
    };
    const auto isFullySatisfied = [&states, allOf, mapConditionChecker]() {
        if (allOf) {
            return std::all_of(states.begin(), states.end(), mapConditionChecker);
        } else {
            return std::any_of(states.begin(), states.end(), mapConditionChecker);
        }
    };

    if (isFullySatisfied()) return;

    LOG(DEBUG) << "Waiting for " << (allOf ? "" : "any of ") << toString(ifnames) << " to "
               << toString(cnd);
    for (const auto rawMsg : sock) {
        const auto msg = nl::Message<ifinfomsg>::parse(rawMsg, {RTM_NEWLINK, RTM_DELLINK});
        if (!msg.has_value()) continue;

        const auto ifname = msg->attributes.get<std::string>(IFLA_IFNAME);
        if (ifnames.count(ifname) == 0) continue;

        const bool present = (msg->header.nlmsg_type != RTM_DELLINK);
        const bool up = present && (msg->data.ifi_flags & IFF_UP) != 0;
        states[ifname] = {present, up};

        if (isFullySatisfied()) {
            LOG(DEBUG) << "Finished waiting for " << (allOf ? "" : "some of ") << toString(ifnames)
                       << " to " << toString(cnd);
            return;
        }
    }
    LOG(FATAL) << "Can't read Netlink socket";
}

}  // namespace android::netdevice

<<<<<<< HEAD
std::optional<hwaddr_t> getHwAddr(const std::string& ifname) {
    auto ifr = ifreqs::fromName(ifname);
    if (!ifreqs::send(SIOCGIFHWADDR, ifr)) return std::nullopt;

    hwaddr_t hwaddr;
    memcpy(hwaddr.data(), ifr.ifr_hwaddr.sa_data, hwaddr.size());
    return hwaddr;
}

bool setHwAddr(const std::string& ifname, hwaddr_t hwaddr) {
    auto ifr = ifreqs::fromName(ifname);

    // fetch sa_family
    if (!ifreqs::send(SIOCGIFHWADDR, ifr)) return false;

    memcpy(ifr.ifr_hwaddr.sa_data, hwaddr.data(), hwaddr.size());
    return ifreqs::send(SIOCSIFHWADDR, ifr);
}

}  // namespace android::netdevice

=======
>>>>>>> 94cfd8ee
bool operator==(const android::netdevice::hwaddr_t lhs, const unsigned char rhs[ETH_ALEN]) {
    static_assert(lhs.size() == ETH_ALEN);
    return 0 == memcmp(lhs.data(), rhs, lhs.size());
}<|MERGE_RESOLUTION|>--- conflicted
+++ resolved
@@ -20,13 +20,8 @@
 #include "ifreqs.h"
 
 #include <android-base/logging.h>
-<<<<<<< HEAD
-#include <libnetdevice/NetlinkRequest.h>
-#include <libnetdevice/NetlinkSocket.h>
-=======
 #include <libnl++/MessageFactory.h>
 #include <libnl++/Socket.h>
->>>>>>> 94cfd8ee
 
 #include <linux/can.h>
 #include <linux/rtnetlink.h>
@@ -38,12 +33,6 @@
 
 void useSocketDomain(int domain) {
     ifreqs::socketDomain = domain;
-<<<<<<< HEAD
-}
-
-bool exists(std::string ifname) {
-    return nametoindex(ifname) != 0;
-=======
 }
 
 bool exists(std::string ifname) {
@@ -103,7 +92,6 @@
 
     memcpy(ifr.ifr_hwaddr.sa_data, hwaddr.data(), hwaddr.size());
     return ifreqs::send(SIOCSIFHWADDR, ifr);
->>>>>>> 94cfd8ee
 }
 
 std::optional<bool> isUp(std::string ifname) {
@@ -112,24 +100,6 @@
     return ifr.ifr_flags & IFF_UP;
 }
 
-<<<<<<< HEAD
-bool existsAndIsUp(const std::string& ifname) {
-    return exists(ifname) && isUp(ifname).value_or(false);
-}
-
-bool up(std::string ifname) {
-    auto ifr = ifreqs::fromName(ifname);
-    if (!ifreqs::send(SIOCGIFFLAGS, ifr)) return false;
-    ifr.ifr_flags |= IFF_UP;
-    return ifreqs::send(SIOCSIFFLAGS, ifr);
-}
-
-bool down(std::string ifname) {
-    auto ifr = ifreqs::fromName(ifname);
-    if (!ifreqs::send(SIOCGIFFLAGS, ifr)) return false;
-    ifr.ifr_flags &= ~IFF_UP;
-    return ifreqs::send(SIOCSIFFLAGS, ifr);
-=======
 struct WaitState {
     bool present;
     bool up;
@@ -167,7 +137,6 @@
     auto str = ss.str();
     str.pop_back();
     return str;
->>>>>>> 94cfd8ee
 }
 
 void waitFor(std::set<std::string> ifnames, WaitCondition cnd, bool allOf) {
@@ -218,30 +187,6 @@
 
 }  // namespace android::netdevice
 
-<<<<<<< HEAD
-std::optional<hwaddr_t> getHwAddr(const std::string& ifname) {
-    auto ifr = ifreqs::fromName(ifname);
-    if (!ifreqs::send(SIOCGIFHWADDR, ifr)) return std::nullopt;
-
-    hwaddr_t hwaddr;
-    memcpy(hwaddr.data(), ifr.ifr_hwaddr.sa_data, hwaddr.size());
-    return hwaddr;
-}
-
-bool setHwAddr(const std::string& ifname, hwaddr_t hwaddr) {
-    auto ifr = ifreqs::fromName(ifname);
-
-    // fetch sa_family
-    if (!ifreqs::send(SIOCGIFHWADDR, ifr)) return false;
-
-    memcpy(ifr.ifr_hwaddr.sa_data, hwaddr.data(), hwaddr.size());
-    return ifreqs::send(SIOCSIFHWADDR, ifr);
-}
-
-}  // namespace android::netdevice
-
-=======
->>>>>>> 94cfd8ee
 bool operator==(const android::netdevice::hwaddr_t lhs, const unsigned char rhs[ETH_ALEN]) {
     static_assert(lhs.size() == ETH_ALEN);
     return 0 == memcmp(lhs.data(), rhs, lhs.size());
