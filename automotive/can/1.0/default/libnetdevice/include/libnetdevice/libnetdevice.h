--- conflicted
+++ resolved
@@ -54,16 +54,6 @@
 std::optional<bool> isUp(std::string ifname);
 
 /**
-<<<<<<< HEAD
- * Checks, if the network interface exists and is up.
- *
- * This is a convenience function to call both exists() and isUp().
- *
- * \param ifname Interface to check
- * \return true if the interface is up, false otherwise
- */
-bool existsAndIsUp(const std::string& ifname);
-=======
  * Interface condition to wait for.
  */
 enum class WaitCondition {
@@ -92,7 +82,6 @@
  *        interface should stop the wait.
  */
 void waitFor(std::set<std::string> ifnames, WaitCondition cnd, bool allOf = true);
->>>>>>> 94cfd8ee
 
 /**
  * Brings network interface up.
