--- conflicted
+++ resolved
@@ -17,23 +17,12 @@
 
 LOCAL_SHARED_LIBRARIES := \
     libhidlbase \
-<<<<<<< HEAD
-    libhidltransport \
-    libhwbinder \
-=======
->>>>>>> a1cd8585
     libbase \
     libhwminijail \
     liblog \
     libutils \
-    libcutils\
-    vendor.display.config@1.7 \
     android.hardware.configstore@1.0 \
     android.hardware.configstore@1.1
-
-ifeq ($(TARGET_ARCH),arm)
-LOCAL_CFLAGS += -DARCH_ARM_32
-endif
 
 include $(BUILD_EXECUTABLE)
 
