--- conflicted
+++ resolved
@@ -2,10 +2,6 @@
     interface android.hardware.sensors@1.0::ISensors default
     class hal
     user system
-<<<<<<< HEAD
-    group system wakelock input
-=======
-    group system wakelock uhid
->>>>>>> 6acc7b43
+    group system wakelock uhid input
     capabilities BLOCK_SUSPEND
     rlimit rtprio 10 10