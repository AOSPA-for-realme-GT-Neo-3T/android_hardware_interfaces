--- conflicted
+++ resolved
@@ -2,10 +2,6 @@
     interface android.hardware.sensors@1.0::ISensors default
     class hal
     user system
-<<<<<<< HEAD
-    group system wakelock uhid input
-=======
-    group system wakelock uhid context_hub
->>>>>>> a7fc7806
+    group system wakelock uhid input context_hub
     capabilities BLOCK_SUSPEND
     rlimit rtprio 10 10