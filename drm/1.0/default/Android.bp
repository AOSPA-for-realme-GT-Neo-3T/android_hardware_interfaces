// Copyright (C) 2016-2020 The Android Open Source Project
//
// Licensed under the Apache License, Version 2.0 (the "License");
// you may not use this file except in compliance with the License.
// You may obtain a copy of the License at
//
//      http://www.apache.org/licenses/LICENSE-2.0
//
// Unless required by applicable law or agreed to in writing, software
// distributed under the License is distributed on an "AS IS" BASIS,
// WITHOUT WARRANTIES OR CONDITIONS OF ANY KIND, either express or implied.
// See the License for the specific language governing permissions and
// limitations under the License.

cc_library_static {
    name: "android.hardware.drm@1.0-helper",
    vendor_available: true,
    defaults: ["hidl_defaults"],
    srcs: [
        "SharedLibrary.cpp",
    ],
    cflags: [
        "-Werror",
        "-Wextra",
        "-Wall",
        "-Wthread-safety",
    ],
    shared_libs: [
        "liblog",
    ],
    header_libs: [
        "libutils_headers",
    ],
    export_header_lib_headers: [
        "libutils_headers",
    ],
<<<<<<< HEAD
    export_include_dirs : ["include"]
}

soong_config_module_type {
    name: "android_hardware_drm_1_0_multilib",
    module_type: "cc_defaults",
    config_namespace: "ANDROID",
    bool_variables: ["TARGET_ENABLE_MEDIADRM_64"],
    properties: ["compile_multilib"],
}

android_hardware_drm_1_0_multilib {
    name: "android.hardware.drm@1.0-multilib-lib",
    compile_multilib: "32",
    soong_config_variables: {
        TARGET_ENABLE_MEDIADRM_64: {
            compile_multilib: "both",
        }
    }
}

android_hardware_drm_1_0_multilib {
    name: "android.hardware.drm@1.0-multilib-exe",
    compile_multilib: "32",
    soong_config_variables: {
        TARGET_ENABLE_MEDIADRM_64: {
            compile_multilib: "first",
        }
    }
}

cc_defaults {
    name: "android.hardware.drm@1.0-service-defaults",
    proprietary: true,
    relative_install_path: "hw",
    include_dirs: ["hardware/interfaces/drm"],
    header_libs: ["media_plugin_headers"],
    static_libs: ["android.hardware.drm@1.0-helper"],

    shared_libs: [
        "android.hardware.drm@1.0",
        "android.hidl.memory@1.0",
        "libhidlbase",
        "libhardware",
        "liblog",
        "libutils",
        "libbinder",
    ],
}

//############ Build legacy drm service ############

cc_binary {
    name: "android.hardware.drm@1.0-service",
    defaults: [
        "android.hardware.drm@1.0-multilib-exe",
        "android.hardware.drm@1.0-service-defaults"
    ],
    init_rc: ["android.hardware.drm@1.0-service.rc"],
    srcs: ["service.cpp"],
}

//############ Build legacy drm lazy service ############

cc_binary {
    name: "android.hardware.drm@1.0-service-lazy",
    defaults: [
        "android.hardware.drm@1.0-multilib-exe",
        "android.hardware.drm@1.0-service-defaults"
    ],
    overrides: ["android.hardware.drm@1.0-service"],
    init_rc: ["android.hardware.drm@1.0-service-lazy.rc"],
    srcs: ["serviceLazy.cpp"],
}

//############ Build legacy drm impl library ############

cc_library_shared {
    name: "android.hardware.drm@1.0-impl",
    defaults: ["android.hardware.drm@1.0-multilib-lib"],
    proprietary: true,
    relative_install_path: "hw",

    include_dirs: [
        "frameworks/native/include",
        "frameworks/av/include",
    ],

    shared_libs: [
        "android.hardware.drm@1.0",
        "android.hidl.memory@1.0",
        "libcutils",
        "libhidlbase",
        "libhidlmemory",
        "liblog",
        "libstagefright_foundation",
        "libutils",
    ],

    static_libs: ["android.hardware.drm@1.0-helper"],

    srcs: [
        "DrmFactory.cpp",
        "DrmPlugin.cpp",
        "CryptoFactory.cpp",
        "CryptoPlugin.cpp",
        "LegacyPluginPath.cpp",
        "TypeConvert.cpp",
    ],
=======
    export_include_dirs: ["include"],
>>>>>>> 15d34e3a
}<|MERGE_RESOLUTION|>--- conflicted
+++ resolved
@@ -34,8 +34,7 @@
     export_header_lib_headers: [
         "libutils_headers",
     ],
-<<<<<<< HEAD
-    export_include_dirs : ["include"]
+    export_include_dirs: ["include"],
 }
 
 soong_config_module_type {
@@ -144,7 +143,4 @@
         "LegacyPluginPath.cpp",
         "TypeConvert.cpp",
     ],
-=======
-    export_include_dirs: ["include"],
->>>>>>> 15d34e3a
 }