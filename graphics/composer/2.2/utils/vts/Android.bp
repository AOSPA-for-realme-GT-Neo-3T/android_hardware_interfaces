//
// Copyright (C) 2018 The Android Open Source Project
//
// Licensed under the Apache License, Version 2.0 (the "License");
// you may not use this file except in compliance with the License.
// You may obtain a copy of the License at
//
//      http://www.apache.org/licenses/LICENSE-2.0
//
// Unless required by applicable law or agreed to in writing, software
// distributed under the License is distributed on an "AS IS" BASIS,
// WITHOUT WARRANTIES OR CONDITIONS OF ANY KIND, either express or implied.
// See the License for the specific language governing permissions and
// limitations under the License.
//

cc_library_static {
    name: "android.hardware.graphics.composer@2.2-vts",
    defaults: ["hidl_defaults"],
    srcs: [
        "ComposerVts.cpp",
        "ReadbackVts.cpp",
    ],
    static_libs: [
        "VtsHalHidlTargetTestBase",
        "android.hardware.graphics.composer@2.1",
        "android.hardware.graphics.composer@2.1-vts",
        "android.hardware.graphics.composer@2.2",
        "android.hardware.graphics.mapper@2.1",
        "android.hardware.graphics.mapper@2.1-vts",
<<<<<<< HEAD
        "android.hardware.graphics.mapper@3.0",
        "android.hardware.graphics.mapper@3.0-vts",
=======
>>>>>>> b0db5072
    ],
    export_static_lib_headers: [
        "android.hardware.graphics.composer@2.1-vts",
    ],
    header_libs: [
        "android.hardware.graphics.composer@2.1-command-buffer",
        "android.hardware.graphics.composer@2.2-command-buffer",
    ],
    export_header_lib_headers: [
        "android.hardware.graphics.composer@2.1-command-buffer",
        "android.hardware.graphics.composer@2.2-command-buffer",
    ],
    cflags: [
        "-O0",
        "-g",
        "-DLOG_TAG=\"ComposerVts\"",
    ],
    export_include_dirs: ["include"],
}<|MERGE_RESOLUTION|>--- conflicted
+++ resolved
@@ -28,11 +28,8 @@
         "android.hardware.graphics.composer@2.2",
         "android.hardware.graphics.mapper@2.1",
         "android.hardware.graphics.mapper@2.1-vts",
-<<<<<<< HEAD
         "android.hardware.graphics.mapper@3.0",
         "android.hardware.graphics.mapper@3.0-vts",
-=======
->>>>>>> b0db5072
     ],
     export_static_lib_headers: [
         "android.hardware.graphics.composer@2.1-vts",
