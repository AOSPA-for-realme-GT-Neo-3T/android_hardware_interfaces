--- conflicted
+++ resolved
@@ -20,13 +20,10 @@
     srcs: [
         "ComposerVts.cpp",
         "ReadbackVts.cpp",
-<<<<<<< HEAD
-=======
         "RenderEngineVts.cpp",
     ],
     shared_libs: [
         "libui",
->>>>>>> aff3f915
     ],
     static_libs: [
         "VtsHalHidlTargetTestBase",
