--- conflicted
+++ resolved
@@ -21,9 +21,6 @@
 #include <composer-command-buffer/2.2/ComposerCommandBuffer.h>
 #include <composer-vts/2.1/GraphicsComposerCallback.h>
 #include <composer-vts/2.1/TestCommandReader.h>
-<<<<<<< HEAD
-#include <composer-vts/2.2/ReadbackVts.h>
-=======
 #include <composer-vts/2.2/ComposerVts.h>
 #include <composer-vts/2.2/ReadbackVts.h>
 #include <composer-vts/2.2/RenderEngineVts.h>
@@ -32,7 +29,6 @@
 #include <ui/PixelFormat.h>
 #include <ui/Rect.h>
 #include <ui/Region.h>
->>>>>>> aff3f915
 
 namespace android {
 namespace hardware {
@@ -52,10 +48,7 @@
 using V2_1::Config;
 using V2_1::Display;
 using V2_1::vts::TestCommandReader;
-<<<<<<< HEAD
-=======
 using vts::Gralloc;
->>>>>>> aff3f915
 
 // Test environment for graphics.composer
 class GraphicsComposerHidlEnvironment : public ::testing::VtsHalHidlTargetTestEnvBase {
@@ -72,13 +65,8 @@
     GTEST_DISALLOW_COPY_AND_ASSIGN_(GraphicsComposerHidlEnvironment);
 };
 
-<<<<<<< HEAD
-class GraphicsComposerReadbackTest : public ::testing::VtsHalHidlTargetTestBase {
-   protected:
-=======
 class GraphicsCompositionTest : public ::testing::VtsHalHidlTargetTestBase {
   protected:
->>>>>>> aff3f915
     using PowerMode = V2_1::IComposerClient::PowerMode;
     void SetUp() override {
         VtsHalHidlTargetTestBase::SetUp();
@@ -111,25 +99,6 @@
         mReader = std::make_unique<TestCommandReader>();
         mGralloc = std::make_shared<Gralloc>();
 
-<<<<<<< HEAD
-        std::vector<ColorMode> colorModes = mComposerClient->getColorModes(mPrimaryDisplay);
-        if (std::find(colorModes.begin(), colorModes.end(), ColorMode::SRGB) == colorModes.end()) {
-            mHasReadbackBuffer = false;
-            return;
-        }
-        mWriter->selectDisplay(mPrimaryDisplay);
-        ASSERT_NO_FATAL_FAILURE(mComposerClient->setColorMode(mPrimaryDisplay, ColorMode::SRGB,
-                                                              RenderIntent::COLORIMETRIC));
-        mComposerClient->getRaw()->getReadbackBufferAttributes(
-                mPrimaryDisplay,
-                [&](const auto& tmpError, const auto& tmpPixelFormat, const auto& tmpDataspace) {
-                    mHasReadbackBuffer = ReadbackHelper::readbackSupported(tmpPixelFormat,
-                                                                           tmpDataspace, tmpError);
-                    mPixelFormat = tmpPixelFormat;
-                    mDataspace = tmpDataspace;
-                });
-=======
->>>>>>> aff3f915
         ASSERT_NO_FATAL_FAILURE(mComposerClient->setPowerMode(mPrimaryDisplay, PowerMode::ON));
 
         ASSERT_NO_FATAL_FAILURE(
@@ -208,50 +177,6 @@
             return displays[0];
         }
     }
-<<<<<<< HEAD
-};
-
-TEST_F(GraphicsComposerReadbackTest, SingleSolidColorLayer) {
-    if (!mHasReadbackBuffer) {
-        std::cout << "Readback not supported or unsuppported pixelFormat/dataspace or SRGB not a "
-                     "valid color mode"
-                  << std::endl;
-        GTEST_SUCCEED() << "Readback not supported or unsupported pixelFormat/dataspace";
-        return;
-    }
-
-    auto layer = std::make_shared<TestColorLayer>(mComposerClient, mPrimaryDisplay);
-    IComposerClient::Rect coloredSquare({0, 0, mDisplayWidth, mDisplayHeight});
-    layer->setColor(BLUE);
-    layer->setDisplayFrame(coloredSquare);
-    layer->setZOrder(10);
-
-    std::vector<std::shared_ptr<TestLayer>> layers = {layer};
-
-    // expected color for each pixel
-    std::vector<IComposerClient::Color> expectedColors(mDisplayWidth * mDisplayHeight);
-    ReadbackHelper::fillColorsArea(expectedColors, mDisplayWidth, coloredSquare, BLUE);
-
-    ReadbackBuffer readbackBuffer(mPrimaryDisplay, mComposerClient, mGralloc, mDisplayWidth,
-                                  mDisplayHeight, mPixelFormat, mDataspace);
-    ASSERT_NO_FATAL_FAILURE(readbackBuffer.setReadbackBuffer());
-
-    writeLayers(layers);
-    ASSERT_EQ(0, mReader->mErrors.size());
-    mWriter->validateDisplay();
-    execute();
-    // if hwc cannot handle and asks for composition change,
-    // just succeed the test
-    if (mReader->mCompositionChanges.size() != 0) {
-        clearCommandReaderState();
-        GTEST_SUCCEED();
-        return;
-    }
-    ASSERT_EQ(0, mReader->mErrors.size());
-    mWriter->presentDisplay();
-    execute();
-    ASSERT_EQ(0, mReader->mErrors.size());
-=======
 
     void setTestColorModes() {
         mTestColorModes.clear();
@@ -489,53 +414,9 @@
             GTEST_SUCCEED() << "Readback not supported or unsupported pixelFormat/dataspace";
             return;
         }
->>>>>>> aff3f915
-
-        mWriter->selectDisplay(mPrimaryDisplay);
-
-<<<<<<< HEAD
-TEST_F(GraphicsComposerReadbackTest, SetLayerBuffer) {
-    if (!mHasReadbackBuffer) {
-        std::cout << "Readback not supported or unsuppported pixelFormat/dataspace or SRGB not a "
-                     "valid color mode"
-                  << std::endl;
-        GTEST_SUCCEED() << "Readback not supported or unsupported pixelFormat/dataspace";
-        return;
-    }
-
-    ReadbackBuffer readbackBuffer(mPrimaryDisplay, mComposerClient, mGralloc, mDisplayWidth,
-                                  mDisplayHeight, mPixelFormat, mDataspace);
-    ASSERT_NO_FATAL_FAILURE(readbackBuffer.setReadbackBuffer());
-    std::vector<IComposerClient::Color> expectedColors(mDisplayWidth * mDisplayHeight);
-    ReadbackHelper::fillColorsArea(expectedColors, mDisplayWidth,
-                                   {0, 0, mDisplayWidth, mDisplayHeight / 4}, RED);
-    ReadbackHelper::fillColorsArea(expectedColors, mDisplayWidth,
-                                   {0, mDisplayHeight / 4, mDisplayWidth, mDisplayHeight / 2},
-                                   GREEN);
-    ReadbackHelper::fillColorsArea(expectedColors, mDisplayWidth,
-                                   {0, mDisplayHeight / 2, mDisplayWidth, mDisplayHeight}, BLUE);
-
-    auto layer =
-        std::make_shared<TestBufferLayer>(mComposerClient, mGralloc, mPrimaryDisplay, mDisplayWidth,
-                                          mDisplayHeight, PixelFormat::RGBA_8888);
-    layer->setDisplayFrame({0, 0, mDisplayWidth, mDisplayHeight});
-    layer->setZOrder(10);
-    ASSERT_NO_FATAL_FAILURE(layer->setBuffer(expectedColors));
-
-    std::vector<std::shared_ptr<TestLayer>> layers = {layer};
-
-    writeLayers(layers);
-    ASSERT_EQ(0, mReader->mErrors.size());
-    mWriter->validateDisplay();
-    execute();
-
-    if (mReader->mCompositionChanges.size() != 0) {
-        clearCommandReaderState();
-        GTEST_SUCCEED();
-        return;
-    }
-    ASSERT_EQ(0, mReader->mErrors.size());
-=======
+
+        mWriter->selectDisplay(mPrimaryDisplay);
+
         std::vector<IComposerClient::Color> expectedColors(mDisplayWidth * mDisplayHeight);
         ReadbackHelper::fillColorsArea(expectedColors, mDisplayWidth,
                                        {0, 0, mDisplayWidth, mDisplayHeight / 4}, RED);
@@ -552,7 +433,6 @@
         layer->setDisplayFrame({0, 0, mDisplayWidth, mDisplayHeight});
         layer->setZOrder(10);
         layer->setDataspace(ReadbackHelper::getDataspaceForColorMode(mode), mWriter);
->>>>>>> aff3f915
 
         std::vector<std::shared_ptr<TestLayer>> layers = {layer};
 
@@ -588,53 +468,6 @@
                 continue;
             }
 
-<<<<<<< HEAD
-TEST_F(GraphicsComposerReadbackTest, SetLayerBufferNoEffect) {
-    if (!mHasReadbackBuffer) {
-        std::cout << "Readback not supported or unsuppported pixelFormat/dataspace or SRGB not a "
-                     "valid color mode"
-                  << std::endl;
-        GTEST_SUCCEED() << "Readback not supported or unsupported pixelFormat/dataspace";
-        return;
-    }
-
-
-    auto layer = std::make_shared<TestColorLayer>(mComposerClient, mPrimaryDisplay);
-    IComposerClient::Rect coloredSquare({0, 0, mDisplayWidth, mDisplayHeight});
-    layer->setColor(BLUE);
-    layer->setDisplayFrame(coloredSquare);
-    layer->setZOrder(10);
-    layer->write(mWriter);
-
-    // This following buffer call should have no effect
-    PixelFormat format = PixelFormat::RGBA_8888;
-    uint64_t usage =
-            static_cast<uint64_t>(BufferUsage::CPU_READ_OFTEN | BufferUsage::CPU_WRITE_OFTEN);
-    const native_handle_t* bufferHandle =
-            mGralloc->allocate(mDisplayWidth, mDisplayHeight, 1, format, usage);
-    mWriter->setLayerBuffer(0, bufferHandle, -1);
-
-    // expected color for each pixel
-    std::vector<IComposerClient::Color> expectedColors(mDisplayWidth * mDisplayHeight);
-    ReadbackHelper::fillColorsArea(expectedColors, mDisplayWidth, coloredSquare, BLUE);
-
-    ReadbackBuffer readbackBuffer(mPrimaryDisplay, mComposerClient, mGralloc, mDisplayWidth,
-                                  mDisplayHeight, mPixelFormat, mDataspace);
-    ASSERT_NO_FATAL_FAILURE(readbackBuffer.setReadbackBuffer());
-
-    mWriter->validateDisplay();
-    execute();
-
-    if (mReader->mCompositionChanges.size() != 0) {
-        clearCommandReaderState();
-        GTEST_SUCCEED();
-        return;
-    }
-    ASSERT_EQ(0, mReader->mErrors.size());
-    mWriter->presentDisplay();
-    execute();
-    ASSERT_EQ(0, mReader->mErrors.size());
-=======
             // create client target buffer
             uint32_t clientStride;
             const native_handle_t* clientBufferHandle =
@@ -656,7 +489,6 @@
 
             mWriter->setClientTarget(0, clientBufferHandle, clientFence, clientDataspace,
                                      std::vector<IComposerClient::Rect>(1, damage));
->>>>>>> aff3f915
 
             layer->setToClientComposition(mWriter);
             mWriter->validateDisplay();
@@ -665,59 +497,18 @@
         }
         ASSERT_EQ(0, mReader->mErrors.size());
 
-<<<<<<< HEAD
-TEST_F(GraphicsComposerReadbackTest, ClientComposition) {
-    if (!mHasReadbackBuffer) {
-        std::cout << "Readback not supported or unsuppported pixelFormat/dataspace or SRGB not a "
-                     "valid color mode"
-                  << std::endl;
-        GTEST_SUCCEED() << "Readback not supported or unsupported pixelFormat/dataspace";
-        return;
-=======
-        mWriter->presentDisplay();
-        execute();
-
-        ASSERT_EQ(0, mReader->mErrors.size());
-
-        ASSERT_NO_FATAL_FAILURE(readbackBuffer.checkReadbackBuffer(expectedColors));
->>>>>>> aff3f915
-    }
-}
-
-<<<<<<< HEAD
-    std::vector<IComposerClient::Color> expectedColors(mDisplayWidth * mDisplayHeight);
-    ReadbackHelper::fillColorsArea(expectedColors, mDisplayWidth,
-                                   {0, 0, mDisplayWidth, mDisplayHeight / 4}, RED);
-    ReadbackHelper::fillColorsArea(expectedColors, mDisplayWidth,
-                                   {0, mDisplayHeight / 4, mDisplayWidth, mDisplayHeight / 2},
-                                   GREEN);
-    ReadbackHelper::fillColorsArea(expectedColors, mDisplayWidth,
-                                   {0, mDisplayHeight / 2, mDisplayWidth, mDisplayHeight}, BLUE);
-
-    auto layer =
-        std::make_shared<TestBufferLayer>(mComposerClient, mGralloc, mPrimaryDisplay, mDisplayWidth,
-                                          mDisplayHeight, PixelFormat::RGBA_FP16);
-    layer->setDisplayFrame({0, 0, mDisplayWidth, mDisplayHeight});
-    layer->setZOrder(10);
-
-    std::vector<std::shared_ptr<TestLayer>> layers = {layer};
-
-    ReadbackBuffer readbackBuffer(mPrimaryDisplay, mComposerClient, mGralloc, mDisplayWidth,
-                                  mDisplayHeight, mPixelFormat, mDataspace);
-    ASSERT_NO_FATAL_FAILURE(readbackBuffer.setReadbackBuffer());
-    writeLayers(layers);
-    ASSERT_EQ(0, mReader->mErrors.size());
-    mWriter->validateDisplay();
-    execute();
-
-    if (mReader->mCompositionChanges.size() != 0) {
-        ASSERT_EQ(1, mReader->mCompositionChanges.size());
-        ASSERT_EQ(1, mReader->mCompositionChanges[0].second);
-=======
+        mWriter->presentDisplay();
+        execute();
+
+        ASSERT_EQ(0, mReader->mErrors.size());
+
+        ASSERT_NO_FATAL_FAILURE(readbackBuffer.checkReadbackBuffer(expectedColors));
+    }
+}
+
 TEST_F(GraphicsCompositionTest, DeviceAndClientComposition) {
     ASSERT_NO_FATAL_FAILURE(
             mComposerClient->setClientTargetSlotCount(mPrimaryDisplay, kClientTargetSlotCount));
->>>>>>> aff3f915
 
     for (ColorMode mode : mTestColorModes) {
         std::cout << "---Testing Color Mode " << ReadbackHelper::getColorModeString(mode) << "---"
@@ -815,17 +606,11 @@
         void* clientBufData = mGralloc->lock(clientBufferHandle, clientUsage,
                                              {0, 0, mDisplayWidth, mDisplayHeight}, -1);
 
-<<<<<<< HEAD
-        ASSERT_NO_FATAL_FAILURE(ReadbackHelper::fillBuffer(layer->mWidth, layer->mHeight,
-                                                           clientStride, clientBufData,
-                                                           clientFormat, expectedColors));
-=======
         std::vector<IComposerClient::Color> clientColors(mDisplayWidth * mDisplayHeight);
         ReadbackHelper::fillColorsArea(clientColors, mDisplayWidth, clientFrame, RED);
         ASSERT_NO_FATAL_FAILURE(ReadbackHelper::fillBuffer(mDisplayWidth, mDisplayHeight,
                                                            clientStride, clientBufData,
                                                            clientFormat, clientColors));
->>>>>>> aff3f915
         int clientFence = mGralloc->unlock(clientBufferHandle);
         if (clientFence != -1) {
             sync_wait(clientFence, -1);
@@ -872,84 +657,10 @@
 
         mWriter->selectDisplay(mPrimaryDisplay);
 
-<<<<<<< HEAD
-TEST_F(GraphicsComposerReadbackTest, DeviceAndClientComposition) {
-    if (!mHasReadbackBuffer) {
-        std::cout << "Readback not supported or unsuppported pixelFormat/dataspace or SRGB not a "
-                     "valid color mode"
-                  << std::endl;
-        GTEST_SUCCEED() << "Readback not supported or unsupported pixelFormat/dataspace";
-        return;
-    }
-
-    ASSERT_NO_FATAL_FAILURE(
-        mComposerClient->setClientTargetSlotCount(mPrimaryDisplay, kClientTargetSlotCount));
-
-    std::vector<IComposerClient::Color> expectedColors(mDisplayWidth * mDisplayHeight);
-    ReadbackHelper::fillColorsArea(expectedColors, mDisplayWidth,
-                                   {0, 0, mDisplayWidth, mDisplayHeight / 2}, GREEN);
-    ReadbackHelper::fillColorsArea(expectedColors, mDisplayWidth,
-                                   {0, mDisplayHeight / 2, mDisplayWidth, mDisplayHeight}, RED);
-
-    ReadbackBuffer readbackBuffer(mPrimaryDisplay, mComposerClient, mGralloc, mDisplayWidth,
-                                  mDisplayHeight, mPixelFormat, mDataspace);
-    ASSERT_NO_FATAL_FAILURE(readbackBuffer.setReadbackBuffer());
-
-    auto deviceLayer =
-        std::make_shared<TestBufferLayer>(mComposerClient, mGralloc, mPrimaryDisplay, mDisplayWidth,
-                                          mDisplayHeight / 2, PixelFormat::RGBA_8888);
-    std::vector<IComposerClient::Color> deviceColors(deviceLayer->mWidth * deviceLayer->mHeight);
-    ReadbackHelper::fillColorsArea(deviceColors, deviceLayer->mWidth,
-                                   {0, 0, static_cast<int32_t>(deviceLayer->mWidth),
-                                    static_cast<int32_t>(deviceLayer->mHeight)},
-                                   GREEN);
-    deviceLayer->setDisplayFrame({0, 0, static_cast<int32_t>(deviceLayer->mWidth),
-                                  static_cast<int32_t>(deviceLayer->mHeight)});
-    deviceLayer->setZOrder(10);
-    ASSERT_NO_FATAL_FAILURE(deviceLayer->setBuffer(deviceColors));
-    deviceLayer->write(mWriter);
-
-    auto clientLayer = std::make_shared<TestBufferLayer>(
-        mComposerClient, mGralloc, mPrimaryDisplay, mDisplayWidth, mDisplayHeight / 2,
-        PixelFormat::RGBA_8888, IComposerClient::Composition::CLIENT);
-    IComposerClient::Rect clientFrame = {0, mDisplayHeight / 2, mDisplayWidth, mDisplayHeight};
-    clientLayer->setDisplayFrame(clientFrame);
-    clientLayer->setZOrder(0);
-    clientLayer->write(mWriter);
-    execute();
-    ASSERT_EQ(0, mReader->mErrors.size());
-
-    uint64_t clientUsage =
-            static_cast<uint64_t>(BufferUsage::CPU_READ_OFTEN | BufferUsage::CPU_WRITE_OFTEN |
-                                  BufferUsage::COMPOSER_CLIENT_TARGET);
-    uint32_t clientStride;
-    const native_handle_t* clientBufferHandle =
-            mGralloc->allocate(mDisplayWidth, mDisplayHeight, 1, PixelFormat::RGBA_8888,
-                               clientUsage, /*import*/ true, &clientStride);
-    ASSERT_NE(nullptr, clientBufferHandle);
-
-    AccessRegion clientAccessRegion;
-    clientAccessRegion.left = 0;
-    clientAccessRegion.top = 0;
-    clientAccessRegion.width = mDisplayWidth;
-    clientAccessRegion.height = mDisplayHeight;
-    void* clientData = mGralloc->lock(clientBufferHandle, clientUsage, clientAccessRegion, -1);
-    std::vector<IComposerClient::Color> clientColors(mDisplayWidth * mDisplayHeight);
-    ReadbackHelper::fillColorsArea(clientColors, mDisplayWidth, clientFrame, RED);
-    ASSERT_NO_FATAL_FAILURE(ReadbackHelper::fillBuffer(mDisplayWidth, mDisplayHeight, clientStride,
-                                                       clientData, PixelFormat::RGBA_8888,
-                                                       clientColors));
-    int clientFence = mGralloc->unlock(clientBufferHandle);
-    if (clientFence != -1) {
-        sync_wait(clientFence, -1);
-        close(clientFence);
-    }
-=======
         IComposerClient::Rect redRect = {0, 0, mDisplayWidth / 4, mDisplayHeight / 4};
 
         std::vector<IComposerClient::Color> expectedColors(mDisplayWidth * mDisplayHeight);
         ReadbackHelper::fillColorsArea(expectedColors, mDisplayWidth, redRect, RED);
->>>>>>> aff3f915
 
         auto layer = std::make_shared<TestBufferLayer>(mComposerClient, mGralloc, mPrimaryDisplay,
                                                        mDisplayWidth, mDisplayHeight,
@@ -959,21 +670,6 @@
         layer->setDataspace(ReadbackHelper::getDataspaceForColorMode(mode), mWriter);
         ASSERT_NO_FATAL_FAILURE(layer->setBuffer(expectedColors));
 
-<<<<<<< HEAD
-TEST_F(GraphicsComposerReadbackTest, SetLayerDamage) {
-    if (!mHasReadbackBuffer) {
-        std::cout << "Readback not supported or unsuppported pixelFormat/dataspace or SRGB not a "
-                     "valid color mode"
-                  << std::endl;
-        GTEST_SUCCEED() << "Readback not supported or unsupported pixelformat/dataspace";
-        return;
-    }
-
-    IComposerClient::Rect redRect = {0, 0, mDisplayWidth / 4, mDisplayHeight / 4};
-
-    std::vector<IComposerClient::Color> expectedColors(mDisplayWidth * mDisplayHeight);
-    ReadbackHelper::fillColorsArea(expectedColors, mDisplayWidth, redRect, RED);
-=======
         std::vector<std::shared_ptr<TestLayer>> layers = {layer};
 
         ReadbackBuffer readbackBuffer(mPrimaryDisplay, mComposerClient, mGralloc, mDisplayWidth,
@@ -995,7 +691,6 @@
         ASSERT_EQ(0, mReader->mErrors.size());
 
         ASSERT_NO_FATAL_FAILURE(readbackBuffer.checkReadbackBuffer(expectedColors));
->>>>>>> aff3f915
 
         // update surface damage and recheck
         redRect = {mDisplayWidth / 4, mDisplayHeight / 4, mDisplayWidth / 2, mDisplayHeight / 2};
@@ -1020,54 +715,6 @@
 
         ASSERT_NO_FATAL_FAILURE(readbackBuffer.checkReadbackBuffer(expectedColors));
     }
-<<<<<<< HEAD
-    ASSERT_EQ(0, mReader->mErrors.size());
-    mWriter->presentDisplay();
-    execute();
-    ASSERT_EQ(0, mReader->mErrors.size());
-
-    ASSERT_NO_FATAL_FAILURE(readbackBuffer.checkReadbackBuffer(expectedColors));
-
-    // update surface damage and recheck
-    redRect = {mDisplayWidth / 4, mDisplayHeight / 4, mDisplayWidth / 2, mDisplayHeight / 2};
-    ReadbackHelper::clearColors(expectedColors, mDisplayWidth, mDisplayHeight, mDisplayWidth);
-    ReadbackHelper::fillColorsArea(expectedColors, mDisplayWidth, redRect, RED);
-
-    ASSERT_NO_FATAL_FAILURE(layer->fillBuffer(expectedColors));
-    layer->setSurfaceDamage(
-        std::vector<IComposerClient::Rect>(1, {0, 0, mDisplayWidth / 2, mDisplayWidth / 2}));
-
-    ASSERT_NO_FATAL_FAILURE(readbackBuffer.setReadbackBuffer());
-
-    writeLayers(layers);
-    ASSERT_EQ(0, mReader->mErrors.size());
-    mWriter->validateDisplay();
-    execute();
-    ASSERT_EQ(0, mReader->mErrors.size());
-    ASSERT_EQ(0, mReader->mCompositionChanges.size());
-    mWriter->presentDisplay();
-    execute();
-    ASSERT_EQ(0, mReader->mErrors.size());
-
-    ASSERT_NO_FATAL_FAILURE(readbackBuffer.checkReadbackBuffer(expectedColors));
-}
-
-TEST_F(GraphicsComposerReadbackTest, SetLayerPlaneAlpha) {
-    if (!mHasReadbackBuffer) {
-        std::cout << "Readback not supported or unsuppported pixelFormat/dataspace or SRGB not a "
-                     "valid color mode"
-                  << std::endl;
-        GTEST_SUCCEED() << "Readback not supported or unsupported pixelFormat/dataspace";
-        return;
-    }
-
-    auto layer = std::make_shared<TestColorLayer>(mComposerClient, mPrimaryDisplay);
-    layer->setColor(RED);
-    layer->setDisplayFrame({0, 0, mDisplayWidth, mDisplayHeight});
-    layer->setZOrder(10);
-    layer->setAlpha(0);
-    layer->setBlendMode(IComposerClient::BlendMode::PREMULTIPLIED);
-=======
 }
 
 TEST_F(GraphicsCompositionTest, SetLayerPlaneAlpha) {
@@ -1099,7 +746,6 @@
         layer->setZOrder(10);
         layer->setAlpha(0);
         layer->setBlendMode(IComposerClient::BlendMode::PREMULTIPLIED);
->>>>>>> aff3f915
 
         std::vector<std::shared_ptr<TestLayer>> layers = {layer};
 
@@ -1132,48 +778,6 @@
     }
 }
 
-<<<<<<< HEAD
-TEST_F(GraphicsComposerReadbackTest, SetLayerSourceCrop) {
-    if (!mHasReadbackBuffer) {
-        std::cout << "Readback not supported or unsuppported pixelFormat/dataspace or SRGB not a "
-                     "valid color mode"
-                  << std::endl;
-        GTEST_SUCCEED() << "Readback not supported or unsupported pixelFormat/dataspace";
-        return;
-    }
-
-    std::vector<IComposerClient::Color> expectedColors(mDisplayWidth * mDisplayHeight);
-    ReadbackHelper::fillColorsArea(expectedColors, mDisplayWidth,
-                                   {0, 0, mDisplayWidth, mDisplayHeight / 4}, RED);
-    ReadbackHelper::fillColorsArea(expectedColors, mDisplayWidth,
-                                   {0, mDisplayHeight / 2, mDisplayWidth, mDisplayHeight}, BLUE);
-
-    auto layer =
-        std::make_shared<TestBufferLayer>(mComposerClient, mGralloc, mPrimaryDisplay, mDisplayWidth,
-                                          mDisplayHeight, PixelFormat::RGBA_8888);
-    layer->setDisplayFrame({0, 0, mDisplayWidth, mDisplayHeight});
-    layer->setZOrder(10);
-    layer->setSourceCrop({0, static_cast<float>(mDisplayHeight / 2),
-                          static_cast<float>(mDisplayWidth), static_cast<float>(mDisplayHeight)});
-    ASSERT_NO_FATAL_FAILURE(layer->setBuffer(expectedColors));
-
-    std::vector<std::shared_ptr<TestLayer>> layers = {layer};
-
-    // update expected colors to match crop
-    ReadbackHelper::fillColorsArea(expectedColors, mDisplayWidth,
-                                   {0, 0, mDisplayWidth, mDisplayHeight}, BLUE);
-    ReadbackBuffer readbackBuffer(mPrimaryDisplay, mComposerClient, mGralloc, mDisplayWidth,
-                                  mDisplayHeight, mPixelFormat, mDataspace);
-    ASSERT_NO_FATAL_FAILURE(readbackBuffer.setReadbackBuffer());
-    writeLayers(layers);
-    ASSERT_EQ(0, mReader->mErrors.size());
-    mWriter->validateDisplay();
-    execute();
-    if (mReader->mCompositionChanges.size() != 0) {
-        clearCommandReaderState();
-        GTEST_SUCCEED();
-        return;
-=======
 TEST_F(GraphicsCompositionTest, SetLayerSourceCrop) {
     for (ColorMode mode : mTestColorModes) {
         std::cout << "---Testing Color Mode " << ReadbackHelper::getColorModeString(mode) << "---"
@@ -1242,79 +846,9 @@
         mTestRenderEngine->setRenderLayers(layers);
         ASSERT_NO_FATAL_FAILURE(mTestRenderEngine->drawLayers());
         ASSERT_NO_FATAL_FAILURE(mTestRenderEngine->checkColorBuffer(expectedColors));
->>>>>>> aff3f915
-    }
-}
-
-<<<<<<< HEAD
-TEST_F(GraphicsComposerReadbackTest, SetLayerZOrder) {
-    if (!mHasReadbackBuffer) {
-        std::cout << "Readback not supported or unsuppported pixelFormat/dataspace or SRGB not a "
-                     "valid color mode"
-                  << std::endl;
-        GTEST_SUCCEED() << "Readback not supported or unsupported pixelFormat/dataspace";
-        return;
-    }
-
-    IComposerClient::Rect redRect = {0, 0, mDisplayWidth, mDisplayHeight / 2};
-    IComposerClient::Rect blueRect = {0, mDisplayHeight / 4, mDisplayWidth, mDisplayHeight};
-    auto redLayer = std::make_shared<TestColorLayer>(mComposerClient, mPrimaryDisplay);
-    redLayer->setColor(RED);
-    redLayer->setDisplayFrame(redRect);
-
-    auto blueLayer = std::make_shared<TestColorLayer>(mComposerClient, mPrimaryDisplay);
-    blueLayer->setColor(BLUE);
-    blueLayer->setDisplayFrame(blueRect);
-    blueLayer->setZOrder(5);
-
-    std::vector<std::shared_ptr<TestLayer>> layers = {redLayer, blueLayer};
-    std::vector<IComposerClient::Color> expectedColors(mDisplayWidth * mDisplayHeight);
-
-    // red in front of blue
-    redLayer->setZOrder(10);
-
-    // fill blue first so that red will overwrite on overlap
-    ReadbackHelper::fillColorsArea(expectedColors, mDisplayWidth, blueRect, BLUE);
-    ReadbackHelper::fillColorsArea(expectedColors, mDisplayWidth, redRect, RED);
-
-    ReadbackBuffer readbackBuffer(mPrimaryDisplay, mComposerClient, mGralloc, mDisplayWidth,
-                                  mDisplayHeight, mPixelFormat, mDataspace);
-    ASSERT_NO_FATAL_FAILURE(readbackBuffer.setReadbackBuffer());
-
-    writeLayers(layers);
-    ASSERT_EQ(0, mReader->mErrors.size());
-    mWriter->validateDisplay();
-    execute();
-    if (mReader->mCompositionChanges.size() != 0) {
-        clearCommandReaderState();
-        GTEST_SUCCEED();
-        return;
-    }
-    mWriter->presentDisplay();
-    execute();
-    ASSERT_EQ(0, mReader->mErrors.size());
-
-    ASSERT_NO_FATAL_FAILURE(readbackBuffer.checkReadbackBuffer(expectedColors));
-
-    redLayer->setZOrder(1);
-    ReadbackHelper::clearColors(expectedColors, mDisplayWidth, mDisplayHeight, mDisplayWidth);
-    ReadbackHelper::fillColorsArea(expectedColors, mDisplayWidth, redRect, RED);
-    ReadbackHelper::fillColorsArea(expectedColors, mDisplayWidth, blueRect, BLUE);
-
-    ASSERT_NO_FATAL_FAILURE(readbackBuffer.setReadbackBuffer());
-
-    writeLayers(layers);
-    ASSERT_EQ(0, mReader->mErrors.size());
-    mWriter->validateDisplay();
-    execute();
-    ASSERT_EQ(0, mReader->mCompositionChanges.size());
-    ASSERT_EQ(0, mReader->mErrors.size());
-    mWriter->presentDisplay();
-    execute();
-    ASSERT_EQ(0, mReader->mErrors.size());
-
-    ASSERT_NO_FATAL_FAILURE(readbackBuffer.checkReadbackBuffer(expectedColors));
-=======
+    }
+}
+
 TEST_F(GraphicsCompositionTest, SetLayerZOrder) {
     for (ColorMode mode : mTestColorModes) {
         std::cout << "---Testing Color Mode " << ReadbackHelper::getColorModeString(mode) << "---"
@@ -1400,7 +934,6 @@
         ASSERT_NO_FATAL_FAILURE(mTestRenderEngine->drawLayers());
         ASSERT_NO_FATAL_FAILURE(mTestRenderEngine->checkColorBuffer(expectedColors));
     }
->>>>>>> aff3f915
 }
 
 class GraphicsBlendModeCompositionTest : public GraphicsCompositionTest,
@@ -1485,40 +1018,6 @@
     IComposerClient::Color mTopLayerColor;
 };
 
-<<<<<<< HEAD
-TEST_P(GraphicsComposerBlendModeReadbackTest, None) {
-    if (!mHasReadbackBuffer) {
-        std::cout << "Readback not supported or unsuppported pixelFormat/dataspace or SRGB not a "
-                     "valid color mode"
-                  << std::endl;
-        GTEST_SUCCEED() << "Readback not supported or unsupported pixelFormat/dataspace";
-        return;
-    }
-
-    std::vector<IComposerClient::Color> expectedColors(mDisplayWidth * mDisplayHeight);
-
-    setBackgroundColor(BLACK);
-    setTopLayerColor(TRANSLUCENT_RED);
-    setUpLayers(IComposerClient::BlendMode::NONE);
-    setExpectedColors(expectedColors);
-
-    ReadbackBuffer readbackBuffer(mPrimaryDisplay, mComposerClient, mGralloc, mDisplayWidth,
-                                  mDisplayHeight, mPixelFormat, mDataspace);
-    ASSERT_NO_FATAL_FAILURE(readbackBuffer.setReadbackBuffer());
-    writeLayers(mLayers);
-    ASSERT_EQ(0, mReader->mErrors.size());
-    mWriter->validateDisplay();
-    execute();
-    if (mReader->mCompositionChanges.size() != 0) {
-        clearCommandReaderState();
-        GTEST_SUCCEED();
-        return;
-    }
-    ASSERT_EQ(0, mReader->mErrors.size());
-    mWriter->presentDisplay();
-    execute();
-    ASSERT_EQ(0, mReader->mErrors.size());
-=======
 TEST_P(GraphicsBlendModeCompositionTest, None) {
     for (ColorMode mode : mTestColorModes) {
         std::cout << "---Testing Color Mode " << ReadbackHelper::getColorModeString(mode) << "---"
@@ -1567,7 +1066,6 @@
         mWriter->presentDisplay();
         execute();
         ASSERT_EQ(0, mReader->mErrors.size());
->>>>>>> aff3f915
 
         ASSERT_NO_FATAL_FAILURE(readbackBuffer.checkReadbackBuffer(expectedColors));
         mTestRenderEngine->setRenderLayers(mLayers);
@@ -1578,18 +1076,6 @@
 
 // TODO: bug 116865056: Readback returns (245, 0, 0) for layer plane
 // alpha of .2, expected 10.2
-<<<<<<< HEAD
-TEST_P(GraphicsComposerBlendModeReadbackTest, DISABLED_Coverage) {
-    if (!mHasReadbackBuffer) {
-        std::cout << "Readback not supported or unsuppported pixelFormat/dataspace or SRGB not a "
-                     "valid color mode"
-                  << std::endl;
-        GTEST_SUCCEED() << "Readback not supported or unsupported pixelFormat/dataspace";
-        return;
-    }
-
-    std::vector<IComposerClient::Color> expectedColors(mDisplayWidth * mDisplayHeight);
-=======
 TEST_P(GraphicsBlendModeCompositionTest, DISABLED_Coverage) {
     for (ColorMode mode : mTestColorModes) {
         std::cout << "---Testing Color Mode " << ReadbackHelper::getColorModeString(mode) << "---"
@@ -1616,7 +1102,6 @@
         mWriter->selectDisplay(mPrimaryDisplay);
 
         std::vector<IComposerClient::Color> expectedColors(mDisplayWidth * mDisplayHeight);
->>>>>>> aff3f915
 
         setBackgroundColor(BLACK);
         setTopLayerColor(TRANSLUCENT_RED);
@@ -1644,35 +1129,6 @@
     }
 }
 
-<<<<<<< HEAD
-TEST_P(GraphicsComposerBlendModeReadbackTest, Premultiplied) {
-    if (!mHasReadbackBuffer) {
-        std::cout << "Readback not supported or unsuppported pixelFormat/dataspace or SRGB not a "
-                     "valid color mode"
-                  << std::endl;
-        GTEST_SUCCEED() << "Readback not supported or unsupported pixelFormat/dataspace";
-        return;
-    }
-
-    std::vector<IComposerClient::Color> expectedColors(mDisplayWidth * mDisplayHeight);
-
-    setBackgroundColor(BLACK);
-    setTopLayerColor(TRANSLUCENT_RED);
-    setUpLayers(IComposerClient::BlendMode::PREMULTIPLIED);
-    setExpectedColors(expectedColors);
-
-    ReadbackBuffer readbackBuffer(mPrimaryDisplay, mComposerClient, mGralloc, mDisplayWidth,
-                                  mDisplayHeight, mPixelFormat, mDataspace);
-    ASSERT_NO_FATAL_FAILURE(readbackBuffer.setReadbackBuffer());
-    writeLayers(mLayers);
-    ASSERT_EQ(0, mReader->mErrors.size());
-    mWriter->validateDisplay();
-    execute();
-    if (mReader->mCompositionChanges.size() != 0) {
-        clearCommandReaderState();
-        GTEST_SUCCEED();
-        return;
-=======
 TEST_P(GraphicsBlendModeCompositionTest, Premultiplied) {
     for (ColorMode mode : mTestColorModes) {
         std::cout << "---Testing Color Mode " << ReadbackHelper::getColorModeString(mode) << "---"
@@ -1724,7 +1180,6 @@
         mTestRenderEngine->setRenderLayers(mLayers);
         ASSERT_NO_FATAL_FAILURE(mTestRenderEngine->drawLayers());
         ASSERT_NO_FATAL_FAILURE(mTestRenderEngine->checkColorBuffer(expectedColors));
->>>>>>> aff3f915
     }
 }
 
@@ -1736,11 +1191,8 @@
     void SetUp() override {
         GraphicsCompositionTest::SetUp();
 
-<<<<<<< HEAD
-=======
-        mWriter->selectDisplay(mPrimaryDisplay);
-
->>>>>>> aff3f915
+        mWriter->selectDisplay(mPrimaryDisplay);
+
         auto backgroundLayer = std::make_shared<TestColorLayer>(mComposerClient, mPrimaryDisplay);
         backgroundLayer->setColor({0, 0, 0, 0});
         backgroundLayer->setDisplayFrame({0, 0, mDisplayWidth, mDisplayHeight});
@@ -1772,39 +1224,6 @@
     int mSideLength;
 };
 
-<<<<<<< HEAD
-TEST_F(GraphicsComposerTransformReadbackTest, FLIP_H) {
-    if (!mHasReadbackBuffer) {
-        std::cout << "Readback not supported or unsuppported pixelFormat/dataspace or SRGB not a "
-                     "valid color mode"
-                  << std::endl;
-        GTEST_SUCCEED() << "Readback not supported or unsupported pixelFormat/dataspace";
-        return;
-    }
-    ReadbackBuffer readbackBuffer(mPrimaryDisplay, mComposerClient, mGralloc, mDisplayWidth,
-                                  mDisplayHeight, mPixelFormat, mDataspace);
-    ASSERT_NO_FATAL_FAILURE(readbackBuffer.setReadbackBuffer());
-    mLayer->setTransform(Transform::FLIP_H);
-    std::vector<IComposerClient::Color> expectedColors(mDisplayWidth * mDisplayHeight);
-    ReadbackHelper::fillColorsArea(expectedColors, mDisplayWidth,
-                                   {mSideLength / 2, 0, mSideLength, mSideLength / 2}, RED);
-    ReadbackHelper::fillColorsArea(expectedColors, mDisplayWidth,
-                                   {0, mSideLength / 2, mSideLength / 2, mSideLength}, BLUE);
-
-    writeLayers(mLayers);
-    ASSERT_EQ(0, mReader->mErrors.size());
-    mWriter->validateDisplay();
-    execute();
-    if (mReader->mCompositionChanges.size() != 0) {
-        clearCommandReaderState();
-        GTEST_SUCCEED();
-        return;
-    }
-    ASSERT_EQ(0, mReader->mErrors.size());
-    mWriter->presentDisplay();
-    execute();
-    ASSERT_EQ(0, mReader->mErrors.size());
-=======
 TEST_F(GraphicsTransformCompositionTest, FLIP_H) {
     for (ColorMode mode : mTestColorModes) {
         std::cout << "---Testing Color Mode " << ReadbackHelper::getColorModeString(mode) << "---"
@@ -1812,7 +1231,6 @@
         mWriter->selectDisplay(mPrimaryDisplay);
         ASSERT_NO_FATAL_FAILURE(
                 mComposerClient->setColorMode(mPrimaryDisplay, mode, RenderIntent::COLORIMETRIC));
->>>>>>> aff3f915
 
         mComposerClient->getRaw()->getReadbackBufferAttributes(
                 mPrimaryDisplay,
@@ -1854,75 +1272,13 @@
         execute();
         ASSERT_EQ(0, mReader->mErrors.size());
 
-<<<<<<< HEAD
-TEST_F(GraphicsComposerTransformReadbackTest, FLIP_V) {
-    if (!mHasReadbackBuffer) {
-        std::cout << "Readback not supported or unsuppported pixelFormat/dataspace or SRGB not a "
-                     "valid color mode"
-                  << std::endl;
-        GTEST_SUCCEED() << "Readback not supported or unsupported pixelFormat/dataspace";
-        return;
-    }
-    ReadbackBuffer readbackBuffer(mPrimaryDisplay, mComposerClient, mGralloc, mDisplayWidth,
-                                  mDisplayHeight, mPixelFormat, mDataspace);
-    ASSERT_NO_FATAL_FAILURE(readbackBuffer.setReadbackBuffer());
-
-    mLayer->setTransform(Transform::FLIP_V);
-
-    std::vector<IComposerClient::Color> expectedColors(mDisplayWidth * mDisplayHeight);
-    ReadbackHelper::fillColorsArea(expectedColors, mDisplayWidth,
-                                   {0, mSideLength / 2, mSideLength / 2, mSideLength}, RED);
-    ReadbackHelper::fillColorsArea(expectedColors, mDisplayWidth,
-                                   {mSideLength / 2, 0, mSideLength, mSideLength / 2}, BLUE);
-
-    writeLayers(mLayers);
-    ASSERT_EQ(0, mReader->mErrors.size());
-    mWriter->validateDisplay();
-    execute();
-    if (mReader->mCompositionChanges.size() != 0) {
-        clearCommandReaderState();
-        GTEST_SUCCEED();
-        return;
-=======
         ASSERT_NO_FATAL_FAILURE(readbackBuffer.checkReadbackBuffer(expectedColors));
         mTestRenderEngine->setRenderLayers(mLayers);
         ASSERT_NO_FATAL_FAILURE(mTestRenderEngine->drawLayers());
         ASSERT_NO_FATAL_FAILURE(mTestRenderEngine->checkColorBuffer(expectedColors));
->>>>>>> aff3f915
-    }
-}
-
-<<<<<<< HEAD
-TEST_F(GraphicsComposerTransformReadbackTest, ROT_180) {
-    if (!mHasReadbackBuffer) {
-        std::cout << "Readback not supported or unsuppported pixelFormat/dataspace or SRGB not a "
-                     "valid color mode"
-                  << std::endl;
-        GTEST_SUCCEED() << "Readback not supported or unsupported pixelFormat/dataspace";
-        return;
-    }
-    ReadbackBuffer readbackBuffer(mPrimaryDisplay, mComposerClient, mGralloc, mDisplayWidth,
-                                  mDisplayHeight, mPixelFormat, mDataspace);
-    ASSERT_NO_FATAL_FAILURE(readbackBuffer.setReadbackBuffer());
-
-    mLayer->setTransform(Transform::ROT_180);
-
-    std::vector<IComposerClient::Color> expectedColors(mDisplayWidth * mDisplayHeight);
-    ReadbackHelper::fillColorsArea(expectedColors, mDisplayWidth,
-                                   {mSideLength / 2, mSideLength / 2, mSideLength, mSideLength},
-                                   RED);
-    ReadbackHelper::fillColorsArea(expectedColors, mDisplayWidth,
-                                   {0, 0, mSideLength / 2, mSideLength / 2}, BLUE);
-
-    writeLayers(mLayers);
-    ASSERT_EQ(0, mReader->mErrors.size());
-    mWriter->validateDisplay();
-    execute();
-    if (mReader->mCompositionChanges.size() != 0) {
-        clearCommandReaderState();
-        GTEST_SUCCEED();
-        return;
-=======
+    }
+}
+
 TEST_F(GraphicsTransformCompositionTest, FLIP_V) {
     for (ColorMode mode : mTestColorModes) {
         std::cout << "---Testing Color Mode " << ReadbackHelper::getColorModeString(mode) << "---"
@@ -2031,7 +1387,6 @@
         mTestRenderEngine->setRenderLayers(mLayers);
         ASSERT_NO_FATAL_FAILURE(mTestRenderEngine->drawLayers());
         ASSERT_NO_FATAL_FAILURE(mTestRenderEngine->checkColorBuffer(expectedColors));
->>>>>>> aff3f915
     }
 }
 
