/*
 * Copyright 2016 The Android Open Source Project
 *
 * Licensed under the Apache License, Version 2.0 (the "License");
 * you may not use this file except in compliance with the License.
 * You may obtain a copy of the License at
 *
 *      http://www.apache.org/licenses/LICENSE-2.0
 *
 * Unless required by applicable law or agreed to in writing, software
 * distributed under the License is distributed on an "AS IS" BASIS,
 * WITHOUT WARRANTIES OR CONDITIONS OF ANY KIND, either express or implied.
 * See the License for the specific language governing permissions and
 * limitations under the License.
 */

#define LOG_TAG "android.hardware.graphics.composer@2.1-service"

#include <sched.h>

#include <android/hardware/graphics/composer/2.1/IComposer.h>

#include <binder/ProcessState.h>
#include <composer-passthrough/2.1/HwcLoader.h>
#include <hidl/LegacySupport.h>
#include <hwbinder/ProcessState.h>

using android::hardware::graphics::composer::V2_1::IComposer;
using android::hardware::graphics::composer::V2_1::passthrough::HwcLoader;

int main() {
    // the conventional HAL might start binder services
    android::ProcessState::initWithDriver("/dev/vndbinder");
    android::ProcessState::self()->setThreadPoolMaxThreadCount(4);
    android::ProcessState::self()->startThreadPool();

    // same as SF main thread
    struct sched_param param = {0};
    param.sched_priority = 2;
    if (sched_setscheduler(0, SCHED_FIFO | SCHED_RESET_ON_FORK,
                &param) != 0) {
        ALOGE("Couldn't set SCHED_FIFO: %d", errno);
    }

<<<<<<< HEAD
#ifdef ARCH_ARM_32
    android::hardware::ProcessState::initWithMmapSize((size_t)(32768));
#endif

    return defaultPassthroughServiceImplementation<IComposer>(4);
=======
    android::hardware::configureRpcThreadpool(4, true /* will join */);

    android::sp<IComposer> composer = HwcLoader::load();
    if (composer == nullptr) {
        return 1;
    }
    if (composer->registerAsService() != android::NO_ERROR) {
        ALOGE("failed to register service");
        return 1;
    }

    android::hardware::joinRpcThreadpool();

    ALOGE("service is terminating");
    return 1;
>>>>>>> 8ae69d28
}<|MERGE_RESOLUTION|>--- conflicted
+++ resolved
@@ -42,13 +42,10 @@
         ALOGE("Couldn't set SCHED_FIFO: %d", errno);
     }
 
-<<<<<<< HEAD
 #ifdef ARCH_ARM_32
     android::hardware::ProcessState::initWithMmapSize((size_t)(32768));
 #endif
 
-    return defaultPassthroughServiceImplementation<IComposer>(4);
-=======
     android::hardware::configureRpcThreadpool(4, true /* will join */);
 
     android::sp<IComposer> composer = HwcLoader::load();
@@ -64,5 +61,4 @@
 
     ALOGE("service is terminating");
     return 1;
->>>>>>> 8ae69d28
 }