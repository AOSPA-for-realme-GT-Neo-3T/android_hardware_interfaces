cc_binary {
    name: "android.hardware.graphics.composer@2.1-service",
    defaults: ["hidl_defaults"],
    vendor: true,
    relative_install_path: "hw",
    srcs: ["service.cpp"],
    init_rc: ["android.hardware.graphics.composer@2.1-service.rc"],
    header_libs: [
        "android.hardware.graphics.composer@2.1-passthrough",
    ],
    shared_libs: [
        "android.hardware.graphics.composer@2.1",
        "android.hardware.graphics.composer@2.1-resources",
        "libbase",
        "libbinder",
        "libcutils",
        "libfmq",
        "libhardware",
        "libhidlbase",
        "libhwc2on1adapter",
        "libhwc2onfbadapter",
<<<<<<< HEAD
    ],
    cflags: [
        "-DLOG_TAG=\"ComposerHal\""
    ],
}

cc_binary {
    name: "android.hardware.graphics.composer@2.1-service",
    defaults: ["hidl_defaults"],
    vendor: true,
    relative_install_path: "hw",
    srcs: ["service.cpp"],
    init_rc: ["android.hardware.graphics.composer@2.1-service.rc"],
    shared_libs: [
        "android.hardware.graphics.composer@2.1",
        "libhwbinder",
        "libbinder",
        "libhidlbase",
=======
>>>>>>> ab2123cd
        "liblog",
        "libsync",
        "libutils",
    ],
    arch: {
        arm: {
            cflags: [
                "-DARCH_ARM_32"
            ],
        },
    },
}<|MERGE_RESOLUTION|>--- conflicted
+++ resolved
@@ -12,6 +12,7 @@
         "android.hardware.graphics.composer@2.1",
         "android.hardware.graphics.composer@2.1-resources",
         "libbase",
+        "libhwbinder",
         "libbinder",
         "libcutils",
         "libfmq",
@@ -19,27 +20,6 @@
         "libhidlbase",
         "libhwc2on1adapter",
         "libhwc2onfbadapter",
-<<<<<<< HEAD
-    ],
-    cflags: [
-        "-DLOG_TAG=\"ComposerHal\""
-    ],
-}
-
-cc_binary {
-    name: "android.hardware.graphics.composer@2.1-service",
-    defaults: ["hidl_defaults"],
-    vendor: true,
-    relative_install_path: "hw",
-    srcs: ["service.cpp"],
-    init_rc: ["android.hardware.graphics.composer@2.1-service.rc"],
-    shared_libs: [
-        "android.hardware.graphics.composer@2.1",
-        "libhwbinder",
-        "libbinder",
-        "libhidlbase",
-=======
->>>>>>> ab2123cd
         "liblog",
         "libsync",
         "libutils",
