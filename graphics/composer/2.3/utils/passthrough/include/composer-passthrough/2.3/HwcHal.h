--- conflicted
+++ resolved
@@ -220,16 +220,12 @@
     }
 
     Error getDisplayCapabilities(
-<<<<<<< HEAD
-        Display display, hidl_vec<IComposerClient::DisplayCapability>* outCapabilities) override {
-        if (!mDispatch.getDisplayCapabilities) {
-            return Error::UNSUPPORTED;
-        }
-
-=======
             Display display,
             std::vector<IComposerClient::DisplayCapability>* outCapabilities) override {
->>>>>>> 4c2cd331
+        if (!mDispatch.getDisplayCapabilities) {
+            return Error::UNSUPPORTED;
+        }
+
         uint32_t count = 0;
         int32_t error = mDispatch.getDisplayCapabilities(mDevice, display, &count, nullptr);
         if (error != HWC2_ERROR_NONE) {
