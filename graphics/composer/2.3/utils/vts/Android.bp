//
// Copyright (C) 2018 The Android Open Source Project
//
// Licensed under the Apache License, Version 2.0 (the "License");
// you may not use this file except in compliance with the License.
// You may obtain a copy of the License at
//
//      http://www.apache.org/licenses/LICENSE-2.0
//
// Unless required by applicable law or agreed to in writing, software
// distributed under the License is distributed on an "AS IS" BASIS,
// WITHOUT WARRANTIES OR CONDITIONS OF ANY KIND, either express or implied.
// See the License for the specific language governing permissions and
// limitations under the License.
//

cc_library_static {
    name: "android.hardware.graphics.composer@2.3-vts",
    defaults: ["hidl_defaults"],
    srcs: [
        "ComposerVts.cpp",
    ],
    static_libs: [
        "android.hardware.graphics.composer@2.2-vts",
        "android.hardware.graphics.composer@2.3",
<<<<<<< HEAD
        "android.hardware.graphics.mapper@2.0",
        "android.hardware.graphics.mapper@2.0-vts",
        "android.hardware.graphics.mapper@2.1",
        "android.hardware.graphics.mapper@2.1-vts",
        "android.hardware.graphics.mapper@3.0",
        "android.hardware.graphics.mapper@3.0-vts",
=======
    ],
    export_static_lib_headers: [
        "android.hardware.graphics.composer@2.2-vts",
        "android.hardware.graphics.composer@2.3",
>>>>>>> aff3f915
    ],
    header_libs: [
        "android.hardware.graphics.composer@2.3-command-buffer",
    ],
    export_header_lib_headers: [
        "android.hardware.graphics.composer@2.3-command-buffer",
    ],
    cflags: [
        "-O0",
        "-g",
        "-DLOG_TAG=\"ComposerVts\"",
    ],
    export_include_dirs: ["include"],
}<|MERGE_RESOLUTION|>--- conflicted
+++ resolved
@@ -23,19 +23,10 @@
     static_libs: [
         "android.hardware.graphics.composer@2.2-vts",
         "android.hardware.graphics.composer@2.3",
-<<<<<<< HEAD
-        "android.hardware.graphics.mapper@2.0",
-        "android.hardware.graphics.mapper@2.0-vts",
-        "android.hardware.graphics.mapper@2.1",
-        "android.hardware.graphics.mapper@2.1-vts",
-        "android.hardware.graphics.mapper@3.0",
-        "android.hardware.graphics.mapper@3.0-vts",
-=======
     ],
     export_static_lib_headers: [
         "android.hardware.graphics.composer@2.2-vts",
         "android.hardware.graphics.composer@2.3",
->>>>>>> aff3f915
     ],
     header_libs: [
         "android.hardware.graphics.composer@2.3-command-buffer",
