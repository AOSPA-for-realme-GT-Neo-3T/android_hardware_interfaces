--- conflicted
+++ resolved
@@ -28,11 +28,7 @@
     defaults: ["VtsHalTargetTestDefaults"],
     srcs: ["VtsHalGraphicsMapperV4_0TargetTest.cpp"],
     static_libs: [
-<<<<<<< HEAD
-        "android.hardware.graphics.common-V2-ndk",
-=======
         "android.hardware.graphics.common-V3-ndk",
->>>>>>> 42ae8296
         "android.hardware.graphics.mapper@4.0-vts",
         "libgralloctypes",
         "libsync",
