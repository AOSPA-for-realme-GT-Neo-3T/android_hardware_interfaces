--- conflicted
+++ resolved
@@ -41,12 +41,8 @@
         "libwifi-system",
         "libwifi-system-iface",
     ],
-<<<<<<< HEAD
     test_suites: [
         "general-tests",
         "vts",
     ],
-=======
-    test_suites: ["general-tests", "vts"],
->>>>>>> 5c715dd6
 }