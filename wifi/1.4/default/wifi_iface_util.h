/*
 * Copyright (C) 2019 The Android Open Source Project
 *
 * Licensed under the Apache License, Version 2.0 (the "License");
 * you may not use this file except in compliance with the License.
 * You may obtain a copy of the License at
 *
 *      http://www.apache.org/licenses/LICENSE-2.0
 *
 * Unless required by applicable law or agreed to in writing, software
 * distributed under the License is distributed on an "AS IS" BASIS,
 * WITHOUT WARRANTIES OR CONDITIONS OF ANY KIND, either express or implied.
 * See the License for the specific language governing permissions and
 * limitations under the License.
 */

#ifndef WIFI_IFACE_UTIL_H_
#define WIFI_IFACE_UTIL_H_

#define MAX_RANDOM_MAC_ADDR_INDEX 5

#include <wifi_system/interface_tool.h>

#include <android/hardware/wifi/1.0/IWifi.h>

namespace android {
namespace hardware {
namespace wifi {
namespace V1_4 {
namespace implementation {
namespace iface_util {

// Iface event handlers.
struct IfaceEventHandlers {
    // Callback to be invoked when the iface is set down & up for MAC address
    // change.
    std::function<void(const std::string& iface_name)> on_state_toggle_off_on;
};

/**
 * Util class for common iface operations.
 */
class WifiIfaceUtil {
   public:
    WifiIfaceUtil(const std::weak_ptr<wifi_system::InterfaceTool> iface_tool);
    virtual ~WifiIfaceUtil() = default;

    virtual std::array<uint8_t, 6> getFactoryMacAddress(
        const std::string& iface_name);
    virtual bool setMacAddress(const std::string& iface_name,
                               const std::array<uint8_t, 6>& mac);
    // Get or create a random MAC address. The MAC address returned from
    // this method will remain the same throughout the lifetime of the HAL
    // daemon. (So, changes on every reboot)
    virtual std::array<uint8_t, 6> getOrCreateRandomMacAddress();

    virtual void setRandomMacAddressIndex(int idx);
    // Register for any iface event callbacks for the provided interface.
    virtual void registerIfaceEventHandlers(const std::string& iface_name,
                                            IfaceEventHandlers handlers);
    virtual void unregisterIfaceEventHandlers(const std::string& iface_name);
<<<<<<< HEAD
    virtual bool SetUpState(const std::string& iface_name, bool request_up);
=======
    virtual bool setUpState(const std::string& iface_name, bool request_up);
>>>>>>> 248c422f

   private:
    std::array<uint8_t, 6> createRandomMacAddress();

    std::weak_ptr<wifi_system::InterfaceTool> iface_tool_;
    std::unique_ptr<std::array<uint8_t, 6>> random_mac_address_[MAX_RANDOM_MAC_ADDR_INDEX];

    int random_mac_address_index_;
    std::map<std::string, IfaceEventHandlers> event_handlers_map_;
};

}  // namespace iface_util
}  // namespace implementation
}  // namespace V1_4
}  // namespace wifi
}  // namespace hardware
}  // namespace android

#endif  // WIFI_IFACE_UTIL_H_<|MERGE_RESOLUTION|>--- conflicted
+++ resolved
@@ -59,11 +59,7 @@
     virtual void registerIfaceEventHandlers(const std::string& iface_name,
                                             IfaceEventHandlers handlers);
     virtual void unregisterIfaceEventHandlers(const std::string& iface_name);
-<<<<<<< HEAD
-    virtual bool SetUpState(const std::string& iface_name, bool request_up);
-=======
     virtual bool setUpState(const std::string& iface_name, bool request_up);
->>>>>>> 248c422f
 
    private:
     std::array<uint8_t, 6> createRandomMacAddress();
