--- conflicted
+++ resolved
@@ -123,16 +123,9 @@
     return address;
 }
 
-<<<<<<< HEAD
-bool WifiIfaceUtil::SetUpState(const std::string& iface_name, bool request_up) {
-    LOG(ERROR) << "SetUpState " << request_up << " " << iface_name.c_str();
-    if (!iface_tool_.lock()->SetUpState(iface_name.c_str(), request_up)) {
-        LOG(ERROR) << "SetUpState failed";
-=======
 bool WifiIfaceUtil::setUpState(const std::string& iface_name, bool request_up) {
     if (!iface_tool_.lock()->SetUpState(iface_name.c_str(), request_up)) {
         LOG(ERROR) << "SetUpState to " << request_up << " failed";
->>>>>>> 248c422f
         return false;
     }
     return true;
