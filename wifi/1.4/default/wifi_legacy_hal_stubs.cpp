--- conflicted
+++ resolved
@@ -139,12 +139,8 @@
     populateStubFor(&hal_fn->wifi_set_radio_mode_change_handler);
     populateStubFor(&hal_fn->wifi_set_latency_mode);
     populateStubFor(&hal_fn->wifi_set_thermal_mitigation_mode);
-<<<<<<< HEAD
-    populateStubFor(&hal_fn->wifi_add_or_remove_virtual_intf);
-=======
     populateStubFor(&hal_fn->wifi_virtual_interface_create);
     populateStubFor(&hal_fn->wifi_virtual_interface_delete);
->>>>>>> 56a9a892
     return true;
 }
 }  // namespace legacy_hal
