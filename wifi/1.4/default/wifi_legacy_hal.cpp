/*
 * Copyright (C) 2016 The Android Open Source Project
 *
 * Licensed under the Apache License, Version 2.0 (the "License");
 * you may not use this file except in compliance with the License.
 * You may obtain a copy of the License at
 *
 *      http://www.apache.org/licenses/LICENSE-2.0
 *
 * Unless required by applicable law or agreed to in writing, software
 * distributed under the License is distributed on an "AS IS" BASIS,
 * WITHOUT WARRANTIES OR CONDITIONS OF ANY KIND, either express or implied.
 * See the License for the specific language governing permissions and
 * limitations under the License.
 */

#include <array>
#include <chrono>

#include <android-base/logging.h>
#include <cutils/properties.h>
#include <net/if.h>

#include "hidl_sync_util.h"
#include "wifi_legacy_hal.h"
#include "wifi_legacy_hal_stubs.h"

namespace {
// Constants ported over from the legacy HAL calling code
// (com_android_server_wifi_WifiNative.cpp). This will all be thrown
// away when this shim layer is replaced by the real vendor
// implementation.
static constexpr uint32_t kMaxVersionStringLength = 256;
static constexpr uint32_t kMaxCachedGscanResults = 64;
static constexpr uint32_t kMaxGscanFrequenciesForBand = 64;
static constexpr uint32_t kLinkLayerStatsDataMpduSizeThreshold = 128;
static constexpr uint32_t kMaxWakeReasonStatsArraySize = 32;
static constexpr uint32_t kMaxRingBuffers = 10;
static constexpr uint32_t kMaxStopCompleteWaitMs = 250;
static constexpr char kDriverPropName[] = "wlan.driver.status";

// Helper function to create a non-const char* for legacy Hal API's.
std::vector<char> makeCharVec(const std::string& str) {
    std::vector<char> vec(str.size() + 1);
    vec.assign(str.begin(), str.end());
    vec.push_back('\0');
    return vec;
}
}  // namespace

namespace android {
namespace hardware {
namespace wifi {
namespace V1_4 {
namespace implementation {
namespace legacy_hal {
// Legacy HAL functions accept "C" style function pointers, so use global
// functions to pass to the legacy HAL function and store the corresponding
// std::function methods to be invoked.
//
// Callback to be invoked once |stop| is complete
std::function<void(wifi_handle handle)> on_stop_complete_internal_callback;
void onAsyncStopComplete(wifi_handle handle) {
    const auto lock = hidl_sync_util::acquireGlobalLock();
    if (on_stop_complete_internal_callback) {
        on_stop_complete_internal_callback(handle);
        // Invalidate this callback since we don't want this firing again.
        on_stop_complete_internal_callback = nullptr;
    }
}

// Callback to be invoked for driver dump.
std::function<void(char*, int)> on_driver_memory_dump_internal_callback;
void onSyncDriverMemoryDump(char* buffer, int buffer_size) {
    if (on_driver_memory_dump_internal_callback) {
        on_driver_memory_dump_internal_callback(buffer, buffer_size);
    }
}

// Callback to be invoked for firmware dump.
std::function<void(char*, int)> on_firmware_memory_dump_internal_callback;
void onSyncFirmwareMemoryDump(char* buffer, int buffer_size) {
    if (on_firmware_memory_dump_internal_callback) {
        on_firmware_memory_dump_internal_callback(buffer, buffer_size);
    }
}

// Callback to be invoked for Gscan events.
std::function<void(wifi_request_id, wifi_scan_event)>
    on_gscan_event_internal_callback;
void onAsyncGscanEvent(wifi_request_id id, wifi_scan_event event) {
    const auto lock = hidl_sync_util::acquireGlobalLock();
    if (on_gscan_event_internal_callback) {
        on_gscan_event_internal_callback(id, event);
    }
}

// Callback to be invoked for Gscan full results.
std::function<void(wifi_request_id, wifi_scan_result*, uint32_t)>
    on_gscan_full_result_internal_callback;
void onAsyncGscanFullResult(wifi_request_id id, wifi_scan_result* result,
                            uint32_t buckets_scanned) {
    const auto lock = hidl_sync_util::acquireGlobalLock();
    if (on_gscan_full_result_internal_callback) {
        on_gscan_full_result_internal_callback(id, result, buckets_scanned);
    }
}

// Callback to be invoked for link layer stats results.
std::function<void((wifi_request_id, wifi_iface_stat*, int, wifi_radio_stat*))>
    on_link_layer_stats_result_internal_callback;
void onSyncLinkLayerStatsResult(wifi_request_id id, wifi_iface_stat* iface_stat,
                                int num_radios, wifi_radio_stat* radio_stat) {
    if (on_link_layer_stats_result_internal_callback) {
        on_link_layer_stats_result_internal_callback(id, iface_stat, num_radios,
                                                     radio_stat);
    }
}

// Callback to be invoked for rssi threshold breach.
std::function<void((wifi_request_id, uint8_t*, int8_t))>
    on_rssi_threshold_breached_internal_callback;
void onAsyncRssiThresholdBreached(wifi_request_id id, uint8_t* bssid,
                                  int8_t rssi) {
    const auto lock = hidl_sync_util::acquireGlobalLock();
    if (on_rssi_threshold_breached_internal_callback) {
        on_rssi_threshold_breached_internal_callback(id, bssid, rssi);
    }
}

// Callback to be invoked for ring buffer data indication.
std::function<void(char*, char*, int, wifi_ring_buffer_status*)>
    on_ring_buffer_data_internal_callback;
void onAsyncRingBufferData(char* ring_name, char* buffer, int buffer_size,
                           wifi_ring_buffer_status* status) {
    const auto lock = hidl_sync_util::acquireGlobalLock();
    if (on_ring_buffer_data_internal_callback) {
        on_ring_buffer_data_internal_callback(ring_name, buffer, buffer_size,
                                              status);
    }
}

// Callback to be invoked for error alert indication.
std::function<void(wifi_request_id, char*, int, int)>
    on_error_alert_internal_callback;
void onAsyncErrorAlert(wifi_request_id id, char* buffer, int buffer_size,
                       int err_code) {
    const auto lock = hidl_sync_util::acquireGlobalLock();
    if (on_error_alert_internal_callback) {
        on_error_alert_internal_callback(id, buffer, buffer_size, err_code);
    }
}

// Callback to be invoked for radio mode change indication.
std::function<void(wifi_request_id, uint32_t, wifi_mac_info*)>
    on_radio_mode_change_internal_callback;
void onAsyncRadioModeChange(wifi_request_id id, uint32_t num_macs,
                            wifi_mac_info* mac_infos) {
    const auto lock = hidl_sync_util::acquireGlobalLock();
    if (on_radio_mode_change_internal_callback) {
        on_radio_mode_change_internal_callback(id, num_macs, mac_infos);
    }
}

// Callback to be invoked for rtt results results.
std::function<void(wifi_request_id, unsigned num_results,
                   wifi_rtt_result* rtt_results[])>
    on_rtt_results_internal_callback;
void onAsyncRttResults(wifi_request_id id, unsigned num_results,
                       wifi_rtt_result* rtt_results[]) {
    const auto lock = hidl_sync_util::acquireGlobalLock();
    if (on_rtt_results_internal_callback) {
        on_rtt_results_internal_callback(id, num_results, rtt_results);
        on_rtt_results_internal_callback = nullptr;
    }
}

// Callbacks for the various NAN operations.
// NOTE: These have very little conversions to perform before invoking the user
// callbacks.
// So, handle all of them here directly to avoid adding an unnecessary layer.
std::function<void(transaction_id, const NanResponseMsg&)>
    on_nan_notify_response_user_callback;
void onAysncNanNotifyResponse(transaction_id id, NanResponseMsg* msg) {
    const auto lock = hidl_sync_util::acquireGlobalLock();
    if (on_nan_notify_response_user_callback && msg) {
        on_nan_notify_response_user_callback(id, *msg);
    }
}

std::function<void(const NanPublishRepliedInd&)>
    on_nan_event_publish_replied_user_callback;
void onAysncNanEventPublishReplied(NanPublishRepliedInd* /* event */) {
    LOG(ERROR) << "onAysncNanEventPublishReplied triggered";
}

std::function<void(const NanPublishTerminatedInd&)>
    on_nan_event_publish_terminated_user_callback;
void onAysncNanEventPublishTerminated(NanPublishTerminatedInd* event) {
    const auto lock = hidl_sync_util::acquireGlobalLock();
    if (on_nan_event_publish_terminated_user_callback && event) {
        on_nan_event_publish_terminated_user_callback(*event);
    }
}

std::function<void(const NanMatchInd&)> on_nan_event_match_user_callback;
void onAysncNanEventMatch(NanMatchInd* event) {
    const auto lock = hidl_sync_util::acquireGlobalLock();
    if (on_nan_event_match_user_callback && event) {
        on_nan_event_match_user_callback(*event);
    }
}

std::function<void(const NanMatchExpiredInd&)>
    on_nan_event_match_expired_user_callback;
void onAysncNanEventMatchExpired(NanMatchExpiredInd* event) {
    const auto lock = hidl_sync_util::acquireGlobalLock();
    if (on_nan_event_match_expired_user_callback && event) {
        on_nan_event_match_expired_user_callback(*event);
    }
}

std::function<void(const NanSubscribeTerminatedInd&)>
    on_nan_event_subscribe_terminated_user_callback;
void onAysncNanEventSubscribeTerminated(NanSubscribeTerminatedInd* event) {
    const auto lock = hidl_sync_util::acquireGlobalLock();
    if (on_nan_event_subscribe_terminated_user_callback && event) {
        on_nan_event_subscribe_terminated_user_callback(*event);
    }
}

std::function<void(const NanFollowupInd&)> on_nan_event_followup_user_callback;
void onAysncNanEventFollowup(NanFollowupInd* event) {
    const auto lock = hidl_sync_util::acquireGlobalLock();
    if (on_nan_event_followup_user_callback && event) {
        on_nan_event_followup_user_callback(*event);
    }
}

std::function<void(const NanDiscEngEventInd&)>
    on_nan_event_disc_eng_event_user_callback;
void onAysncNanEventDiscEngEvent(NanDiscEngEventInd* event) {
    const auto lock = hidl_sync_util::acquireGlobalLock();
    if (on_nan_event_disc_eng_event_user_callback && event) {
        on_nan_event_disc_eng_event_user_callback(*event);
    }
}

std::function<void(const NanDisabledInd&)> on_nan_event_disabled_user_callback;
void onAysncNanEventDisabled(NanDisabledInd* event) {
    const auto lock = hidl_sync_util::acquireGlobalLock();
    if (on_nan_event_disabled_user_callback && event) {
        on_nan_event_disabled_user_callback(*event);
    }
}

std::function<void(const NanTCAInd&)> on_nan_event_tca_user_callback;
void onAysncNanEventTca(NanTCAInd* event) {
    const auto lock = hidl_sync_util::acquireGlobalLock();
    if (on_nan_event_tca_user_callback && event) {
        on_nan_event_tca_user_callback(*event);
    }
}

std::function<void(const NanBeaconSdfPayloadInd&)>
    on_nan_event_beacon_sdf_payload_user_callback;
void onAysncNanEventBeaconSdfPayload(NanBeaconSdfPayloadInd* event) {
    const auto lock = hidl_sync_util::acquireGlobalLock();
    if (on_nan_event_beacon_sdf_payload_user_callback && event) {
        on_nan_event_beacon_sdf_payload_user_callback(*event);
    }
}

std::function<void(const NanDataPathRequestInd&)>
    on_nan_event_data_path_request_user_callback;
void onAysncNanEventDataPathRequest(NanDataPathRequestInd* event) {
    const auto lock = hidl_sync_util::acquireGlobalLock();
    if (on_nan_event_data_path_request_user_callback && event) {
        on_nan_event_data_path_request_user_callback(*event);
    }
}
std::function<void(const NanDataPathConfirmInd&)>
    on_nan_event_data_path_confirm_user_callback;
void onAysncNanEventDataPathConfirm(NanDataPathConfirmInd* event) {
    const auto lock = hidl_sync_util::acquireGlobalLock();
    if (on_nan_event_data_path_confirm_user_callback && event) {
        on_nan_event_data_path_confirm_user_callback(*event);
    }
}

std::function<void(const NanDataPathEndInd&)>
    on_nan_event_data_path_end_user_callback;
void onAysncNanEventDataPathEnd(NanDataPathEndInd* event) {
    const auto lock = hidl_sync_util::acquireGlobalLock();
    if (on_nan_event_data_path_end_user_callback && event) {
        on_nan_event_data_path_end_user_callback(*event);
    }
}

std::function<void(const NanTransmitFollowupInd&)>
    on_nan_event_transmit_follow_up_user_callback;
void onAysncNanEventTransmitFollowUp(NanTransmitFollowupInd* event) {
    const auto lock = hidl_sync_util::acquireGlobalLock();
    if (on_nan_event_transmit_follow_up_user_callback && event) {
        on_nan_event_transmit_follow_up_user_callback(*event);
    }
}

std::function<void(const NanRangeRequestInd&)>
    on_nan_event_range_request_user_callback;
void onAysncNanEventRangeRequest(NanRangeRequestInd* event) {
    const auto lock = hidl_sync_util::acquireGlobalLock();
    if (on_nan_event_range_request_user_callback && event) {
        on_nan_event_range_request_user_callback(*event);
    }
}

std::function<void(const NanRangeReportInd&)>
    on_nan_event_range_report_user_callback;
void onAysncNanEventRangeReport(NanRangeReportInd* event) {
    const auto lock = hidl_sync_util::acquireGlobalLock();
    if (on_nan_event_range_report_user_callback && event) {
        on_nan_event_range_report_user_callback(*event);
    }
}

std::function<void(const NanDataPathScheduleUpdateInd&)>
    on_nan_event_schedule_update_user_callback;
void onAsyncNanEventScheduleUpdate(NanDataPathScheduleUpdateInd* event) {
    const auto lock = hidl_sync_util::acquireGlobalLock();
    if (on_nan_event_schedule_update_user_callback && event) {
        on_nan_event_schedule_update_user_callback(*event);
    }
}
// End of the free-standing "C" style callbacks.

WifiLegacyHal::WifiLegacyHal(
    const std::weak_ptr<wifi_system::InterfaceTool> iface_tool)
    : global_handle_(nullptr),
      awaiting_event_loop_termination_(false),
      is_started_(false),
      iface_tool_(iface_tool) {}

wifi_error WifiLegacyHal::initialize() {
    LOG(DEBUG) << "Initialize legacy HAL";
    // TODO: Add back the HAL Tool if we need to. All we need from the HAL tool
    // for now is this function call which we can directly call.
    if (!initHalFuncTableWithStubs(&global_func_table_)) {
        LOG(ERROR)
            << "Failed to initialize legacy hal function table with stubs";
        return WIFI_ERROR_UNKNOWN;
    }
    wifi_error status = init_wifi_vendor_hal_func_table(&global_func_table_);
    if (status != WIFI_SUCCESS) {
        LOG(ERROR) << "Failed to initialize legacy hal function table";
    }
    return status;
}

wifi_error WifiLegacyHal::start() {
    // Ensure that we're starting in a good state.
    CHECK(global_func_table_.wifi_initialize && !global_handle_ &&
          iface_name_to_handle_.empty() && !awaiting_event_loop_termination_);
    if (is_started_) {
        LOG(DEBUG) << "Legacy HAL already started";
        return WIFI_SUCCESS;
    }
    LOG(DEBUG) << "Waiting for the driver ready";
    wifi_error status = global_func_table_.wifi_wait_for_driver_ready();
    if (status == WIFI_ERROR_TIMED_OUT) {
        LOG(ERROR) << "Timed out awaiting driver ready";
        return status;
    }
    property_set(kDriverPropName, "ok");

    LOG(DEBUG) << "Starting legacy HAL";
    if (!iface_tool_.lock()->SetWifiUpState(true)) {
        LOG(ERROR) << "Failed to set WiFi interface up";
        return WIFI_ERROR_UNKNOWN;
    }
    status = global_func_table_.wifi_initialize(&global_handle_);
    if (status != WIFI_SUCCESS || !global_handle_) {
        LOG(ERROR) << "Failed to retrieve global handle";
        return status;
    }
    std::thread(&WifiLegacyHal::runEventLoop, this).detach();
    status = retrieveIfaceHandles();
    if (status != WIFI_SUCCESS || iface_name_to_handle_.empty()) {
        LOG(ERROR) << "Failed to retrieve wlan interface handle";
        return status;
    }
    LOG(DEBUG) << "Legacy HAL start complete";
    is_started_ = true;
    return WIFI_SUCCESS;
}

wifi_error WifiLegacyHal::stop(
    /* NONNULL */ std::unique_lock<std::recursive_mutex>* lock,
    const std::function<void()>& on_stop_complete_user_callback) {
    if (!is_started_) {
        LOG(DEBUG) << "Legacy HAL already stopped";
        on_stop_complete_user_callback();
        return WIFI_SUCCESS;
    }
    LOG(DEBUG) << "Stopping legacy HAL";
    on_stop_complete_internal_callback = [on_stop_complete_user_callback,
                                          this](wifi_handle handle) {
        CHECK_EQ(global_handle_, handle) << "Handle mismatch";
        LOG(INFO) << "Legacy HAL stop complete callback received";
        // Invalidate all the internal pointers now that the HAL is
        // stopped.
        invalidate();
        iface_tool_.lock()->SetWifiUpState(false);
        on_stop_complete_user_callback();
        is_started_ = false;
    };
    awaiting_event_loop_termination_ = true;
    global_func_table_.wifi_cleanup(global_handle_, onAsyncStopComplete);
    const auto status = stop_wait_cv_.wait_for(
        *lock, std::chrono::milliseconds(kMaxStopCompleteWaitMs),
        [this] { return !awaiting_event_loop_termination_; });
    if (!status) {
        LOG(ERROR) << "Legacy HAL stop failed or timed out";
        return WIFI_ERROR_UNKNOWN;
    }
    LOG(DEBUG) << "Legacy HAL stop complete";
    return WIFI_SUCCESS;
}

bool WifiLegacyHal::isStarted() { return is_started_; }

std::pair<wifi_error, std::string> WifiLegacyHal::getDriverVersion(
    const std::string& iface_name) {
    std::array<char, kMaxVersionStringLength> buffer;
    buffer.fill(0);
    wifi_error status = global_func_table_.wifi_get_driver_version(
        getIfaceHandle(iface_name), buffer.data(), buffer.size());
    return {status, buffer.data()};
}

std::pair<wifi_error, std::string> WifiLegacyHal::getFirmwareVersion(
    const std::string& iface_name) {
    std::array<char, kMaxVersionStringLength> buffer;
    buffer.fill(0);
    wifi_error status = global_func_table_.wifi_get_firmware_version(
        getIfaceHandle(iface_name), buffer.data(), buffer.size());
    return {status, buffer.data()};
}

std::pair<wifi_error, std::vector<uint8_t>>
WifiLegacyHal::requestDriverMemoryDump(const std::string& iface_name) {
    std::vector<uint8_t> driver_dump;
    on_driver_memory_dump_internal_callback = [&driver_dump](char* buffer,
                                                             int buffer_size) {
        driver_dump.insert(driver_dump.end(),
                           reinterpret_cast<uint8_t*>(buffer),
                           reinterpret_cast<uint8_t*>(buffer) + buffer_size);
    };
    wifi_error status = global_func_table_.wifi_get_driver_memory_dump(
        getIfaceHandle(iface_name), {onSyncDriverMemoryDump});
    on_driver_memory_dump_internal_callback = nullptr;
    return {status, std::move(driver_dump)};
}

std::pair<wifi_error, std::vector<uint8_t>>
WifiLegacyHal::requestFirmwareMemoryDump(const std::string& iface_name) {
    std::vector<uint8_t> firmware_dump;
    on_firmware_memory_dump_internal_callback =
        [&firmware_dump](char* buffer, int buffer_size) {
            firmware_dump.insert(
                firmware_dump.end(), reinterpret_cast<uint8_t*>(buffer),
                reinterpret_cast<uint8_t*>(buffer) + buffer_size);
        };
    wifi_error status = global_func_table_.wifi_get_firmware_memory_dump(
        getIfaceHandle(iface_name), {onSyncFirmwareMemoryDump});
    on_firmware_memory_dump_internal_callback = nullptr;
    return {status, std::move(firmware_dump)};
}

std::pair<wifi_error, uint32_t> WifiLegacyHal::getSupportedFeatureSet(
    const std::string& iface_name) {
    feature_set set;
    static_assert(sizeof(set) == sizeof(uint64_t),
                  "Some feature_flags can not be represented in output");
    wifi_error status = global_func_table_.wifi_get_supported_feature_set(
        getIfaceHandle(iface_name), &set);
    return {status, static_cast<uint32_t>(set)};
}

std::pair<wifi_error, PacketFilterCapabilities>
WifiLegacyHal::getPacketFilterCapabilities(const std::string& iface_name) {
    PacketFilterCapabilities caps;
    wifi_error status = global_func_table_.wifi_get_packet_filter_capabilities(
        getIfaceHandle(iface_name), &caps.version, &caps.max_len);
    return {status, caps};
}

wifi_error WifiLegacyHal::setPacketFilter(const std::string& iface_name,
                                          const std::vector<uint8_t>& program) {
    return global_func_table_.wifi_set_packet_filter(
        getIfaceHandle(iface_name), program.data(), program.size());
}

std::pair<wifi_error, std::vector<uint8_t>>
WifiLegacyHal::readApfPacketFilterData(const std::string& iface_name) {
    PacketFilterCapabilities caps;
    wifi_error status = global_func_table_.wifi_get_packet_filter_capabilities(
        getIfaceHandle(iface_name), &caps.version, &caps.max_len);
    if (status != WIFI_SUCCESS) {
        return {status, {}};
    }

    // Size the buffer to read the entire program & work memory.
    std::vector<uint8_t> buffer(caps.max_len);

    status = global_func_table_.wifi_read_packet_filter(
        getIfaceHandle(iface_name), /*src_offset=*/0, buffer.data(),
        buffer.size());
    return {status, move(buffer)};
}

std::pair<wifi_error, wifi_gscan_capabilities>
WifiLegacyHal::getGscanCapabilities(const std::string& iface_name) {
    wifi_gscan_capabilities caps;
    wifi_error status = global_func_table_.wifi_get_gscan_capabilities(
        getIfaceHandle(iface_name), &caps);
    return {status, caps};
}

wifi_error WifiLegacyHal::startGscan(
    const std::string& iface_name, wifi_request_id id,
    const wifi_scan_cmd_params& params,
    const std::function<void(wifi_request_id)>& on_failure_user_callback,
    const on_gscan_results_callback& on_results_user_callback,
    const on_gscan_full_result_callback& on_full_result_user_callback) {
    // If there is already an ongoing background scan, reject new scan requests.
    if (on_gscan_event_internal_callback ||
        on_gscan_full_result_internal_callback) {
        return WIFI_ERROR_NOT_AVAILABLE;
    }

    // This callback will be used to either trigger |on_results_user_callback|
    // or |on_failure_user_callback|.
    on_gscan_event_internal_callback =
        [iface_name, on_failure_user_callback, on_results_user_callback, this](
            wifi_request_id id, wifi_scan_event event) {
            switch (event) {
                case WIFI_SCAN_RESULTS_AVAILABLE:
                case WIFI_SCAN_THRESHOLD_NUM_SCANS:
                case WIFI_SCAN_THRESHOLD_PERCENT: {
                    wifi_error status;
                    std::vector<wifi_cached_scan_results> cached_scan_results;
                    std::tie(status, cached_scan_results) =
                        getGscanCachedResults(iface_name);
                    if (status == WIFI_SUCCESS) {
                        on_results_user_callback(id, cached_scan_results);
                        return;
                    }
                    FALLTHROUGH_INTENDED;
                }
                // Fall through if failed. Failure to retrieve cached scan
                // results should trigger a background scan failure.
                case WIFI_SCAN_FAILED:
                    on_failure_user_callback(id);
                    on_gscan_event_internal_callback = nullptr;
                    on_gscan_full_result_internal_callback = nullptr;
                    return;
            }
            LOG(FATAL) << "Unexpected gscan event received: " << event;
        };

    on_gscan_full_result_internal_callback = [on_full_result_user_callback](
                                                 wifi_request_id id,
                                                 wifi_scan_result* result,
                                                 uint32_t buckets_scanned) {
        if (result) {
            on_full_result_user_callback(id, result, buckets_scanned);
        }
    };

    wifi_scan_result_handler handler = {onAsyncGscanFullResult,
                                        onAsyncGscanEvent};
    wifi_error status = global_func_table_.wifi_start_gscan(
        id, getIfaceHandle(iface_name), params, handler);
    if (status != WIFI_SUCCESS) {
        on_gscan_event_internal_callback = nullptr;
        on_gscan_full_result_internal_callback = nullptr;
    }
    return status;
}

wifi_error WifiLegacyHal::stopGscan(const std::string& iface_name,
                                    wifi_request_id id) {
    // If there is no an ongoing background scan, reject stop requests.
    // TODO(b/32337212): This needs to be handled by the HIDL object because we
    // need to return the NOT_STARTED error code.
    if (!on_gscan_event_internal_callback &&
        !on_gscan_full_result_internal_callback) {
        return WIFI_ERROR_NOT_AVAILABLE;
    }
    wifi_error status =
        global_func_table_.wifi_stop_gscan(id, getIfaceHandle(iface_name));
    // If the request Id is wrong, don't stop the ongoing background scan. Any
    // other error should be treated as the end of background scan.
    if (status != WIFI_ERROR_INVALID_REQUEST_ID) {
        on_gscan_event_internal_callback = nullptr;
        on_gscan_full_result_internal_callback = nullptr;
    }
    return status;
}

std::pair<wifi_error, std::vector<uint32_t>>
WifiLegacyHal::getValidFrequenciesForBand(const std::string& iface_name,
                                          wifi_band band) {
    static_assert(sizeof(uint32_t) >= sizeof(wifi_channel),
                  "Wifi Channel cannot be represented in output");
    std::vector<uint32_t> freqs;
    freqs.resize(kMaxGscanFrequenciesForBand);
    int32_t num_freqs = 0;
    wifi_error status = global_func_table_.wifi_get_valid_channels(
        getIfaceHandle(iface_name), band, freqs.size(),
        reinterpret_cast<wifi_channel*>(freqs.data()), &num_freqs);
    CHECK(num_freqs >= 0 &&
          static_cast<uint32_t>(num_freqs) <= kMaxGscanFrequenciesForBand);
    freqs.resize(num_freqs);
    return {status, std::move(freqs)};
}

wifi_error WifiLegacyHal::setDfsFlag(const std::string& iface_name,
                                     bool dfs_on) {
    return global_func_table_.wifi_set_nodfs_flag(getIfaceHandle(iface_name),
                                                  dfs_on ? 0 : 1);
}

wifi_error WifiLegacyHal::enableLinkLayerStats(const std::string& iface_name,
                                               bool debug) {
    wifi_link_layer_params params;
    params.mpdu_size_threshold = kLinkLayerStatsDataMpduSizeThreshold;
    params.aggressive_statistics_gathering = debug;
    return global_func_table_.wifi_set_link_stats(getIfaceHandle(iface_name),
                                                  params);
}

wifi_error WifiLegacyHal::disableLinkLayerStats(const std::string& iface_name) {
    // TODO: Do we care about these responses?
    uint32_t clear_mask_rsp;
    uint8_t stop_rsp;
    return global_func_table_.wifi_clear_link_stats(
        getIfaceHandle(iface_name), 0xFFFFFFFF, &clear_mask_rsp, 1, &stop_rsp);
}

std::pair<wifi_error, LinkLayerStats> WifiLegacyHal::getLinkLayerStats(
    const std::string& iface_name) {
    LinkLayerStats link_stats{};
    LinkLayerStats* link_stats_ptr = &link_stats;

    on_link_layer_stats_result_internal_callback =
        [&link_stats_ptr](wifi_request_id /* id */,
                          wifi_iface_stat* iface_stats_ptr, int num_radios,
                          wifi_radio_stat* radio_stats_ptr) {
            wifi_radio_stat* l_radio_stats_ptr;

            if (iface_stats_ptr != nullptr) {
                link_stats_ptr->iface = *iface_stats_ptr;
                link_stats_ptr->iface.num_peers = 0;
            } else {
                LOG(ERROR) << "Invalid iface stats in link layer stats";
            }
            if (num_radios <= 0 || radio_stats_ptr == nullptr) {
                LOG(ERROR) << "Invalid radio stats in link layer stats";
                return;
            }
            l_radio_stats_ptr = radio_stats_ptr;
            for (int i = 0; i < num_radios; i++) {
                LinkLayerRadioStats radio;

                radio.stats = *l_radio_stats_ptr;
                // Copy over the tx level array to the separate vector.
                if (l_radio_stats_ptr->num_tx_levels > 0 &&
                    l_radio_stats_ptr->tx_time_per_levels != nullptr) {
                    radio.tx_time_per_levels.assign(
                        l_radio_stats_ptr->tx_time_per_levels,
                        l_radio_stats_ptr->tx_time_per_levels +
                            l_radio_stats_ptr->num_tx_levels);
                }
                radio.stats.num_tx_levels = 0;
                radio.stats.tx_time_per_levels = nullptr;
                /* Copy over the channel stat to separate vector */
                if (l_radio_stats_ptr->num_channels > 0) {
                    /* Copy the channel stats */
                    radio.channel_stats.assign(
                        l_radio_stats_ptr->channels,
                        l_radio_stats_ptr->channels +
                            l_radio_stats_ptr->num_channels);
                }
                link_stats_ptr->radios.push_back(radio);
                l_radio_stats_ptr =
                    (wifi_radio_stat*)((u8*)l_radio_stats_ptr +
                                       sizeof(wifi_radio_stat) +
                                       (sizeof(wifi_channel_stat) *
                                        l_radio_stats_ptr->num_channels));
            }
        };

    wifi_error status = global_func_table_.wifi_get_link_stats(
        0, getIfaceHandle(iface_name), {onSyncLinkLayerStatsResult});
    on_link_layer_stats_result_internal_callback = nullptr;
    return {status, link_stats};
}

wifi_error WifiLegacyHal::startRssiMonitoring(
    const std::string& iface_name, wifi_request_id id, int8_t max_rssi,
    int8_t min_rssi,
    const on_rssi_threshold_breached_callback&
        on_threshold_breached_user_callback) {
    if (on_rssi_threshold_breached_internal_callback) {
        return WIFI_ERROR_NOT_AVAILABLE;
    }
    on_rssi_threshold_breached_internal_callback =
        [on_threshold_breached_user_callback](wifi_request_id id,
                                              uint8_t* bssid_ptr, int8_t rssi) {
            if (!bssid_ptr) {
                return;
            }
            std::array<uint8_t, 6> bssid_arr;
            // |bssid_ptr| pointer is assumed to have 6 bytes for the mac
            // address.
            std::copy(bssid_ptr, bssid_ptr + 6, std::begin(bssid_arr));
            on_threshold_breached_user_callback(id, bssid_arr, rssi);
        };
    wifi_error status = global_func_table_.wifi_start_rssi_monitoring(
        id, getIfaceHandle(iface_name), max_rssi, min_rssi,
        {onAsyncRssiThresholdBreached});
    if (status != WIFI_SUCCESS) {
        on_rssi_threshold_breached_internal_callback = nullptr;
    }
    return status;
}

wifi_error WifiLegacyHal::stopRssiMonitoring(const std::string& iface_name,
                                             wifi_request_id id) {
    if (!on_rssi_threshold_breached_internal_callback) {
        return WIFI_ERROR_NOT_AVAILABLE;
    }
    wifi_error status = global_func_table_.wifi_stop_rssi_monitoring(
        id, getIfaceHandle(iface_name));
    // If the request Id is wrong, don't stop the ongoing rssi monitoring. Any
    // other error should be treated as the end of background scan.
    if (status != WIFI_ERROR_INVALID_REQUEST_ID) {
        on_rssi_threshold_breached_internal_callback = nullptr;
    }
    return status;
}

std::pair<wifi_error, wifi_roaming_capabilities>
WifiLegacyHal::getRoamingCapabilities(const std::string& iface_name) {
    wifi_roaming_capabilities caps;
    wifi_error status = global_func_table_.wifi_get_roaming_capabilities(
        getIfaceHandle(iface_name), &caps);
    return {status, caps};
}

wifi_error WifiLegacyHal::configureRoaming(const std::string& iface_name,
                                           const wifi_roaming_config& config) {
    wifi_roaming_config config_internal = config;
    return global_func_table_.wifi_configure_roaming(getIfaceHandle(iface_name),
                                                     &config_internal);
}

wifi_error WifiLegacyHal::enableFirmwareRoaming(const std::string& iface_name,
                                                fw_roaming_state_t state) {
    return global_func_table_.wifi_enable_firmware_roaming(
        getIfaceHandle(iface_name), state);
}

wifi_error WifiLegacyHal::configureNdOffload(const std::string& iface_name,
                                             bool enable) {
    return global_func_table_.wifi_configure_nd_offload(
        getIfaceHandle(iface_name), enable);
}

wifi_error WifiLegacyHal::startSendingOffloadedPacket(
    const std::string& iface_name, uint32_t cmd_id, uint16_t ether_type,
    const std::vector<uint8_t>& ip_packet_data,
    const std::array<uint8_t, 6>& src_address,
    const std::array<uint8_t, 6>& dst_address, uint32_t period_in_ms) {
    std::vector<uint8_t> ip_packet_data_internal(ip_packet_data);
    std::vector<uint8_t> src_address_internal(
        src_address.data(), src_address.data() + src_address.size());
    std::vector<uint8_t> dst_address_internal(
        dst_address.data(), dst_address.data() + dst_address.size());
    return global_func_table_.wifi_start_sending_offloaded_packet(
        cmd_id, getIfaceHandle(iface_name), ether_type,
        ip_packet_data_internal.data(), ip_packet_data_internal.size(),
        src_address_internal.data(), dst_address_internal.data(), period_in_ms);
}

wifi_error WifiLegacyHal::stopSendingOffloadedPacket(
    const std::string& iface_name, uint32_t cmd_id) {
    return global_func_table_.wifi_stop_sending_offloaded_packet(
        cmd_id, getIfaceHandle(iface_name));
}

wifi_error WifiLegacyHal::setScanningMacOui(const std::string& iface_name,
                                            const std::array<uint8_t, 3>& oui) {
    std::vector<uint8_t> oui_internal(oui.data(), oui.data() + oui.size());
    return global_func_table_.wifi_set_scanning_mac_oui(
        getIfaceHandle(iface_name), oui_internal.data());
}

wifi_error WifiLegacyHal::selectTxPowerScenario(const std::string& iface_name,
                                                wifi_power_scenario scenario) {
    return global_func_table_.wifi_select_tx_power_scenario(
        getIfaceHandle(iface_name), scenario);
}

wifi_error WifiLegacyHal::resetTxPowerScenario(const std::string& iface_name) {
    return global_func_table_.wifi_reset_tx_power_scenario(
        getIfaceHandle(iface_name));
}

wifi_error WifiLegacyHal::setLatencyMode(const std::string& iface_name,
                                         wifi_latency_mode mode) {
    return global_func_table_.wifi_set_latency_mode(getIfaceHandle(iface_name),
                                                    mode);
}

wifi_error WifiLegacyHal::setThermalMitigationMode(wifi_thermal_mode mode,
                                                   uint32_t completion_window) {
    return global_func_table_.wifi_set_thermal_mitigation_mode(
        global_handle_, mode, completion_window);
}

std::pair<wifi_error, uint32_t> WifiLegacyHal::getLoggerSupportedFeatureSet(
    const std::string& iface_name) {
    uint32_t supported_feature_flags;
    wifi_error status =
        global_func_table_.wifi_get_logger_supported_feature_set(
            getIfaceHandle(iface_name), &supported_feature_flags);
    return {status, supported_feature_flags};
}

wifi_error WifiLegacyHal::startPktFateMonitoring(
    const std::string& iface_name) {
    return global_func_table_.wifi_start_pkt_fate_monitoring(
        getIfaceHandle(iface_name));
}

std::pair<wifi_error, std::vector<wifi_tx_report>> WifiLegacyHal::getTxPktFates(
    const std::string& iface_name) {
    std::vector<wifi_tx_report> tx_pkt_fates;
    tx_pkt_fates.resize(MAX_FATE_LOG_LEN);
    size_t num_fates = 0;
    wifi_error status = global_func_table_.wifi_get_tx_pkt_fates(
        getIfaceHandle(iface_name), tx_pkt_fates.data(), tx_pkt_fates.size(),
        &num_fates);
    CHECK(num_fates <= MAX_FATE_LOG_LEN);
    tx_pkt_fates.resize(num_fates);
    return {status, std::move(tx_pkt_fates)};
}

std::pair<wifi_error, std::vector<wifi_rx_report>> WifiLegacyHal::getRxPktFates(
    const std::string& iface_name) {
    std::vector<wifi_rx_report> rx_pkt_fates;
    rx_pkt_fates.resize(MAX_FATE_LOG_LEN);
    size_t num_fates = 0;
    wifi_error status = global_func_table_.wifi_get_rx_pkt_fates(
        getIfaceHandle(iface_name), rx_pkt_fates.data(), rx_pkt_fates.size(),
        &num_fates);
    CHECK(num_fates <= MAX_FATE_LOG_LEN);
    rx_pkt_fates.resize(num_fates);
    return {status, std::move(rx_pkt_fates)};
}

std::pair<wifi_error, WakeReasonStats> WifiLegacyHal::getWakeReasonStats(
    const std::string& iface_name) {
    WakeReasonStats stats;
    stats.cmd_event_wake_cnt.resize(kMaxWakeReasonStatsArraySize);
    stats.driver_fw_local_wake_cnt.resize(kMaxWakeReasonStatsArraySize);

    // This legacy struct needs separate memory to store the variable sized wake
    // reason types.
    stats.wake_reason_cnt.cmd_event_wake_cnt =
        reinterpret_cast<int32_t*>(stats.cmd_event_wake_cnt.data());
    stats.wake_reason_cnt.cmd_event_wake_cnt_sz =
        stats.cmd_event_wake_cnt.size();
    stats.wake_reason_cnt.cmd_event_wake_cnt_used = 0;
    stats.wake_reason_cnt.driver_fw_local_wake_cnt =
        reinterpret_cast<int32_t*>(stats.driver_fw_local_wake_cnt.data());
    stats.wake_reason_cnt.driver_fw_local_wake_cnt_sz =
        stats.driver_fw_local_wake_cnt.size();
    stats.wake_reason_cnt.driver_fw_local_wake_cnt_used = 0;

    wifi_error status = global_func_table_.wifi_get_wake_reason_stats(
        getIfaceHandle(iface_name), &stats.wake_reason_cnt);

    CHECK(
        stats.wake_reason_cnt.cmd_event_wake_cnt_used >= 0 &&
        static_cast<uint32_t>(stats.wake_reason_cnt.cmd_event_wake_cnt_used) <=
            kMaxWakeReasonStatsArraySize);
    stats.cmd_event_wake_cnt.resize(
        stats.wake_reason_cnt.cmd_event_wake_cnt_used);
    stats.wake_reason_cnt.cmd_event_wake_cnt = nullptr;

    CHECK(stats.wake_reason_cnt.driver_fw_local_wake_cnt_used >= 0 &&
          static_cast<uint32_t>(
              stats.wake_reason_cnt.driver_fw_local_wake_cnt_used) <=
              kMaxWakeReasonStatsArraySize);
    stats.driver_fw_local_wake_cnt.resize(
        stats.wake_reason_cnt.driver_fw_local_wake_cnt_used);
    stats.wake_reason_cnt.driver_fw_local_wake_cnt = nullptr;

    return {status, stats};
}

wifi_error WifiLegacyHal::registerRingBufferCallbackHandler(
    const std::string& iface_name,
    const on_ring_buffer_data_callback& on_user_data_callback) {
    if (on_ring_buffer_data_internal_callback) {
        return WIFI_ERROR_NOT_AVAILABLE;
    }
    on_ring_buffer_data_internal_callback =
        [on_user_data_callback](char* ring_name, char* buffer, int buffer_size,
                                wifi_ring_buffer_status* status) {
            if (status && buffer) {
                std::vector<uint8_t> buffer_vector(
                    reinterpret_cast<uint8_t*>(buffer),
                    reinterpret_cast<uint8_t*>(buffer) + buffer_size);
                on_user_data_callback(ring_name, buffer_vector, *status);
            }
        };
    wifi_error status = global_func_table_.wifi_set_log_handler(
        0, getIfaceHandle(iface_name), {onAsyncRingBufferData});
    if (status != WIFI_SUCCESS) {
        on_ring_buffer_data_internal_callback = nullptr;
    }
    return status;
}

wifi_error WifiLegacyHal::deregisterRingBufferCallbackHandler(
    const std::string& iface_name) {
    if (!on_ring_buffer_data_internal_callback) {
        return WIFI_ERROR_NOT_AVAILABLE;
    }
    on_ring_buffer_data_internal_callback = nullptr;
    return global_func_table_.wifi_reset_log_handler(
        0, getIfaceHandle(iface_name));
}

std::pair<wifi_error, std::vector<wifi_ring_buffer_status>>
WifiLegacyHal::getRingBuffersStatus(const std::string& iface_name) {
    std::vector<wifi_ring_buffer_status> ring_buffers_status;
    ring_buffers_status.resize(kMaxRingBuffers);
    uint32_t num_rings = kMaxRingBuffers;
    wifi_error status = global_func_table_.wifi_get_ring_buffers_status(
        getIfaceHandle(iface_name), &num_rings, ring_buffers_status.data());
    CHECK(num_rings <= kMaxRingBuffers);
    ring_buffers_status.resize(num_rings);
    return {status, std::move(ring_buffers_status)};
}

wifi_error WifiLegacyHal::startRingBufferLogging(const std::string& iface_name,
                                                 const std::string& ring_name,
                                                 uint32_t verbose_level,
                                                 uint32_t max_interval_sec,
                                                 uint32_t min_data_size) {
    return global_func_table_.wifi_start_logging(
        getIfaceHandle(iface_name), verbose_level, 0, max_interval_sec,
        min_data_size, makeCharVec(ring_name).data());
}

wifi_error WifiLegacyHal::getRingBufferData(const std::string& iface_name,
                                            const std::string& ring_name) {
    return global_func_table_.wifi_get_ring_data(getIfaceHandle(iface_name),
                                                 makeCharVec(ring_name).data());
}

wifi_error WifiLegacyHal::registerErrorAlertCallbackHandler(
    const std::string& iface_name,
    const on_error_alert_callback& on_user_alert_callback) {
    if (on_error_alert_internal_callback) {
        return WIFI_ERROR_NOT_AVAILABLE;
    }
    on_error_alert_internal_callback = [on_user_alert_callback](
                                           wifi_request_id id, char* buffer,
                                           int buffer_size, int err_code) {
        if (buffer) {
            CHECK(id == 0);
            on_user_alert_callback(
                err_code,
                std::vector<uint8_t>(
                    reinterpret_cast<uint8_t*>(buffer),
                    reinterpret_cast<uint8_t*>(buffer) + buffer_size));
        }
    };
    wifi_error status = global_func_table_.wifi_set_alert_handler(
        0, getIfaceHandle(iface_name), {onAsyncErrorAlert});
    if (status != WIFI_SUCCESS) {
        on_error_alert_internal_callback = nullptr;
    }
    return status;
}

wifi_error WifiLegacyHal::deregisterErrorAlertCallbackHandler(
    const std::string& iface_name) {
    if (!on_error_alert_internal_callback) {
        return WIFI_ERROR_NOT_AVAILABLE;
    }
    on_error_alert_internal_callback = nullptr;
    return global_func_table_.wifi_reset_alert_handler(
        0, getIfaceHandle(iface_name));
}

wifi_error WifiLegacyHal::registerRadioModeChangeCallbackHandler(
    const std::string& iface_name,
    const on_radio_mode_change_callback& on_user_change_callback) {
    if (on_radio_mode_change_internal_callback) {
        return WIFI_ERROR_NOT_AVAILABLE;
    }
    on_radio_mode_change_internal_callback = [on_user_change_callback](
                                                 wifi_request_id /* id */,
                                                 uint32_t num_macs,
                                                 wifi_mac_info* mac_infos_arr) {
        if (num_macs > 0 && mac_infos_arr) {
            std::vector<WifiMacInfo> mac_infos_vec;
            for (uint32_t i = 0; i < num_macs; i++) {
                WifiMacInfo mac_info;
                mac_info.wlan_mac_id = mac_infos_arr[i].wlan_mac_id;
                mac_info.mac_band = mac_infos_arr[i].mac_band;
                for (int32_t j = 0; j < mac_infos_arr[i].num_iface; j++) {
                    WifiIfaceInfo iface_info;
                    iface_info.name = mac_infos_arr[i].iface_info[j].iface_name;
                    iface_info.channel = mac_infos_arr[i].iface_info[j].channel;
                    mac_info.iface_infos.push_back(iface_info);
                }
                mac_infos_vec.push_back(mac_info);
            }
            on_user_change_callback(mac_infos_vec);
        }
    };
    wifi_error status = global_func_table_.wifi_set_radio_mode_change_handler(
        0, getIfaceHandle(iface_name), {onAsyncRadioModeChange});
    if (status != WIFI_SUCCESS) {
        on_radio_mode_change_internal_callback = nullptr;
    }
    return status;
}

wifi_error WifiLegacyHal::startRttRangeRequest(
    const std::string& iface_name, wifi_request_id id,
    const std::vector<wifi_rtt_config>& rtt_configs,
    const on_rtt_results_callback& on_results_user_callback) {
    if (on_rtt_results_internal_callback) {
        return WIFI_ERROR_NOT_AVAILABLE;
    }

    on_rtt_results_internal_callback =
        [on_results_user_callback](wifi_request_id id, unsigned num_results,
                                   wifi_rtt_result* rtt_results[]) {
            if (num_results > 0 && !rtt_results) {
                LOG(ERROR) << "Unexpected nullptr in RTT results";
                return;
            }
            std::vector<const wifi_rtt_result*> rtt_results_vec;
            std::copy_if(rtt_results, rtt_results + num_results,
                         back_inserter(rtt_results_vec),
                         [](wifi_rtt_result* rtt_result) {
                             return rtt_result != nullptr;
                         });
            on_results_user_callback(id, rtt_results_vec);
        };

    std::vector<wifi_rtt_config> rtt_configs_internal(rtt_configs);
    wifi_error status = global_func_table_.wifi_rtt_range_request(
        id, getIfaceHandle(iface_name), rtt_configs.size(),
        rtt_configs_internal.data(), {onAsyncRttResults});
    if (status != WIFI_SUCCESS) {
        on_rtt_results_internal_callback = nullptr;
    }
    return status;
}

wifi_error WifiLegacyHal::cancelRttRangeRequest(
    const std::string& iface_name, wifi_request_id id,
    const std::vector<std::array<uint8_t, 6>>& mac_addrs) {
    if (!on_rtt_results_internal_callback) {
        return WIFI_ERROR_NOT_AVAILABLE;
    }
    static_assert(sizeof(mac_addr) == sizeof(std::array<uint8_t, 6>),
                  "MAC address size mismatch");
    // TODO: How do we handle partial cancels (i.e only a subset of enabled mac
    // addressed are cancelled).
    std::vector<std::array<uint8_t, 6>> mac_addrs_internal(mac_addrs);
    wifi_error status = global_func_table_.wifi_rtt_range_cancel(
        id, getIfaceHandle(iface_name), mac_addrs.size(),
        reinterpret_cast<mac_addr*>(mac_addrs_internal.data()));
    // If the request Id is wrong, don't stop the ongoing range request. Any
    // other error should be treated as the end of rtt ranging.
    if (status != WIFI_ERROR_INVALID_REQUEST_ID) {
        on_rtt_results_internal_callback = nullptr;
    }
    return status;
}

std::pair<wifi_error, wifi_rtt_capabilities> WifiLegacyHal::getRttCapabilities(
    const std::string& iface_name) {
    wifi_rtt_capabilities rtt_caps;
    wifi_error status = global_func_table_.wifi_get_rtt_capabilities(
        getIfaceHandle(iface_name), &rtt_caps);
    return {status, rtt_caps};
}

std::pair<wifi_error, wifi_rtt_responder> WifiLegacyHal::getRttResponderInfo(
    const std::string& iface_name) {
    wifi_rtt_responder rtt_responder;
    wifi_error status = global_func_table_.wifi_rtt_get_responder_info(
        getIfaceHandle(iface_name), &rtt_responder);
    return {status, rtt_responder};
}

wifi_error WifiLegacyHal::enableRttResponder(
    const std::string& iface_name, wifi_request_id id,
    const wifi_channel_info& channel_hint, uint32_t max_duration_secs,
    const wifi_rtt_responder& info) {
    wifi_rtt_responder info_internal(info);
    return global_func_table_.wifi_enable_responder(
        id, getIfaceHandle(iface_name), channel_hint, max_duration_secs,
        &info_internal);
}

wifi_error WifiLegacyHal::disableRttResponder(const std::string& iface_name,
                                              wifi_request_id id) {
    return global_func_table_.wifi_disable_responder(
        id, getIfaceHandle(iface_name));
}

wifi_error WifiLegacyHal::setRttLci(const std::string& iface_name,
                                    wifi_request_id id,
                                    const wifi_lci_information& info) {
    wifi_lci_information info_internal(info);
    return global_func_table_.wifi_set_lci(id, getIfaceHandle(iface_name),
                                           &info_internal);
}

wifi_error WifiLegacyHal::setRttLcr(const std::string& iface_name,
                                    wifi_request_id id,
                                    const wifi_lcr_information& info) {
    wifi_lcr_information info_internal(info);
    return global_func_table_.wifi_set_lcr(id, getIfaceHandle(iface_name),
                                           &info_internal);
}

wifi_error WifiLegacyHal::nanRegisterCallbackHandlers(
    const std::string& iface_name, const NanCallbackHandlers& user_callbacks) {
    on_nan_notify_response_user_callback = user_callbacks.on_notify_response;
    on_nan_event_publish_terminated_user_callback =
        user_callbacks.on_event_publish_terminated;
    on_nan_event_match_user_callback = user_callbacks.on_event_match;
    on_nan_event_match_expired_user_callback =
        user_callbacks.on_event_match_expired;
    on_nan_event_subscribe_terminated_user_callback =
        user_callbacks.on_event_subscribe_terminated;
    on_nan_event_followup_user_callback = user_callbacks.on_event_followup;
    on_nan_event_disc_eng_event_user_callback =
        user_callbacks.on_event_disc_eng_event;
    on_nan_event_disabled_user_callback = user_callbacks.on_event_disabled;
    on_nan_event_tca_user_callback = user_callbacks.on_event_tca;
    on_nan_event_beacon_sdf_payload_user_callback =
        user_callbacks.on_event_beacon_sdf_payload;
    on_nan_event_data_path_request_user_callback =
        user_callbacks.on_event_data_path_request;
    on_nan_event_data_path_confirm_user_callback =
        user_callbacks.on_event_data_path_confirm;
    on_nan_event_data_path_end_user_callback =
        user_callbacks.on_event_data_path_end;
    on_nan_event_transmit_follow_up_user_callback =
        user_callbacks.on_event_transmit_follow_up;
    on_nan_event_range_request_user_callback =
        user_callbacks.on_event_range_request;
    on_nan_event_range_report_user_callback =
        user_callbacks.on_event_range_report;
    on_nan_event_schedule_update_user_callback =
        user_callbacks.on_event_schedule_update;

    return global_func_table_.wifi_nan_register_handler(
        getIfaceHandle(iface_name),
        {onAysncNanNotifyResponse, onAysncNanEventPublishReplied,
         onAysncNanEventPublishTerminated, onAysncNanEventMatch,
         onAysncNanEventMatchExpired, onAysncNanEventSubscribeTerminated,
         onAysncNanEventFollowup, onAysncNanEventDiscEngEvent,
         onAysncNanEventDisabled, onAysncNanEventTca,
         onAysncNanEventBeaconSdfPayload, onAysncNanEventDataPathRequest,
         onAysncNanEventDataPathConfirm, onAysncNanEventDataPathEnd,
         onAysncNanEventTransmitFollowUp, onAysncNanEventRangeRequest,
         onAysncNanEventRangeReport, onAsyncNanEventScheduleUpdate});
}

wifi_error WifiLegacyHal::nanEnableRequest(const std::string& iface_name,
                                           transaction_id id,
                                           const NanEnableRequest& msg) {
    NanEnableRequest msg_internal(msg);
    return global_func_table_.wifi_nan_enable_request(
        id, getIfaceHandle(iface_name), &msg_internal);
}

wifi_error WifiLegacyHal::nanDisableRequest(const std::string& iface_name,
                                            transaction_id id) {
    return global_func_table_.wifi_nan_disable_request(
        id, getIfaceHandle(iface_name));
}

wifi_error WifiLegacyHal::nanPublishRequest(const std::string& iface_name,
                                            transaction_id id,
                                            const NanPublishRequest& msg) {
    NanPublishRequest msg_internal(msg);
    return global_func_table_.wifi_nan_publish_request(
        id, getIfaceHandle(iface_name), &msg_internal);
}

wifi_error WifiLegacyHal::nanPublishCancelRequest(
    const std::string& iface_name, transaction_id id,
    const NanPublishCancelRequest& msg) {
    NanPublishCancelRequest msg_internal(msg);
    return global_func_table_.wifi_nan_publish_cancel_request(
        id, getIfaceHandle(iface_name), &msg_internal);
}

wifi_error WifiLegacyHal::nanSubscribeRequest(const std::string& iface_name,
                                              transaction_id id,
                                              const NanSubscribeRequest& msg) {
    NanSubscribeRequest msg_internal(msg);
    return global_func_table_.wifi_nan_subscribe_request(
        id, getIfaceHandle(iface_name), &msg_internal);
}

wifi_error WifiLegacyHal::nanSubscribeCancelRequest(
    const std::string& iface_name, transaction_id id,
    const NanSubscribeCancelRequest& msg) {
    NanSubscribeCancelRequest msg_internal(msg);
    return global_func_table_.wifi_nan_subscribe_cancel_request(
        id, getIfaceHandle(iface_name), &msg_internal);
}

wifi_error WifiLegacyHal::nanTransmitFollowupRequest(
    const std::string& iface_name, transaction_id id,
    const NanTransmitFollowupRequest& msg) {
    NanTransmitFollowupRequest msg_internal(msg);
    return global_func_table_.wifi_nan_transmit_followup_request(
        id, getIfaceHandle(iface_name), &msg_internal);
}

wifi_error WifiLegacyHal::nanStatsRequest(const std::string& iface_name,
                                          transaction_id id,
                                          const NanStatsRequest& msg) {
    NanStatsRequest msg_internal(msg);
    return global_func_table_.wifi_nan_stats_request(
        id, getIfaceHandle(iface_name), &msg_internal);
}

wifi_error WifiLegacyHal::nanConfigRequest(const std::string& iface_name,
                                           transaction_id id,
                                           const NanConfigRequest& msg) {
    NanConfigRequest msg_internal(msg);
    return global_func_table_.wifi_nan_config_request(
        id, getIfaceHandle(iface_name), &msg_internal);
}

wifi_error WifiLegacyHal::nanTcaRequest(const std::string& iface_name,
                                        transaction_id id,
                                        const NanTCARequest& msg) {
    NanTCARequest msg_internal(msg);
    return global_func_table_.wifi_nan_tca_request(
        id, getIfaceHandle(iface_name), &msg_internal);
}

wifi_error WifiLegacyHal::nanBeaconSdfPayloadRequest(
    const std::string& iface_name, transaction_id id,
    const NanBeaconSdfPayloadRequest& msg) {
    NanBeaconSdfPayloadRequest msg_internal(msg);
    return global_func_table_.wifi_nan_beacon_sdf_payload_request(
        id, getIfaceHandle(iface_name), &msg_internal);
}

std::pair<wifi_error, NanVersion> WifiLegacyHal::nanGetVersion() {
    NanVersion version;
    wifi_error status =
        global_func_table_.wifi_nan_get_version(global_handle_, &version);
    return {status, version};
}

wifi_error WifiLegacyHal::nanGetCapabilities(const std::string& iface_name,
                                             transaction_id id) {
    return global_func_table_.wifi_nan_get_capabilities(
        id, getIfaceHandle(iface_name));
}

wifi_error WifiLegacyHal::nanDataInterfaceCreate(
    const std::string& iface_name, transaction_id id,
    const std::string& data_iface_name) {
    return global_func_table_.wifi_nan_data_interface_create(
        id, getIfaceHandle(iface_name), makeCharVec(data_iface_name).data());
}

wifi_error WifiLegacyHal::nanDataInterfaceDelete(
    const std::string& iface_name, transaction_id id,
    const std::string& data_iface_name) {
    return global_func_table_.wifi_nan_data_interface_delete(
        id, getIfaceHandle(iface_name), makeCharVec(data_iface_name).data());
}

wifi_error WifiLegacyHal::nanDataRequestInitiator(
    const std::string& iface_name, transaction_id id,
    const NanDataPathInitiatorRequest& msg) {
    NanDataPathInitiatorRequest msg_internal(msg);
    return global_func_table_.wifi_nan_data_request_initiator(
        id, getIfaceHandle(iface_name), &msg_internal);
}

wifi_error WifiLegacyHal::nanDataIndicationResponse(
    const std::string& iface_name, transaction_id id,
    const NanDataPathIndicationResponse& msg) {
    NanDataPathIndicationResponse msg_internal(msg);
    return global_func_table_.wifi_nan_data_indication_response(
        id, getIfaceHandle(iface_name), &msg_internal);
}

typedef struct {
    u8 num_ndp_instances;
    NanDataPathId ndp_instance_id;
} NanDataPathEndSingleNdpIdRequest;

wifi_error WifiLegacyHal::nanDataEnd(const std::string& iface_name,
                                     transaction_id id,
                                     uint32_t ndpInstanceId) {
    NanDataPathEndSingleNdpIdRequest msg;
    msg.num_ndp_instances = 1;
    msg.ndp_instance_id = ndpInstanceId;
    wifi_error status = global_func_table_.wifi_nan_data_end(
        id, getIfaceHandle(iface_name), (NanDataPathEndRequest*)&msg);
    return status;
}

wifi_error WifiLegacyHal::setCountryCode(const std::string& iface_name,
                                         std::array<int8_t, 2> code) {
    std::string code_str(code.data(), code.data() + code.size());
    return global_func_table_.wifi_set_country_code(getIfaceHandle(iface_name),
                                                    code_str.c_str());
}

wifi_error WifiLegacyHal::retrieveIfaceHandles() {
    wifi_interface_handle* iface_handles = nullptr;
    int num_iface_handles = 0;
    wifi_error status = global_func_table_.wifi_get_ifaces(
        global_handle_, &num_iface_handles, &iface_handles);
    if (status != WIFI_SUCCESS) {
        LOG(ERROR) << "Failed to enumerate interface handles";
        return status;
    }
    iface_name_to_handle_.clear();
    for (int i = 0; i < num_iface_handles; ++i) {
        std::array<char, IFNAMSIZ> iface_name_arr = {};
        status = global_func_table_.wifi_get_iface_name(
            iface_handles[i], iface_name_arr.data(), iface_name_arr.size());
        if (status != WIFI_SUCCESS) {
            LOG(WARNING) << "Failed to get interface handle name";
            continue;
        }
        // Assuming the interface name is null terminated since the legacy HAL
        // API does not return a size.
        std::string iface_name(iface_name_arr.data());
        LOG(INFO) << "Adding interface handle for " << iface_name;
        iface_name_to_handle_[iface_name] = iface_handles[i];
    }
    return WIFI_SUCCESS;
}

wifi_interface_handle WifiLegacyHal::getIfaceHandle(
    const std::string& iface_name) {
    const auto iface_handle_iter = iface_name_to_handle_.find(iface_name);
    if (iface_handle_iter == iface_name_to_handle_.end()) {
        LOG(ERROR) << "Unknown iface name: " << iface_name;
        return nullptr;
    }
    return iface_handle_iter->second;
}

void WifiLegacyHal::runEventLoop() {
    LOG(DEBUG) << "Starting legacy HAL event loop";
    global_func_table_.wifi_event_loop(global_handle_);
    const auto lock = hidl_sync_util::acquireGlobalLock();
    if (!awaiting_event_loop_termination_) {
        LOG(FATAL)
            << "Legacy HAL event loop terminated, but HAL was not stopping";
    }
    LOG(DEBUG) << "Legacy HAL event loop terminated";
    awaiting_event_loop_termination_ = false;
    stop_wait_cv_.notify_one();
}

std::pair<wifi_error, std::vector<wifi_cached_scan_results>>
WifiLegacyHal::getGscanCachedResults(const std::string& iface_name) {
    std::vector<wifi_cached_scan_results> cached_scan_results;
    cached_scan_results.resize(kMaxCachedGscanResults);
    int32_t num_results = 0;
    wifi_error status = global_func_table_.wifi_get_cached_gscan_results(
        getIfaceHandle(iface_name), true /* always flush */,
        cached_scan_results.size(), cached_scan_results.data(), &num_results);
    CHECK(num_results >= 0 &&
          static_cast<uint32_t>(num_results) <= kMaxCachedGscanResults);
    cached_scan_results.resize(num_results);
    // Check for invalid IE lengths in these cached scan results and correct it.
    for (auto& cached_scan_result : cached_scan_results) {
        int num_scan_results = cached_scan_result.num_results;
        for (int i = 0; i < num_scan_results; i++) {
            auto& scan_result = cached_scan_result.results[i];
            if (scan_result.ie_length > 0) {
                LOG(DEBUG) << "Cached scan result has non-zero IE length "
                           << scan_result.ie_length;
                scan_result.ie_length = 0;
            }
        }
    }
    return {status, std::move(cached_scan_results)};
}

<<<<<<< HEAD
wifi_error WifiLegacyHal::QcAddInterface(const std::string& iface_name,
                                         const std::string& new_ifname,
                                         uint32_t type) {
    wifi_error status = global_func_table_.wifi_add_or_remove_virtual_intf(
                           getIfaceHandle(iface_name),
                           new_ifname.c_str(), type, true);

    if (status == WIFI_SUCCESS) {
        // refresh list of handlers now.
        iface_name_to_handle_.clear();
        status = retrieveIfaceHandles();
    }
    return status;
}

wifi_error WifiLegacyHal::QcRemoveInterface(const std::string& iface_name,
                                            const std::string& ifname) {
    wifi_error status =  global_func_table_.wifi_add_or_remove_virtual_intf(
                             getIfaceHandle(iface_name),
                             ifname.c_str(), 0, false);

    if (status == WIFI_SUCCESS) {
        // refresh list of handlers now.
        iface_name_to_handle_.clear();
        status = retrieveIfaceHandles();
=======
wifi_error WifiLegacyHal::createVirtualInterface(const std::string& ifname,
                                                 wifi_interface_type iftype) {
    // Create the interface if it doesn't exist. If interface already exist,
    // Vendor Hal should return WIFI_SUCCESS.
    wifi_error status = global_func_table_.wifi_virtual_interface_create(
        global_handle_, ifname.c_str(), iftype);
    return handleVirtualInterfaceCreateOrDeleteStatus(ifname, status);
}

wifi_error WifiLegacyHal::deleteVirtualInterface(const std::string& ifname) {
    // Delete the interface if it was created dynamically.
    wifi_error status = global_func_table_.wifi_virtual_interface_delete(
        global_handle_, ifname.c_str());
    return handleVirtualInterfaceCreateOrDeleteStatus(ifname, status);
}

wifi_error WifiLegacyHal::handleVirtualInterfaceCreateOrDeleteStatus(
    const std::string& ifname, wifi_error status) {
    if (status == WIFI_SUCCESS) {
        // refresh list of handlers now.
        status = retrieveIfaceHandles();
    } else if (status == WIFI_ERROR_NOT_SUPPORTED) {
        // Vendor hal does not implement this API. Such vendor implementations
        // are expected to create / delete interface by other means.

        // check if interface exists.
        if (if_nametoindex(ifname.c_str())) {
            status = retrieveIfaceHandles();
        }
>>>>>>> 56a9a892
    }
    return status;
}

void WifiLegacyHal::invalidate() {
    global_handle_ = nullptr;
    iface_name_to_handle_.clear();
    on_driver_memory_dump_internal_callback = nullptr;
    on_firmware_memory_dump_internal_callback = nullptr;
    on_gscan_event_internal_callback = nullptr;
    on_gscan_full_result_internal_callback = nullptr;
    on_link_layer_stats_result_internal_callback = nullptr;
    on_rssi_threshold_breached_internal_callback = nullptr;
    on_ring_buffer_data_internal_callback = nullptr;
    on_error_alert_internal_callback = nullptr;
    on_radio_mode_change_internal_callback = nullptr;
    on_rtt_results_internal_callback = nullptr;
    on_nan_notify_response_user_callback = nullptr;
    on_nan_event_publish_terminated_user_callback = nullptr;
    on_nan_event_match_user_callback = nullptr;
    on_nan_event_match_expired_user_callback = nullptr;
    on_nan_event_subscribe_terminated_user_callback = nullptr;
    on_nan_event_followup_user_callback = nullptr;
    on_nan_event_disc_eng_event_user_callback = nullptr;
    on_nan_event_disabled_user_callback = nullptr;
    on_nan_event_tca_user_callback = nullptr;
    on_nan_event_beacon_sdf_payload_user_callback = nullptr;
    on_nan_event_data_path_request_user_callback = nullptr;
    on_nan_event_data_path_confirm_user_callback = nullptr;
    on_nan_event_data_path_end_user_callback = nullptr;
    on_nan_event_transmit_follow_up_user_callback = nullptr;
    on_nan_event_range_request_user_callback = nullptr;
    on_nan_event_range_report_user_callback = nullptr;
    on_nan_event_schedule_update_user_callback = nullptr;
}

}  // namespace legacy_hal
}  // namespace implementation
}  // namespace V1_4
}  // namespace wifi
}  // namespace hardware
}  // namespace android<|MERGE_RESOLUTION|>--- conflicted
+++ resolved
@@ -1423,33 +1423,6 @@
     return {status, std::move(cached_scan_results)};
 }
 
-<<<<<<< HEAD
-wifi_error WifiLegacyHal::QcAddInterface(const std::string& iface_name,
-                                         const std::string& new_ifname,
-                                         uint32_t type) {
-    wifi_error status = global_func_table_.wifi_add_or_remove_virtual_intf(
-                           getIfaceHandle(iface_name),
-                           new_ifname.c_str(), type, true);
-
-    if (status == WIFI_SUCCESS) {
-        // refresh list of handlers now.
-        iface_name_to_handle_.clear();
-        status = retrieveIfaceHandles();
-    }
-    return status;
-}
-
-wifi_error WifiLegacyHal::QcRemoveInterface(const std::string& iface_name,
-                                            const std::string& ifname) {
-    wifi_error status =  global_func_table_.wifi_add_or_remove_virtual_intf(
-                             getIfaceHandle(iface_name),
-                             ifname.c_str(), 0, false);
-
-    if (status == WIFI_SUCCESS) {
-        // refresh list of handlers now.
-        iface_name_to_handle_.clear();
-        status = retrieveIfaceHandles();
-=======
 wifi_error WifiLegacyHal::createVirtualInterface(const std::string& ifname,
                                                  wifi_interface_type iftype) {
     // Create the interface if it doesn't exist. If interface already exist,
@@ -1479,7 +1452,6 @@
         if (if_nametoindex(ifname.c_str())) {
             status = retrieveIfaceHandles();
         }
->>>>>>> 56a9a892
     }
     return status;
 }
