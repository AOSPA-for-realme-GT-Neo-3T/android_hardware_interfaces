/*
 * Copyright (C) 2016 The Android Open Source Project
 *
 * Licensed under the Apache License, Version 2.0 (the "License");
 * you may not use this file except in compliance with the License.
 * You may obtain a copy of the License at
 *
 *      http://www.apache.org/licenses/LICENSE-2.0
 *
 * Unless required by applicable law or agreed to in writing, software
 * distributed under the License is distributed on an "AS IS" BASIS,
 * WITHOUT WARRANTIES OR CONDITIONS OF ANY KIND, either express or implied.
 * See the License for the specific language governing permissions and
 * limitations under the License.
 */

#ifndef WIFI_LEGACY_HAL_H_
#define WIFI_LEGACY_HAL_H_

#include <condition_variable>
#include <functional>
#include <map>
#include <thread>
#include <vector>

#include <wifi_system/interface_tool.h>

// HACK: The include inside the namespace below also transitively includes a
// bunch of libc headers into the namespace, which leads to functions like
// socketpair being defined in
// android::hardware::wifi::V1_1::implementation::legacy_hal. Include this one
// particular header as a hacky workaround until that's fixed.
#include <sys/socket.h>

namespace android {
namespace hardware {
namespace wifi {
namespace V1_4 {
namespace implementation {
// This is in a separate namespace to prevent typename conflicts between
// the legacy HAL types and the HIDL interface types.
namespace legacy_hal {
// Wrap all the types defined inside the legacy HAL header files inside this
// namespace.
#include <hardware_legacy/wifi_hal.h>

// APF capabilities supported by the iface.
struct PacketFilterCapabilities {
    uint32_t version;
    uint32_t max_len;
};

// WARNING: We don't care about the variable sized members of either
// |wifi_iface_stat|, |wifi_radio_stat| structures. So, using the pragma
// to escape the compiler warnings regarding this.
#pragma GCC diagnostic push
#pragma GCC diagnostic ignored "-Wgnu-variable-sized-type-not-at-end"
// The |wifi_radio_stat.tx_time_per_levels| stats is provided as a pointer in
// |wifi_radio_stat| structure in the legacy HAL API. Separate that out
// into a separate return element to avoid passing pointers around.
struct LinkLayerRadioStats {
    wifi_radio_stat stats;
    std::vector<uint32_t> tx_time_per_levels;
    std::vector<wifi_channel_stat> channel_stats;
};

struct LinkLayerStats {
    wifi_iface_stat iface;
    std::vector<LinkLayerRadioStats> radios;
};
#pragma GCC diagnostic pop

// The |WLAN_DRIVER_WAKE_REASON_CNT.cmd_event_wake_cnt| and
// |WLAN_DRIVER_WAKE_REASON_CNT.driver_fw_local_wake_cnt| stats is provided
// as a pointer in |WLAN_DRIVER_WAKE_REASON_CNT| structure in the legacy HAL
// API. Separate that out into a separate return elements to avoid passing
// pointers around.
struct WakeReasonStats {
    WLAN_DRIVER_WAKE_REASON_CNT wake_reason_cnt;
    std::vector<uint32_t> cmd_event_wake_cnt;
    std::vector<uint32_t> driver_fw_local_wake_cnt;
};

// NAN response and event callbacks struct.
struct NanCallbackHandlers {
    // NotifyResponse invoked to notify the status of the Request.
    std::function<void(transaction_id, const NanResponseMsg&)>
        on_notify_response;
    // Various event callbacks.
    std::function<void(const NanPublishTerminatedInd&)>
        on_event_publish_terminated;
    std::function<void(const NanMatchInd&)> on_event_match;
    std::function<void(const NanMatchExpiredInd&)> on_event_match_expired;
    std::function<void(const NanSubscribeTerminatedInd&)>
        on_event_subscribe_terminated;
    std::function<void(const NanFollowupInd&)> on_event_followup;
    std::function<void(const NanDiscEngEventInd&)> on_event_disc_eng_event;
    std::function<void(const NanDisabledInd&)> on_event_disabled;
    std::function<void(const NanTCAInd&)> on_event_tca;
    std::function<void(const NanBeaconSdfPayloadInd&)>
        on_event_beacon_sdf_payload;
    std::function<void(const NanDataPathRequestInd&)>
        on_event_data_path_request;
    std::function<void(const NanDataPathConfirmInd&)>
        on_event_data_path_confirm;
    std::function<void(const NanDataPathEndInd&)> on_event_data_path_end;
    std::function<void(const NanTransmitFollowupInd&)>
        on_event_transmit_follow_up;
    std::function<void(const NanRangeRequestInd&)> on_event_range_request;
    std::function<void(const NanRangeReportInd&)> on_event_range_report;
    std::function<void(const NanDataPathScheduleUpdateInd&)>
        on_event_schedule_update;
};

// Full scan results contain IE info and are hence passed by reference, to
// preserve the variable length array member |ie_data|. Callee must not retain
// the pointer.
using on_gscan_full_result_callback =
    std::function<void(wifi_request_id, const wifi_scan_result*, uint32_t)>;
// These scan results don't contain any IE info, so no need to pass by
// reference.
using on_gscan_results_callback = std::function<void(
    wifi_request_id, const std::vector<wifi_cached_scan_results>&)>;

// Invoked when the rssi value breaches the thresholds set.
using on_rssi_threshold_breached_callback =
    std::function<void(wifi_request_id, std::array<uint8_t, 6>, int8_t)>;

// Callback for RTT range request results.
// Rtt results contain IE info and are hence passed by reference, to
// preserve the |LCI| and |LCR| pointers. Callee must not retain
// the pointer.
using on_rtt_results_callback = std::function<void(
    wifi_request_id, const std::vector<const wifi_rtt_result*>&)>;

// Callback for ring buffer data.
using on_ring_buffer_data_callback =
    std::function<void(const std::string&, const std::vector<uint8_t>&,
                       const wifi_ring_buffer_status&)>;

// Callback for alerts.
using on_error_alert_callback =
    std::function<void(int32_t, const std::vector<uint8_t>&)>;

// Struct for the mac info from the legacy HAL. This is a cleaner version
// of the |wifi_mac_info| & |wifi_iface_info|.
typedef struct {
    std::string name;
    wifi_channel channel;
} WifiIfaceInfo;

typedef struct {
    uint32_t wlan_mac_id;
    /* BIT MASK of BIT(WLAN_MAC*) as represented by wlan_mac_band */
    uint32_t mac_band;
    /* Represents the connected Wi-Fi interfaces associated with each MAC */
    std::vector<WifiIfaceInfo> iface_infos;
} WifiMacInfo;

// Callback for radio mode change
using on_radio_mode_change_callback =
    std::function<void(const std::vector<WifiMacInfo>&)>;

/**
 * Class that encapsulates all legacy HAL interactions.
 * This class manages the lifetime of the event loop thread used by legacy HAL.
 *
 * Note: There will only be a single instance of this class created in the Wifi
 * object and will be valid for the lifetime of the process.
 */
class WifiLegacyHal {
   public:
    WifiLegacyHal(const std::weak_ptr<wifi_system::InterfaceTool> iface_tool);
    virtual ~WifiLegacyHal() = default;

    // Initialize the legacy HAL function table.
    virtual wifi_error initialize();
    // Start the legacy HAL and the event looper thread.
    virtual wifi_error start();
    // Deinitialize the legacy HAL and wait for the event loop thread to exit
    // using a predefined timeout.
    virtual wifi_error stop(std::unique_lock<std::recursive_mutex>* lock,
                            const std::function<void()>& on_complete_callback);
    // Checks if legacy HAL has successfully started
    bool isStarted();
    // Wrappers for all the functions in the legacy HAL function table.
    virtual std::pair<wifi_error, std::string> getDriverVersion(
        const std::string& iface_name);
    virtual std::pair<wifi_error, std::string> getFirmwareVersion(
        const std::string& iface_name);
    std::pair<wifi_error, std::vector<uint8_t>> requestDriverMemoryDump(
        const std::string& iface_name);
    std::pair<wifi_error, std::vector<uint8_t>> requestFirmwareMemoryDump(
        const std::string& iface_name);
    std::pair<wifi_error, uint32_t> getSupportedFeatureSet(
        const std::string& iface_name);
    // APF functions.
    std::pair<wifi_error, PacketFilterCapabilities> getPacketFilterCapabilities(
        const std::string& iface_name);
    wifi_error setPacketFilter(const std::string& iface_name,
                               const std::vector<uint8_t>& program);
    std::pair<wifi_error, std::vector<uint8_t>> readApfPacketFilterData(
        const std::string& iface_name);
    // Gscan functions.
    std::pair<wifi_error, wifi_gscan_capabilities> getGscanCapabilities(
        const std::string& iface_name);
    // These API's provides a simplified interface over the legacy Gscan API's:
    // a) All scan events from the legacy HAL API other than the
    //    |WIFI_SCAN_FAILED| are treated as notification of results.
    //    This method then retrieves the cached scan results from the legacy
    //    HAL API and triggers the externally provided
    //    |on_results_user_callback| on success.
    // b) |WIFI_SCAN_FAILED| scan event or failure to retrieve cached scan
    // results
    //    triggers the externally provided |on_failure_user_callback|.
    // c) Full scan result event triggers the externally provided
    //    |on_full_result_user_callback|.
    wifi_error startGscan(
        const std::string& iface_name, wifi_request_id id,
        const wifi_scan_cmd_params& params,
        const std::function<void(wifi_request_id)>& on_failure_callback,
        const on_gscan_results_callback& on_results_callback,
        const on_gscan_full_result_callback& on_full_result_callback);
    wifi_error stopGscan(const std::string& iface_name, wifi_request_id id);
    std::pair<wifi_error, std::vector<uint32_t>> getValidFrequenciesForBand(
        const std::string& iface_name, wifi_band band);
    virtual wifi_error setDfsFlag(const std::string& iface_name, bool dfs_on);
    // Link layer stats functions.
    wifi_error enableLinkLayerStats(const std::string& iface_name, bool debug);
    wifi_error disableLinkLayerStats(const std::string& iface_name);
    std::pair<wifi_error, LinkLayerStats> getLinkLayerStats(
        const std::string& iface_name);
    // RSSI monitor functions.
    wifi_error startRssiMonitoring(const std::string& iface_name,
                                   wifi_request_id id, int8_t max_rssi,
                                   int8_t min_rssi,
                                   const on_rssi_threshold_breached_callback&
                                       on_threshold_breached_callback);
    wifi_error stopRssiMonitoring(const std::string& iface_name,
                                  wifi_request_id id);
    std::pair<wifi_error, wifi_roaming_capabilities> getRoamingCapabilities(
        const std::string& iface_name);
    wifi_error configureRoaming(const std::string& iface_name,
                                const wifi_roaming_config& config);
    wifi_error enableFirmwareRoaming(const std::string& iface_name,
                                     fw_roaming_state_t state);
    wifi_error configureNdOffload(const std::string& iface_name, bool enable);
    wifi_error startSendingOffloadedPacket(
        const std::string& iface_name, uint32_t cmd_id, uint16_t ether_type,
        const std::vector<uint8_t>& ip_packet_data,
        const std::array<uint8_t, 6>& src_address,
        const std::array<uint8_t, 6>& dst_address, uint32_t period_in_ms);
    wifi_error stopSendingOffloadedPacket(const std::string& iface_name,
                                          uint32_t cmd_id);
    wifi_error setScanningMacOui(const std::string& iface_name,
                                 const std::array<uint8_t, 3>& oui);
    virtual wifi_error selectTxPowerScenario(const std::string& iface_name,
                                             wifi_power_scenario scenario);
    virtual wifi_error resetTxPowerScenario(const std::string& iface_name);
    wifi_error setLatencyMode(const std::string& iface_name,
                              wifi_latency_mode mode);
    wifi_error setThermalMitigationMode(wifi_thermal_mode mode,
                                        uint32_t completion_window);
    // Logger/debug functions.
    std::pair<wifi_error, uint32_t> getLoggerSupportedFeatureSet(
        const std::string& iface_name);
    wifi_error startPktFateMonitoring(const std::string& iface_name);
    std::pair<wifi_error, std::vector<wifi_tx_report>> getTxPktFates(
        const std::string& iface_name);
    std::pair<wifi_error, std::vector<wifi_rx_report>> getRxPktFates(
        const std::string& iface_name);
    std::pair<wifi_error, WakeReasonStats> getWakeReasonStats(
        const std::string& iface_name);
    wifi_error registerRingBufferCallbackHandler(
        const std::string& iface_name,
        const on_ring_buffer_data_callback& on_data_callback);
    wifi_error deregisterRingBufferCallbackHandler(
        const std::string& iface_name);
    std::pair<wifi_error, std::vector<wifi_ring_buffer_status>>
    getRingBuffersStatus(const std::string& iface_name);
    wifi_error startRingBufferLogging(const std::string& iface_name,
                                      const std::string& ring_name,
                                      uint32_t verbose_level,
                                      uint32_t max_interval_sec,
                                      uint32_t min_data_size);
    wifi_error getRingBufferData(const std::string& iface_name,
                                 const std::string& ring_name);
    wifi_error registerErrorAlertCallbackHandler(
        const std::string& iface_name,
        const on_error_alert_callback& on_alert_callback);
    wifi_error deregisterErrorAlertCallbackHandler(
        const std::string& iface_name);
    // Radio mode functions.
    virtual wifi_error registerRadioModeChangeCallbackHandler(
        const std::string& iface_name,
        const on_radio_mode_change_callback& on_user_change_callback);
    // RTT functions.
    wifi_error startRttRangeRequest(
        const std::string& iface_name, wifi_request_id id,
        const std::vector<wifi_rtt_config>& rtt_configs,
        const on_rtt_results_callback& on_results_callback);
    wifi_error cancelRttRangeRequest(
        const std::string& iface_name, wifi_request_id id,
        const std::vector<std::array<uint8_t, 6>>& mac_addrs);
    std::pair<wifi_error, wifi_rtt_capabilities> getRttCapabilities(
        const std::string& iface_name);
    std::pair<wifi_error, wifi_rtt_responder> getRttResponderInfo(
        const std::string& iface_name);
    wifi_error enableRttResponder(const std::string& iface_name,
                                  wifi_request_id id,
                                  const wifi_channel_info& channel_hint,
                                  uint32_t max_duration_secs,
                                  const wifi_rtt_responder& info);
    wifi_error disableRttResponder(const std::string& iface_name,
                                   wifi_request_id id);
    wifi_error setRttLci(const std::string& iface_name, wifi_request_id id,
                         const wifi_lci_information& info);
    wifi_error setRttLcr(const std::string& iface_name, wifi_request_id id,
                         const wifi_lcr_information& info);
    // NAN functions.
    virtual wifi_error nanRegisterCallbackHandlers(
        const std::string& iface_name, const NanCallbackHandlers& callbacks);
    wifi_error nanEnableRequest(const std::string& iface_name,
                                transaction_id id, const NanEnableRequest& msg);
    virtual wifi_error nanDisableRequest(const std::string& iface_name,
                                         transaction_id id);
    wifi_error nanPublishRequest(const std::string& iface_name,
                                 transaction_id id,
                                 const NanPublishRequest& msg);
    wifi_error nanPublishCancelRequest(const std::string& iface_name,
                                       transaction_id id,
                                       const NanPublishCancelRequest& msg);
    wifi_error nanSubscribeRequest(const std::string& iface_name,
                                   transaction_id id,
                                   const NanSubscribeRequest& msg);
    wifi_error nanSubscribeCancelRequest(const std::string& iface_name,
                                         transaction_id id,
                                         const NanSubscribeCancelRequest& msg);
    wifi_error nanTransmitFollowupRequest(
        const std::string& iface_name, transaction_id id,
        const NanTransmitFollowupRequest& msg);
    wifi_error nanStatsRequest(const std::string& iface_name, transaction_id id,
                               const NanStatsRequest& msg);
    wifi_error nanConfigRequest(const std::string& iface_name,
                                transaction_id id, const NanConfigRequest& msg);
    wifi_error nanTcaRequest(const std::string& iface_name, transaction_id id,
                             const NanTCARequest& msg);
    wifi_error nanBeaconSdfPayloadRequest(
        const std::string& iface_name, transaction_id id,
        const NanBeaconSdfPayloadRequest& msg);
    std::pair<wifi_error, NanVersion> nanGetVersion();
    wifi_error nanGetCapabilities(const std::string& iface_name,
                                  transaction_id id);
    wifi_error nanDataInterfaceCreate(const std::string& iface_name,
                                      transaction_id id,
                                      const std::string& data_iface_name);
    virtual wifi_error nanDataInterfaceDelete(
        const std::string& iface_name, transaction_id id,
        const std::string& data_iface_name);
    wifi_error nanDataRequestInitiator(const std::string& iface_name,
                                       transaction_id id,
                                       const NanDataPathInitiatorRequest& msg);
    wifi_error nanDataIndicationResponse(
        const std::string& iface_name, transaction_id id,
        const NanDataPathIndicationResponse& msg);
    wifi_error nanDataEnd(const std::string& iface_name, transaction_id id,
                          uint32_t ndpInstanceId);
    // AP functions.
    wifi_error setCountryCode(const std::string& iface_name,
                              std::array<int8_t, 2> code);

<<<<<<< HEAD
    wifi_error QcAddInterface(const std::string& iface_name,
                              const std::string& new_ifname,
                              uint32_t type);
    wifi_error QcRemoveInterface(const std::string& iface_name,
                                 const std::string& ifname);

=======
    // interface functions.
    wifi_error createVirtualInterface(const std::string& ifname,
                                      wifi_interface_type iftype);
    wifi_error deleteVirtualInterface(const std::string& ifname);
>>>>>>> 56a9a892

   private:
    // Retrieve interface handles for all the available interfaces.
    wifi_error retrieveIfaceHandles();
    wifi_interface_handle getIfaceHandle(const std::string& iface_name);
    // Run the legacy HAL event loop thread.
    void runEventLoop();
    // Retrieve the cached gscan results to pass the results back to the
    // external callbacks.
    std::pair<wifi_error, std::vector<wifi_cached_scan_results>>
    getGscanCachedResults(const std::string& iface_name);
    void invalidate();
    // Handles wifi (error) status of Virtual interface create/delete
    wifi_error handleVirtualInterfaceCreateOrDeleteStatus(
        const std::string& ifname, wifi_error status);

    // Global function table of legacy HAL.
    wifi_hal_fn global_func_table_;
    // Opaque handle to be used for all global operations.
    wifi_handle global_handle_;
    // Map of interface name to handle that is to be used for all interface
    // specific operations.
    std::map<std::string, wifi_interface_handle> iface_name_to_handle_;
    // Flag to indicate if we have initiated the cleanup of legacy HAL.
    std::atomic<bool> awaiting_event_loop_termination_;
    std::condition_variable_any stop_wait_cv_;
    // Flag to indicate if the legacy HAL has been started.
    bool is_started_;
    std::weak_ptr<wifi_system::InterfaceTool> iface_tool_;
};

}  // namespace legacy_hal
}  // namespace implementation
}  // namespace V1_4
}  // namespace wifi
}  // namespace hardware
}  // namespace android

#endif  // WIFI_LEGACY_HAL_H_<|MERGE_RESOLUTION|>--- conflicted
+++ resolved
@@ -369,19 +369,10 @@
     wifi_error setCountryCode(const std::string& iface_name,
                               std::array<int8_t, 2> code);
 
-<<<<<<< HEAD
-    wifi_error QcAddInterface(const std::string& iface_name,
-                              const std::string& new_ifname,
-                              uint32_t type);
-    wifi_error QcRemoveInterface(const std::string& iface_name,
-                                 const std::string& ifname);
-
-=======
     // interface functions.
     wifi_error createVirtualInterface(const std::string& ifname,
                                       wifi_interface_type iftype);
     wifi_error deleteVirtualInterface(const std::string& ifname);
->>>>>>> 56a9a892
 
    private:
     // Retrieve interface handles for all the available interfaces.
