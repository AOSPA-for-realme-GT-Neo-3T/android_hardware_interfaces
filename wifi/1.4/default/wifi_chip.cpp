--- conflicted
+++ resolved
@@ -1633,20 +1633,13 @@
 // AP iface names start with idx 1 for modes supporting
 // concurrent STA, else start with idx 0.
 std::string WifiChip::allocateApIfaceName() {
-<<<<<<< HEAD
-    return allocateApOrStaIfaceName(
-        isStaApConcurrencyAllowedInCurrentMode() ? 1 : 0);
-=======
     // Check if we have a dedicated iface for AP.
     std::string ifname = getApIfaceName();
     if (!ifname.empty()) {
         return ifname;
     }
-    return allocateApOrStaIfaceName((isStaApConcurrencyAllowedInCurrentMode() &&
-                                     !isDualApAllowedInCurrentMode())
-                                        ? 1
-                                        : 0);
->>>>>>> 7d054ed1
+    return allocateApOrStaIfaceName(
+        isStaApConcurrencyAllowedInCurrentMode() ? 1 : 0);
 }
 
 // STA iface names start with idx 0.
