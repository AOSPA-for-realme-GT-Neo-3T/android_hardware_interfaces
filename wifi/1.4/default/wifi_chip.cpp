/*
 * Copyright (C) 2016 The Android Open Source Project
 *
 * Licensed under the Apache License, Version 2.0 (the "License");
 * you may not use this file except in compliance with the License.
 * You may obtain a copy of the License at
 *
 *      http://www.apache.org/licenses/LICENSE-2.0
 *
 * Unless required by applicable law or agreed to in writing, software
 * distributed under the License is distributed on an "AS IS" BASIS,
 * WITHOUT WARRANTIES OR CONDITIONS OF ANY KIND, either express or implied.
 * See the License for the specific language governing permissions and
 * limitations under the License.
 */

#include <fcntl.h>

#include <android-base/logging.h>
#include <android-base/unique_fd.h>
#include <cutils/properties.h>
#include <sys/stat.h>
#include <sys/sysmacros.h>
#include <net/if.h>

#include "hidl_return_util.h"
#include "hidl_struct_util.h"
#include "wifi_chip.h"
#include "wifi_status_util.h"

namespace {
using android::sp;
using android::base::unique_fd;
using android::hardware::hidl_string;
using android::hardware::hidl_vec;
using android::hardware::wifi::V1_0::ChipModeId;
using android::hardware::wifi::V1_0::IfaceType;
using android::hardware::wifi::V1_0::IWifiChip;

constexpr char kCpioMagic[] = "070701";
constexpr size_t kMaxBufferSizeBytes = 1024 * 1024 * 3;
constexpr uint32_t kMaxRingBufferFileAgeSeconds = 60 * 60 * 10;
constexpr uint32_t kMaxRingBufferFileNum = 20;
constexpr char kTombstoneFolderPath[] = "/data/vendor/tombstones/wifi/";
constexpr char kActiveWlanIfaceNameProperty[] = "wifi.active.interface";
constexpr char kNoActiveWlanIfaceNamePropertyValue[] = "";
constexpr unsigned kMaxWlanIfaces = 5;

template <typename Iface>
void invalidateAndClear(std::vector<sp<Iface>>& ifaces, sp<Iface> iface) {
    iface->invalidate();
    ifaces.erase(std::remove(ifaces.begin(), ifaces.end(), iface),
                 ifaces.end());
}

template <typename Iface>
void invalidateAndClearAll(std::vector<sp<Iface>>& ifaces) {
    for (const auto& iface : ifaces) {
        iface->invalidate();
    }
    ifaces.clear();
}

template <typename Iface>
std::vector<hidl_string> getNames(std::vector<sp<Iface>>& ifaces) {
    std::vector<hidl_string> names;
    for (const auto& iface : ifaces) {
        names.emplace_back(iface->getName());
    }
    return names;
}

template <typename Iface>
sp<Iface> findUsingName(std::vector<sp<Iface>>& ifaces,
                        const std::string& name) {
    std::vector<hidl_string> names;
    for (const auto& iface : ifaces) {
        if (name == iface->getName()) {
            return iface;
        }
    }
    return nullptr;
}

std::string getWlanIfaceName(unsigned idx) {
    if (idx >= kMaxWlanIfaces) {
        CHECK(false) << "Requested interface beyond wlan" << kMaxWlanIfaces;
        return {};
    }

    std::array<char, PROPERTY_VALUE_MAX> buffer;
    if (idx == 0 || idx == 1) {
        const char* altPropName =
            (idx == 0) ? "wifi.interface" : "wifi.concurrent.interface";
        auto res = property_get(altPropName, buffer.data(), nullptr);
        if (res > 0) return buffer.data();
    }
    std::string propName = "wifi.interface." + std::to_string(idx);
    auto res = property_get(propName.c_str(), buffer.data(), nullptr);
    if (res > 0) return buffer.data();

    return "wlan" + std::to_string(idx);
}

std::string getP2pIfaceName() {
    std::array<char, PROPERTY_VALUE_MAX> buffer;
    property_get("wifi.direct.interface", buffer.data(), "p2p0");
    return buffer.data();
}

void setActiveWlanIfaceNameProperty(const std::string& ifname) {
    auto res = property_set(kActiveWlanIfaceNameProperty, ifname.data());
    if (res != 0) {
        PLOG(ERROR) << "Failed to set active wlan iface name property";
    }
}

// delete files that meet either conditions:
// 1. older than a predefined time in the wifi tombstone dir.
// 2. Files in excess to a predefined amount, starting from the oldest ones
bool removeOldFilesInternal() {
    time_t now = time(0);
    const time_t delete_files_before = now - kMaxRingBufferFileAgeSeconds;
    std::unique_ptr<DIR, decltype(&closedir)> dir_dump(
        opendir(kTombstoneFolderPath), closedir);
    if (!dir_dump) {
        PLOG(ERROR) << "Failed to open directory";
        return false;
    }
    struct dirent* dp;
    bool success = true;
    std::list<std::pair<const time_t, std::string>> valid_files;
    while ((dp = readdir(dir_dump.get()))) {
        if (dp->d_type != DT_REG) {
            continue;
        }
        std::string cur_file_name(dp->d_name);
        struct stat cur_file_stat;
        std::string cur_file_path = kTombstoneFolderPath + cur_file_name;
        if (stat(cur_file_path.c_str(), &cur_file_stat) == -1) {
            PLOG(ERROR) << "Failed to get file stat for " << cur_file_path;
            success = false;
            continue;
        }
        const time_t cur_file_time = cur_file_stat.st_mtime;
        valid_files.push_back(
            std::pair<const time_t, std::string>(cur_file_time, cur_file_path));
    }
    valid_files.sort();  // sort the list of files by last modified time from
                         // small to big.
    uint32_t cur_file_count = valid_files.size();
    for (auto cur_file : valid_files) {
        if (cur_file_count > kMaxRingBufferFileNum ||
            cur_file.first < delete_files_before) {
            if (unlink(cur_file.second.c_str()) != 0) {
                PLOG(ERROR) << "Error deleting file";
                success = false;
            }
            cur_file_count--;
        } else {
            break;
        }
    }
    return success;
}

// Helper function for |cpioArchiveFilesInDir|
bool cpioWriteHeader(int out_fd, struct stat& st, const char* file_name,
                     size_t file_name_len) {
    std::array<char, 32 * 1024> read_buf;
    ssize_t llen =
        sprintf(read_buf.data(),
                "%s%08X%08X%08X%08X%08X%08X%08X%08X%08X%08X%08X%08X%08X",
                kCpioMagic, static_cast<int>(st.st_ino), st.st_mode, st.st_uid,
                st.st_gid, static_cast<int>(st.st_nlink),
                static_cast<int>(st.st_mtime), static_cast<int>(st.st_size),
                major(st.st_dev), minor(st.st_dev), major(st.st_rdev),
                minor(st.st_rdev), static_cast<uint32_t>(file_name_len), 0);
    if (write(out_fd, read_buf.data(), llen) == -1) {
        PLOG(ERROR) << "Error writing cpio header to file " << file_name;
        return false;
    }
    if (write(out_fd, file_name, file_name_len) == -1) {
        PLOG(ERROR) << "Error writing filename to file " << file_name;
        return false;
    }

    // NUL Pad header up to 4 multiple bytes.
    llen = (llen + file_name_len) % 4;
    if (llen != 0) {
        const uint32_t zero = 0;
        if (write(out_fd, &zero, 4 - llen) == -1) {
            PLOG(ERROR) << "Error padding 0s to file " << file_name;
            return false;
        }
    }
    return true;
}

// Helper function for |cpioArchiveFilesInDir|
size_t cpioWriteFileContent(int fd_read, int out_fd, struct stat& st) {
    // writing content of file
    std::array<char, 32 * 1024> read_buf;
    ssize_t llen = st.st_size;
    size_t n_error = 0;
    while (llen > 0) {
        ssize_t bytes_read = read(fd_read, read_buf.data(), read_buf.size());
        if (bytes_read == -1) {
            PLOG(ERROR) << "Error reading file";
            return ++n_error;
        }
        llen -= bytes_read;
        if (write(out_fd, read_buf.data(), bytes_read) == -1) {
            PLOG(ERROR) << "Error writing data to file";
            return ++n_error;
        }
        if (bytes_read == 0) {  // this should never happen, but just in case
                                // to unstuck from while loop
            PLOG(ERROR) << "Unexpected read result";
            n_error++;
            break;
        }
    }
    llen = st.st_size % 4;
    if (llen != 0) {
        const uint32_t zero = 0;
        if (write(out_fd, &zero, 4 - llen) == -1) {
            PLOG(ERROR) << "Error padding 0s to file";
            return ++n_error;
        }
    }
    return n_error;
}

// Helper function for |cpioArchiveFilesInDir|
bool cpioWriteFileTrailer(int out_fd) {
    std::array<char, 4096> read_buf;
    read_buf.fill(0);
    if (write(out_fd, read_buf.data(),
              sprintf(read_buf.data(), "070701%040X%056X%08XTRAILER!!!", 1,
                      0x0b, 0) +
                  4) == -1) {
        PLOG(ERROR) << "Error writing trailing bytes";
        return false;
    }
    return true;
}

// Archives all files in |input_dir| and writes result into |out_fd|
// Logic obtained from //external/toybox/toys/posix/cpio.c "Output cpio archive"
// portion
size_t cpioArchiveFilesInDir(int out_fd, const char* input_dir) {
    struct dirent* dp;
    size_t n_error = 0;
    std::unique_ptr<DIR, decltype(&closedir)> dir_dump(opendir(input_dir),
                                                       closedir);
    if (!dir_dump) {
        PLOG(ERROR) << "Failed to open directory";
        return ++n_error;
    }
    while ((dp = readdir(dir_dump.get()))) {
        if (dp->d_type != DT_REG) {
            continue;
        }
        std::string cur_file_name(dp->d_name);
        // string.size() does not include the null terminator. The cpio FreeBSD
        // file header expects the null character to be included in the length.
        const size_t file_name_len = cur_file_name.size() + 1;
        struct stat st;
        const std::string cur_file_path = kTombstoneFolderPath + cur_file_name;
        if (stat(cur_file_path.c_str(), &st) == -1) {
            PLOG(ERROR) << "Failed to get file stat for " << cur_file_path;
            n_error++;
            continue;
        }
        const int fd_read = open(cur_file_path.c_str(), O_RDONLY);
        if (fd_read == -1) {
            PLOG(ERROR) << "Failed to open file " << cur_file_path;
            n_error++;
            continue;
        }
        unique_fd file_auto_closer(fd_read);
        if (!cpioWriteHeader(out_fd, st, cur_file_name.c_str(),
                             file_name_len)) {
            return ++n_error;
        }
        size_t write_error = cpioWriteFileContent(fd_read, out_fd, st);
        if (write_error) {
            return n_error + write_error;
        }
    }
    if (!cpioWriteFileTrailer(out_fd)) {
        return ++n_error;
    }
    return n_error;
}

// Helper function to create a non-const char*.
std::vector<char> makeCharVec(const std::string& str) {
    std::vector<char> vec(str.size() + 1);
    vec.assign(str.begin(), str.end());
    vec.push_back('\0');
    return vec;
}

}  // namespace

namespace android {
namespace hardware {
namespace wifi {
namespace V1_4 {
namespace implementation {
using hidl_return_util::validateAndCall;
using hidl_return_util::validateAndCallWithLock;

WifiChip::WifiChip(
    ChipId chip_id, const std::weak_ptr<legacy_hal::WifiLegacyHal> legacy_hal,
    const std::weak_ptr<mode_controller::WifiModeController> mode_controller,
    const std::weak_ptr<iface_util::WifiIfaceUtil> iface_util,
    const std::weak_ptr<feature_flags::WifiFeatureFlags> feature_flags)
    : chip_id_(chip_id),
      legacy_hal_(legacy_hal),
      mode_controller_(mode_controller),
      iface_util_(iface_util),
      is_valid_(true),
      current_mode_id_(feature_flags::chip_mode_ids::kInvalid),
      modes_(feature_flags.lock()->getChipModes()),
      debug_ring_buffer_cb_registered_(false) {
    setActiveWlanIfaceNameProperty(kNoActiveWlanIfaceNamePropertyValue);
}

void WifiChip::invalidate() {
    if (!writeRingbufferFilesInternal()) {
        LOG(ERROR) << "Error writing files to flash";
    }
    invalidateAndRemoveAllIfaces();
    setActiveWlanIfaceNameProperty(kNoActiveWlanIfaceNamePropertyValue);
    legacy_hal_.reset();
    event_cb_handler_.invalidate();
    is_valid_ = false;
}

bool WifiChip::isValid() { return is_valid_; }

std::set<sp<IWifiChipEventCallback>> WifiChip::getEventCallbacks() {
    return event_cb_handler_.getCallbacks();
}

Return<void> WifiChip::getId(getId_cb hidl_status_cb) {
    return validateAndCall(this, WifiStatusCode::ERROR_WIFI_CHIP_INVALID,
                           &WifiChip::getIdInternal, hidl_status_cb);
}

// Deprecated support for this callback
Return<void> WifiChip::registerEventCallback(
    const sp<V1_0::IWifiChipEventCallback>& event_callback,
    registerEventCallback_cb hidl_status_cb) {
    return validateAndCall(this, WifiStatusCode::ERROR_WIFI_CHIP_INVALID,
                           &WifiChip::registerEventCallbackInternal,
                           hidl_status_cb, event_callback);
}

Return<void> WifiChip::getCapabilities(getCapabilities_cb hidl_status_cb) {
    return validateAndCall(this, WifiStatusCode::ERROR_WIFI_CHIP_INVALID,
                           &WifiChip::getCapabilitiesInternal, hidl_status_cb);
}

Return<void> WifiChip::getAvailableModes(getAvailableModes_cb hidl_status_cb) {
    return validateAndCall(this, WifiStatusCode::ERROR_WIFI_CHIP_INVALID,
                           &WifiChip::getAvailableModesInternal,
                           hidl_status_cb);
}

Return<void> WifiChip::configureChip(ChipModeId mode_id,
                                     configureChip_cb hidl_status_cb) {
    return validateAndCallWithLock(
        this, WifiStatusCode::ERROR_WIFI_CHIP_INVALID,
        &WifiChip::configureChipInternal, hidl_status_cb, mode_id);
}

Return<void> WifiChip::getMode(getMode_cb hidl_status_cb) {
    return validateAndCall(this, WifiStatusCode::ERROR_WIFI_CHIP_INVALID,
                           &WifiChip::getModeInternal, hidl_status_cb);
}

Return<void> WifiChip::requestChipDebugInfo(
    requestChipDebugInfo_cb hidl_status_cb) {
    return validateAndCall(this, WifiStatusCode::ERROR_WIFI_CHIP_INVALID,
                           &WifiChip::requestChipDebugInfoInternal,
                           hidl_status_cb);
}

Return<void> WifiChip::requestDriverDebugDump(
    requestDriverDebugDump_cb hidl_status_cb) {
    return validateAndCall(this, WifiStatusCode::ERROR_WIFI_CHIP_INVALID,
                           &WifiChip::requestDriverDebugDumpInternal,
                           hidl_status_cb);
}

Return<void> WifiChip::requestFirmwareDebugDump(
    requestFirmwareDebugDump_cb hidl_status_cb) {
    return validateAndCall(this, WifiStatusCode::ERROR_WIFI_CHIP_INVALID,
                           &WifiChip::requestFirmwareDebugDumpInternal,
                           hidl_status_cb);
}

Return<void> WifiChip::createApIface(createApIface_cb hidl_status_cb) {
    return validateAndCall(this, WifiStatusCode::ERROR_WIFI_CHIP_INVALID,
                           &WifiChip::createApIfaceInternal, hidl_status_cb);
}

Return<void> WifiChip::getApIfaceNames(getApIfaceNames_cb hidl_status_cb) {
    return validateAndCall(this, WifiStatusCode::ERROR_WIFI_CHIP_INVALID,
                           &WifiChip::getApIfaceNamesInternal, hidl_status_cb);
}

Return<void> WifiChip::getApIface(const hidl_string& ifname,
                                  getApIface_cb hidl_status_cb) {
    return validateAndCall(this, WifiStatusCode::ERROR_WIFI_CHIP_INVALID,
                           &WifiChip::getApIfaceInternal, hidl_status_cb,
                           ifname);
}

Return<void> WifiChip::removeApIface(const hidl_string& ifname,
                                     removeApIface_cb hidl_status_cb) {
    return validateAndCall(this, WifiStatusCode::ERROR_WIFI_CHIP_INVALID,
                           &WifiChip::removeApIfaceInternal, hidl_status_cb,
                           ifname);
}

Return<void> WifiChip::createNanIface(createNanIface_cb hidl_status_cb) {
    return validateAndCall(this, WifiStatusCode::ERROR_WIFI_CHIP_INVALID,
                           &WifiChip::createNanIfaceInternal, hidl_status_cb);
}

Return<void> WifiChip::getNanIfaceNames(getNanIfaceNames_cb hidl_status_cb) {
    return validateAndCall(this, WifiStatusCode::ERROR_WIFI_CHIP_INVALID,
                           &WifiChip::getNanIfaceNamesInternal, hidl_status_cb);
}

Return<void> WifiChip::getNanIface(const hidl_string& ifname,
                                   getNanIface_cb hidl_status_cb) {
    return validateAndCall(this, WifiStatusCode::ERROR_WIFI_CHIP_INVALID,
                           &WifiChip::getNanIfaceInternal, hidl_status_cb,
                           ifname);
}

Return<void> WifiChip::removeNanIface(const hidl_string& ifname,
                                      removeNanIface_cb hidl_status_cb) {
    return validateAndCall(this, WifiStatusCode::ERROR_WIFI_CHIP_INVALID,
                           &WifiChip::removeNanIfaceInternal, hidl_status_cb,
                           ifname);
}

Return<void> WifiChip::createP2pIface(createP2pIface_cb hidl_status_cb) {
    return validateAndCall(this, WifiStatusCode::ERROR_WIFI_CHIP_INVALID,
                           &WifiChip::createP2pIfaceInternal, hidl_status_cb);
}

Return<void> WifiChip::getP2pIfaceNames(getP2pIfaceNames_cb hidl_status_cb) {
    return validateAndCall(this, WifiStatusCode::ERROR_WIFI_CHIP_INVALID,
                           &WifiChip::getP2pIfaceNamesInternal, hidl_status_cb);
}

Return<void> WifiChip::getP2pIface(const hidl_string& ifname,
                                   getP2pIface_cb hidl_status_cb) {
    return validateAndCall(this, WifiStatusCode::ERROR_WIFI_CHIP_INVALID,
                           &WifiChip::getP2pIfaceInternal, hidl_status_cb,
                           ifname);
}

Return<void> WifiChip::removeP2pIface(const hidl_string& ifname,
                                      removeP2pIface_cb hidl_status_cb) {
    return validateAndCall(this, WifiStatusCode::ERROR_WIFI_CHIP_INVALID,
                           &WifiChip::removeP2pIfaceInternal, hidl_status_cb,
                           ifname);
}

Return<void> WifiChip::createStaIface(createStaIface_cb hidl_status_cb) {
    return validateAndCall(this, WifiStatusCode::ERROR_WIFI_CHIP_INVALID,
                           &WifiChip::createStaIfaceInternal, hidl_status_cb);
}

Return<void> WifiChip::getStaIfaceNames(getStaIfaceNames_cb hidl_status_cb) {
    return validateAndCall(this, WifiStatusCode::ERROR_WIFI_CHIP_INVALID,
                           &WifiChip::getStaIfaceNamesInternal, hidl_status_cb);
}

Return<void> WifiChip::getStaIface(const hidl_string& ifname,
                                   getStaIface_cb hidl_status_cb) {
    return validateAndCall(this, WifiStatusCode::ERROR_WIFI_CHIP_INVALID,
                           &WifiChip::getStaIfaceInternal, hidl_status_cb,
                           ifname);
}

Return<void> WifiChip::removeStaIface(const hidl_string& ifname,
                                      removeStaIface_cb hidl_status_cb) {
    return validateAndCall(this, WifiStatusCode::ERROR_WIFI_CHIP_INVALID,
                           &WifiChip::removeStaIfaceInternal, hidl_status_cb,
                           ifname);
}

Return<void> WifiChip::createRttController(
    const sp<IWifiIface>& bound_iface, createRttController_cb hidl_status_cb) {
    return validateAndCall(this, WifiStatusCode::ERROR_WIFI_CHIP_INVALID,
                           &WifiChip::createRttControllerInternal,
                           hidl_status_cb, bound_iface);
}

Return<void> WifiChip::getDebugRingBuffersStatus(
    getDebugRingBuffersStatus_cb hidl_status_cb) {
    return validateAndCall(this, WifiStatusCode::ERROR_WIFI_CHIP_INVALID,
                           &WifiChip::getDebugRingBuffersStatusInternal,
                           hidl_status_cb);
}

Return<void> WifiChip::startLoggingToDebugRingBuffer(
    const hidl_string& ring_name, WifiDebugRingBufferVerboseLevel verbose_level,
    uint32_t max_interval_in_sec, uint32_t min_data_size_in_bytes,
    startLoggingToDebugRingBuffer_cb hidl_status_cb) {
    return validateAndCall(this, WifiStatusCode::ERROR_WIFI_CHIP_INVALID,
                           &WifiChip::startLoggingToDebugRingBufferInternal,
                           hidl_status_cb, ring_name, verbose_level,
                           max_interval_in_sec, min_data_size_in_bytes);
}

Return<void> WifiChip::forceDumpToDebugRingBuffer(
    const hidl_string& ring_name,
    forceDumpToDebugRingBuffer_cb hidl_status_cb) {
    return validateAndCall(this, WifiStatusCode::ERROR_WIFI_CHIP_INVALID,
                           &WifiChip::forceDumpToDebugRingBufferInternal,
                           hidl_status_cb, ring_name);
}

Return<void> WifiChip::flushRingBufferToFile(
    flushRingBufferToFile_cb hidl_status_cb) {
    return validateAndCall(this, WifiStatusCode::ERROR_WIFI_CHIP_INVALID,
                           &WifiChip::flushRingBufferToFileInternal,
                           hidl_status_cb);
}

Return<void> WifiChip::stopLoggingToDebugRingBuffer(
    stopLoggingToDebugRingBuffer_cb hidl_status_cb) {
    return validateAndCall(this, WifiStatusCode::ERROR_WIFI_CHIP_INVALID,
                           &WifiChip::stopLoggingToDebugRingBufferInternal,
                           hidl_status_cb);
}

Return<void> WifiChip::getDebugHostWakeReasonStats(
    getDebugHostWakeReasonStats_cb hidl_status_cb) {
    return validateAndCall(this, WifiStatusCode::ERROR_WIFI_CHIP_INVALID,
                           &WifiChip::getDebugHostWakeReasonStatsInternal,
                           hidl_status_cb);
}

Return<void> WifiChip::enableDebugErrorAlerts(
    bool enable, enableDebugErrorAlerts_cb hidl_status_cb) {
    return validateAndCall(this, WifiStatusCode::ERROR_WIFI_CHIP_INVALID,
                           &WifiChip::enableDebugErrorAlertsInternal,
                           hidl_status_cb, enable);
}

Return<void> WifiChip::selectTxPowerScenario(
    V1_1::IWifiChip::TxPowerScenario scenario,
    selectTxPowerScenario_cb hidl_status_cb) {
    return validateAndCall(this, WifiStatusCode::ERROR_WIFI_CHIP_INVALID,
                           &WifiChip::selectTxPowerScenarioInternal,
                           hidl_status_cb, scenario);
}

Return<void> WifiChip::resetTxPowerScenario(
    resetTxPowerScenario_cb hidl_status_cb) {
    return validateAndCall(this, WifiStatusCode::ERROR_WIFI_CHIP_INVALID,
                           &WifiChip::resetTxPowerScenarioInternal,
                           hidl_status_cb);
}

Return<void> WifiChip::setLatencyMode(LatencyMode mode,
                                      setLatencyMode_cb hidl_status_cb) {
    return validateAndCall(this, WifiStatusCode::ERROR_WIFI_CHIP_INVALID,
                           &WifiChip::setLatencyModeInternal, hidl_status_cb,
                           mode);
}

Return<void> WifiChip::registerEventCallback_1_2(
    const sp<V1_2::IWifiChipEventCallback>& event_callback,
    registerEventCallback_cb hidl_status_cb) {
    return validateAndCall(this, WifiStatusCode::ERROR_WIFI_CHIP_INVALID,
                           &WifiChip::registerEventCallbackInternal_1_2,
                           hidl_status_cb, event_callback);
}

Return<void> WifiChip::selectTxPowerScenario_1_2(
    TxPowerScenario scenario, selectTxPowerScenario_cb hidl_status_cb) {
    return validateAndCall(this, WifiStatusCode::ERROR_WIFI_CHIP_INVALID,
                           &WifiChip::selectTxPowerScenarioInternal_1_2,
                           hidl_status_cb, scenario);
}

Return<void> WifiChip::getCapabilities_1_3(getCapabilities_cb hidl_status_cb) {
    return validateAndCall(this, WifiStatusCode::ERROR_WIFI_CHIP_INVALID,
                           &WifiChip::getCapabilitiesInternal_1_3,
                           hidl_status_cb);
}

Return<void> WifiChip::debug(const hidl_handle& handle,
                             const hidl_vec<hidl_string>&) {
    if (handle != nullptr && handle->numFds >= 1) {
        int fd = handle->data[0];
        if (!writeRingbufferFilesInternal()) {
            LOG(ERROR) << "Error writing files to flash";
        }
        uint32_t n_error = cpioArchiveFilesInDir(fd, kTombstoneFolderPath);
        if (n_error != 0) {
            LOG(ERROR) << n_error << " errors occured in cpio function";
        }
        fsync(fd);
    } else {
        LOG(ERROR) << "File handle error";
    }
    return Void();
}

Return<void> WifiChip::createRttController_1_4(
    const sp<IWifiIface>& bound_iface,
    createRttController_1_4_cb hidl_status_cb) {
    return validateAndCall(this, WifiStatusCode::ERROR_WIFI_CHIP_INVALID,
                           &WifiChip::createRttControllerInternal_1_4,
                           hidl_status_cb, bound_iface);
}

<<<<<<< HEAD
void WifiChip::QcRemoveAndClearDynamicIfaces() {
    for (const auto& iface : created_ap_ifaces_) {
        std::string ifname = iface->getName();
        legacy_hal::wifi_error legacy_status =
            legacy_hal_.lock()->QcRemoveInterface(getWlanIfaceName(0), ifname);
        if (legacy_status != legacy_hal::WIFI_SUCCESS) {
            LOG(ERROR) << "Failed to remove interface: " << ifname << " "
                       << legacyErrorToString(legacy_status);
        }
    }

    for (const auto& iface : created_sta_ifaces_) {
        std::string ifname = iface->getName();
        legacy_hal::wifi_error legacy_status =
            legacy_hal_.lock()->QcRemoveInterface(getWlanIfaceName(0), ifname);
        if (legacy_status != legacy_hal::WIFI_SUCCESS) {
            LOG(ERROR) << "Failed to remove interface: " << ifname << " "
                       << legacyErrorToString(legacy_status);
        }
    }

    // created_ap/sta_ifaces are also part of sta/ap_ifaces.
    // Do no invalidate here.

    created_ap_ifaces_.clear();
    created_sta_ifaces_.clear();
=======
Return<void> WifiChip::registerEventCallback_1_4(
    const sp<IWifiChipEventCallback>& event_callback,
    registerEventCallback_cb hidl_status_cb) {
    return validateAndCall(this, WifiStatusCode::ERROR_WIFI_CHIP_INVALID,
                           &WifiChip::registerEventCallbackInternal_1_4,
                           hidl_status_cb, event_callback);
>>>>>>> d56d64b1
}

void WifiChip::invalidateAndRemoveAllIfaces() {
    QcRemoveAndClearDynamicIfaces();
    invalidateAndClearAll(ap_ifaces_);
    invalidateAndClearAll(nan_ifaces_);
    invalidateAndClearAll(p2p_ifaces_);
    invalidateAndClearAll(sta_ifaces_);
    // Since all the ifaces are invalid now, all RTT controller objects
    // using those ifaces also need to be invalidated.
    for (const auto& rtt : rtt_controllers_) {
        rtt->invalidate();
    }
    rtt_controllers_.clear();
}

void WifiChip::invalidateAndRemoveDependencies(
    const std::string& removed_iface_name) {
    for (const auto& nan_iface : nan_ifaces_) {
        if (nan_iface->getName() == removed_iface_name) {
            invalidateAndClear(nan_ifaces_, nan_iface);
            for (const auto& callback : event_cb_handler_.getCallbacks()) {
                if (!callback
                         ->onIfaceRemoved(IfaceType::NAN, removed_iface_name)
                         .isOk()) {
                    LOG(ERROR) << "Failed to invoke onIfaceRemoved callback";
                }
            }
        }
    }
    for (const auto& rtt : rtt_controllers_) {
        if (rtt->getIfaceName() == removed_iface_name) {
            invalidateAndClear(rtt_controllers_, rtt);
        }
    }
}

std::pair<WifiStatus, ChipId> WifiChip::getIdInternal() {
    return {createWifiStatus(WifiStatusCode::SUCCESS), chip_id_};
}

WifiStatus WifiChip::registerEventCallbackInternal(
    const sp<V1_0::IWifiChipEventCallback>& /* event_callback */) {
    // Deprecated support for this callback.
    return createWifiStatus(WifiStatusCode::ERROR_NOT_SUPPORTED);
}

std::pair<WifiStatus, uint32_t> WifiChip::getCapabilitiesInternal() {
    // Deprecated support for this callback.
    return {createWifiStatus(WifiStatusCode::ERROR_NOT_SUPPORTED), 0};
}

std::pair<WifiStatus, std::vector<IWifiChip::ChipMode>>
WifiChip::getAvailableModesInternal() {
    return {createWifiStatus(WifiStatusCode::SUCCESS), modes_};
}

WifiStatus WifiChip::configureChipInternal(
    /* NONNULL */ std::unique_lock<std::recursive_mutex>* lock,
    ChipModeId mode_id) {
    if (!isValidModeId(mode_id)) {
        return createWifiStatus(WifiStatusCode::ERROR_INVALID_ARGS);
    }
    if (mode_id == current_mode_id_) {
        LOG(DEBUG) << "Already in the specified mode " << mode_id;
        return createWifiStatus(WifiStatusCode::SUCCESS);
    }
    WifiStatus status = handleChipConfiguration(lock, mode_id);
    if (status.code != WifiStatusCode::SUCCESS) {
        for (const auto& callback : event_cb_handler_.getCallbacks()) {
            if (!callback->onChipReconfigureFailure(status).isOk()) {
                LOG(ERROR)
                    << "Failed to invoke onChipReconfigureFailure callback";
            }
        }
        return status;
    }
    for (const auto& callback : event_cb_handler_.getCallbacks()) {
        if (!callback->onChipReconfigured(mode_id).isOk()) {
            LOG(ERROR) << "Failed to invoke onChipReconfigured callback";
        }
    }
    current_mode_id_ = mode_id;
    LOG(INFO) << "Configured chip in mode " << mode_id;
    setActiveWlanIfaceNameProperty(getFirstActiveWlanIfaceName());
    return status;
}

std::pair<WifiStatus, uint32_t> WifiChip::getModeInternal() {
    if (!isValidModeId(current_mode_id_)) {
        return {createWifiStatus(WifiStatusCode::ERROR_NOT_AVAILABLE),
                current_mode_id_};
    }
    return {createWifiStatus(WifiStatusCode::SUCCESS), current_mode_id_};
}

std::pair<WifiStatus, IWifiChip::ChipDebugInfo>
WifiChip::requestChipDebugInfoInternal() {
    IWifiChip::ChipDebugInfo result;
    legacy_hal::wifi_error legacy_status;
    std::string driver_desc;
    const auto ifname = getFirstActiveWlanIfaceName();
    std::tie(legacy_status, driver_desc) =
        legacy_hal_.lock()->getDriverVersion(ifname);
    if (legacy_status != legacy_hal::WIFI_SUCCESS) {
        LOG(ERROR) << "Failed to get driver version: "
                   << legacyErrorToString(legacy_status);
        WifiStatus status = createWifiStatusFromLegacyError(
            legacy_status, "failed to get driver version");
        return {status, result};
    }
    result.driverDescription = driver_desc.c_str();

    std::string firmware_desc;
    std::tie(legacy_status, firmware_desc) =
        legacy_hal_.lock()->getFirmwareVersion(ifname);
    if (legacy_status != legacy_hal::WIFI_SUCCESS) {
        LOG(ERROR) << "Failed to get firmware version: "
                   << legacyErrorToString(legacy_status);
        WifiStatus status = createWifiStatusFromLegacyError(
            legacy_status, "failed to get firmware version");
        return {status, result};
    }
    result.firmwareDescription = firmware_desc.c_str();

    return {createWifiStatus(WifiStatusCode::SUCCESS), result};
}

std::pair<WifiStatus, std::vector<uint8_t>>
WifiChip::requestDriverDebugDumpInternal() {
    legacy_hal::wifi_error legacy_status;
    std::vector<uint8_t> driver_dump;
    std::tie(legacy_status, driver_dump) =
        legacy_hal_.lock()->requestDriverMemoryDump(
            getFirstActiveWlanIfaceName());
    if (legacy_status != legacy_hal::WIFI_SUCCESS) {
        LOG(ERROR) << "Failed to get driver debug dump: "
                   << legacyErrorToString(legacy_status);
        return {createWifiStatusFromLegacyError(legacy_status),
                std::vector<uint8_t>()};
    }
    return {createWifiStatus(WifiStatusCode::SUCCESS), driver_dump};
}

std::pair<WifiStatus, std::vector<uint8_t>>
WifiChip::requestFirmwareDebugDumpInternal() {
    legacy_hal::wifi_error legacy_status;
    std::vector<uint8_t> firmware_dump;
    std::tie(legacy_status, firmware_dump) =
        legacy_hal_.lock()->requestFirmwareMemoryDump(
            getFirstActiveWlanIfaceName());
    if (legacy_status != legacy_hal::WIFI_SUCCESS) {
        LOG(ERROR) << "Failed to get firmware debug dump: "
                   << legacyErrorToString(legacy_status);
        return {createWifiStatusFromLegacyError(legacy_status), {}};
    }
    return {createWifiStatus(WifiStatusCode::SUCCESS), firmware_dump};
}

std::pair<WifiStatus, sp<IWifiApIface>> WifiChip::createApIfaceInternal() {
    if (!canCurrentModeSupportIfaceOfTypeWithCurrentIfaces(IfaceType::AP)) {
        return {createWifiStatus(WifiStatusCode::ERROR_NOT_AVAILABLE), {}};
    }

    bool iface_created = false;
    std::string ifname = allocateApIfaceName();
    if (!if_nametoindex(ifname.c_str())) {
        legacy_hal::wifi_error legacy_status =
            legacy_hal_.lock()->QcAddInterface(getWlanIfaceName(0), ifname,
                                               (uint32_t)IfaceType::AP);
        if (legacy_status != legacy_hal::WIFI_SUCCESS) {
            LOG(ERROR) << "Failed to add interface: " << ifname << " "
                       << legacyErrorToString(legacy_status);
            return {createWifiStatusFromLegacyError(legacy_status), {}};
        }
        iface_created = true;
    }
    iface_util_.lock()->setRandomMacAddressIndex(ap_ifaces_.size());
    sp<WifiApIface> iface = new WifiApIface(ifname, legacy_hal_, iface_util_);
    ap_ifaces_.push_back(iface);
    if (iface_created) created_ap_ifaces_.push_back(iface);
    for (const auto& callback : event_cb_handler_.getCallbacks()) {
        if (!callback->onIfaceAdded(IfaceType::AP, ifname).isOk()) {
            LOG(ERROR) << "Failed to invoke onIfaceAdded callback";
        }
    }
    setActiveWlanIfaceNameProperty(getFirstActiveWlanIfaceName());
    return {createWifiStatus(WifiStatusCode::SUCCESS), iface};
}

std::pair<WifiStatus, std::vector<hidl_string>>
WifiChip::getApIfaceNamesInternal() {
    if (ap_ifaces_.empty()) {
        return {createWifiStatus(WifiStatusCode::SUCCESS), {}};
    }
    return {createWifiStatus(WifiStatusCode::SUCCESS), getNames(ap_ifaces_)};
}

std::pair<WifiStatus, sp<IWifiApIface>> WifiChip::getApIfaceInternal(
    const std::string& ifname) {
    const auto iface = findUsingName(ap_ifaces_, ifname);
    if (!iface.get()) {
        return {createWifiStatus(WifiStatusCode::ERROR_INVALID_ARGS), nullptr};
    }
    return {createWifiStatus(WifiStatusCode::SUCCESS), iface};
}

WifiStatus WifiChip::removeApIfaceInternal(const std::string& ifname) {
    const auto iface = findUsingName(ap_ifaces_, ifname);
    if (!iface.get()) {
        return createWifiStatus(WifiStatusCode::ERROR_INVALID_ARGS);
    }
    // Invalidate & remove any dependent objects first.
    // Note: This is probably not required because we never create
    // nan/rtt objects over AP iface. But, there is no harm to do it
    // here and not make that assumption all over the place.
    invalidateAndRemoveDependencies(ifname);
    if (findUsingName(created_ap_ifaces_, ifname) != nullptr) {
        legacy_hal::wifi_error legacy_status =
            legacy_hal_.lock()->QcRemoveInterface(getWlanIfaceName(0), ifname);
        if (legacy_status != legacy_hal::WIFI_SUCCESS) {
            LOG(ERROR) << "Failed to remove interface: " << ifname << " "
                       << legacyErrorToString(legacy_status);
        }
        invalidateAndClear(created_ap_ifaces_, iface);
    }
    invalidateAndClear(ap_ifaces_, iface);
    for (const auto& callback : event_cb_handler_.getCallbacks()) {
        if (!callback->onIfaceRemoved(IfaceType::AP, ifname).isOk()) {
            LOG(ERROR) << "Failed to invoke onIfaceRemoved callback";
        }
    }
    setActiveWlanIfaceNameProperty(getFirstActiveWlanIfaceName());
    return createWifiStatus(WifiStatusCode::SUCCESS);
}

std::pair<WifiStatus, sp<IWifiNanIface>> WifiChip::createNanIfaceInternal() {
    if (!canCurrentModeSupportIfaceOfTypeWithCurrentIfaces(IfaceType::NAN)) {
        return {createWifiStatus(WifiStatusCode::ERROR_NOT_AVAILABLE), {}};
    }
    // These are still assumed to be based on wlan0.
    std::string ifname = getFirstActiveWlanIfaceName();
    sp<WifiNanIface> iface = new WifiNanIface(ifname, legacy_hal_, iface_util_);
    nan_ifaces_.push_back(iface);
    for (const auto& callback : event_cb_handler_.getCallbacks()) {
        if (!callback->onIfaceAdded(IfaceType::NAN, ifname).isOk()) {
            LOG(ERROR) << "Failed to invoke onIfaceAdded callback";
        }
    }
    return {createWifiStatus(WifiStatusCode::SUCCESS), iface};
}

std::pair<WifiStatus, std::vector<hidl_string>>
WifiChip::getNanIfaceNamesInternal() {
    if (nan_ifaces_.empty()) {
        return {createWifiStatus(WifiStatusCode::SUCCESS), {}};
    }
    return {createWifiStatus(WifiStatusCode::SUCCESS), getNames(nan_ifaces_)};
}

std::pair<WifiStatus, sp<IWifiNanIface>> WifiChip::getNanIfaceInternal(
    const std::string& ifname) {
    const auto iface = findUsingName(nan_ifaces_, ifname);
    if (!iface.get()) {
        return {createWifiStatus(WifiStatusCode::ERROR_INVALID_ARGS), nullptr};
    }
    return {createWifiStatus(WifiStatusCode::SUCCESS), iface};
}

WifiStatus WifiChip::removeNanIfaceInternal(const std::string& ifname) {
    const auto iface = findUsingName(nan_ifaces_, ifname);
    if (!iface.get()) {
        return createWifiStatus(WifiStatusCode::ERROR_INVALID_ARGS);
    }
    invalidateAndClear(nan_ifaces_, iface);
    for (const auto& callback : event_cb_handler_.getCallbacks()) {
        if (!callback->onIfaceRemoved(IfaceType::NAN, ifname).isOk()) {
            LOG(ERROR) << "Failed to invoke onIfaceAdded callback";
        }
    }
    return createWifiStatus(WifiStatusCode::SUCCESS);
}

std::pair<WifiStatus, sp<IWifiP2pIface>> WifiChip::createP2pIfaceInternal() {
    if (!canCurrentModeSupportIfaceOfTypeWithCurrentIfaces(IfaceType::P2P)) {
        return {createWifiStatus(WifiStatusCode::ERROR_NOT_AVAILABLE), {}};
    }
    std::string ifname = getP2pIfaceName();
    sp<WifiP2pIface> iface = new WifiP2pIface(ifname, legacy_hal_);
    p2p_ifaces_.push_back(iface);
    for (const auto& callback : event_cb_handler_.getCallbacks()) {
        if (!callback->onIfaceAdded(IfaceType::P2P, ifname).isOk()) {
            LOG(ERROR) << "Failed to invoke onIfaceAdded callback";
        }
    }
    return {createWifiStatus(WifiStatusCode::SUCCESS), iface};
}

std::pair<WifiStatus, std::vector<hidl_string>>
WifiChip::getP2pIfaceNamesInternal() {
    if (p2p_ifaces_.empty()) {
        return {createWifiStatus(WifiStatusCode::SUCCESS), {}};
    }
    return {createWifiStatus(WifiStatusCode::SUCCESS), getNames(p2p_ifaces_)};
}

std::pair<WifiStatus, sp<IWifiP2pIface>> WifiChip::getP2pIfaceInternal(
    const std::string& ifname) {
    const auto iface = findUsingName(p2p_ifaces_, ifname);
    if (!iface.get()) {
        return {createWifiStatus(WifiStatusCode::ERROR_INVALID_ARGS), nullptr};
    }
    return {createWifiStatus(WifiStatusCode::SUCCESS), iface};
}

WifiStatus WifiChip::removeP2pIfaceInternal(const std::string& ifname) {
    const auto iface = findUsingName(p2p_ifaces_, ifname);
    if (!iface.get()) {
        return createWifiStatus(WifiStatusCode::ERROR_INVALID_ARGS);
    }
    invalidateAndClear(p2p_ifaces_, iface);
    for (const auto& callback : event_cb_handler_.getCallbacks()) {
        if (!callback->onIfaceRemoved(IfaceType::P2P, ifname).isOk()) {
            LOG(ERROR) << "Failed to invoke onIfaceRemoved callback";
        }
    }
    return createWifiStatus(WifiStatusCode::SUCCESS);
}

std::pair<WifiStatus, sp<IWifiStaIface>> WifiChip::createStaIfaceInternal() {
    if (!canCurrentModeSupportIfaceOfTypeWithCurrentIfaces(IfaceType::STA)) {
        return {createWifiStatus(WifiStatusCode::ERROR_NOT_AVAILABLE), {}};
    }
    bool iface_created = false;
    std::string ifname = allocateStaIfaceName();
    if (!if_nametoindex(ifname.c_str())) {
        legacy_hal::wifi_error legacy_status =
            legacy_hal_.lock()->QcAddInterface(getWlanIfaceName(0), ifname,
                                               (uint32_t)IfaceType::STA);
        if (legacy_status != legacy_hal::WIFI_SUCCESS) {
            LOG(ERROR) << "Failed to add interface: " << ifname << " "
                       << legacyErrorToString(legacy_status);
            return {createWifiStatusFromLegacyError(legacy_status), {}};
        }
        iface_created = true;
    }
    sp<WifiStaIface> iface = new WifiStaIface(ifname, legacy_hal_, iface_util_);
    sta_ifaces_.push_back(iface);
    if (iface_created) created_sta_ifaces_.push_back(iface);
    for (const auto& callback : event_cb_handler_.getCallbacks()) {
        if (!callback->onIfaceAdded(IfaceType::STA, ifname).isOk()) {
            LOG(ERROR) << "Failed to invoke onIfaceAdded callback";
        }
    }
    setActiveWlanIfaceNameProperty(getFirstActiveWlanIfaceName());
    return {createWifiStatus(WifiStatusCode::SUCCESS), iface};
}

std::pair<WifiStatus, std::vector<hidl_string>>
WifiChip::getStaIfaceNamesInternal() {
    if (sta_ifaces_.empty()) {
        return {createWifiStatus(WifiStatusCode::SUCCESS), {}};
    }
    return {createWifiStatus(WifiStatusCode::SUCCESS), getNames(sta_ifaces_)};
}

std::pair<WifiStatus, sp<IWifiStaIface>> WifiChip::getStaIfaceInternal(
    const std::string& ifname) {
    const auto iface = findUsingName(sta_ifaces_, ifname);
    if (!iface.get()) {
        return {createWifiStatus(WifiStatusCode::ERROR_INVALID_ARGS), nullptr};
    }
    return {createWifiStatus(WifiStatusCode::SUCCESS), iface};
}

WifiStatus WifiChip::removeStaIfaceInternal(const std::string& ifname) {
    const auto iface = findUsingName(sta_ifaces_, ifname);
    if (!iface.get()) {
        return createWifiStatus(WifiStatusCode::ERROR_INVALID_ARGS);
    }
    // Invalidate & remove any dependent objects first.
    invalidateAndRemoveDependencies(ifname);
    if (findUsingName(created_sta_ifaces_, ifname) != nullptr) {
        legacy_hal::wifi_error legacy_status =
            legacy_hal_.lock()->QcRemoveInterface(getWlanIfaceName(0), ifname);
        if (legacy_status != legacy_hal::WIFI_SUCCESS) {
            LOG(ERROR) << "Failed to remove interface: " << ifname << " "
                       << legacyErrorToString(legacy_status);
        }
        invalidateAndClear(created_sta_ifaces_, iface);
    }
    invalidateAndClear(sta_ifaces_, iface);
    for (const auto& callback : event_cb_handler_.getCallbacks()) {
        if (!callback->onIfaceRemoved(IfaceType::STA, ifname).isOk()) {
            LOG(ERROR) << "Failed to invoke onIfaceRemoved callback";
        }
    }
    setActiveWlanIfaceNameProperty(getFirstActiveWlanIfaceName());
    return createWifiStatus(WifiStatusCode::SUCCESS);
}

std::pair<WifiStatus, sp<V1_0::IWifiRttController>>
WifiChip::createRttControllerInternal(const sp<IWifiIface>& /*bound_iface*/) {
    LOG(ERROR) << "createRttController is not supported on this HAL";
    return {createWifiStatus(WifiStatusCode::ERROR_NOT_AVAILABLE), {}};
}

std::pair<WifiStatus, std::vector<WifiDebugRingBufferStatus>>
WifiChip::getDebugRingBuffersStatusInternal() {
    legacy_hal::wifi_error legacy_status;
    std::vector<legacy_hal::wifi_ring_buffer_status>
        legacy_ring_buffer_status_vec;
    std::tie(legacy_status, legacy_ring_buffer_status_vec) =
        legacy_hal_.lock()->getRingBuffersStatus(getFirstActiveWlanIfaceName());
    if (legacy_status != legacy_hal::WIFI_SUCCESS) {
        return {createWifiStatusFromLegacyError(legacy_status), {}};
    }
    std::vector<WifiDebugRingBufferStatus> hidl_ring_buffer_status_vec;
    if (!hidl_struct_util::convertLegacyVectorOfDebugRingBufferStatusToHidl(
            legacy_ring_buffer_status_vec, &hidl_ring_buffer_status_vec)) {
        return {createWifiStatus(WifiStatusCode::ERROR_UNKNOWN), {}};
    }
    return {createWifiStatus(WifiStatusCode::SUCCESS),
            hidl_ring_buffer_status_vec};
}

WifiStatus WifiChip::startLoggingToDebugRingBufferInternal(
    const hidl_string& ring_name, WifiDebugRingBufferVerboseLevel verbose_level,
    uint32_t max_interval_in_sec, uint32_t min_data_size_in_bytes) {
    WifiStatus status = registerDebugRingBufferCallback();
    if (status.code != WifiStatusCode::SUCCESS) {
        return status;
    }
    legacy_hal::wifi_error legacy_status =
        legacy_hal_.lock()->startRingBufferLogging(
            getFirstActiveWlanIfaceName(), ring_name,
            static_cast<
                std::underlying_type<WifiDebugRingBufferVerboseLevel>::type>(
                verbose_level),
            max_interval_in_sec, min_data_size_in_bytes);
    ringbuffer_map_.insert(std::pair<std::string, Ringbuffer>(
        ring_name, Ringbuffer(kMaxBufferSizeBytes)));
    // if verbose logging enabled, turn up HAL daemon logging as well.
    if (verbose_level < WifiDebugRingBufferVerboseLevel::VERBOSE) {
        android::base::SetMinimumLogSeverity(android::base::DEBUG);
    } else {
        android::base::SetMinimumLogSeverity(android::base::VERBOSE);
    }
    return createWifiStatusFromLegacyError(legacy_status);
}

WifiStatus WifiChip::forceDumpToDebugRingBufferInternal(
    const hidl_string& ring_name) {
    WifiStatus status = registerDebugRingBufferCallback();
    if (status.code != WifiStatusCode::SUCCESS) {
        return status;
    }
    legacy_hal::wifi_error legacy_status =
        legacy_hal_.lock()->getRingBufferData(getFirstActiveWlanIfaceName(),
                                              ring_name);

    return createWifiStatusFromLegacyError(legacy_status);
}

WifiStatus WifiChip::flushRingBufferToFileInternal() {
    if (!writeRingbufferFilesInternal()) {
        LOG(ERROR) << "Error writing files to flash";
        return createWifiStatus(WifiStatusCode::ERROR_UNKNOWN);
    }
    return createWifiStatus(WifiStatusCode::SUCCESS);
}

WifiStatus WifiChip::stopLoggingToDebugRingBufferInternal() {
    legacy_hal::wifi_error legacy_status =
        legacy_hal_.lock()->deregisterRingBufferCallbackHandler(
            getFirstActiveWlanIfaceName());
    return createWifiStatusFromLegacyError(legacy_status);
}

std::pair<WifiStatus, WifiDebugHostWakeReasonStats>
WifiChip::getDebugHostWakeReasonStatsInternal() {
    legacy_hal::wifi_error legacy_status;
    legacy_hal::WakeReasonStats legacy_stats;
    std::tie(legacy_status, legacy_stats) =
        legacy_hal_.lock()->getWakeReasonStats(getFirstActiveWlanIfaceName());
    if (legacy_status != legacy_hal::WIFI_SUCCESS) {
        return {createWifiStatusFromLegacyError(legacy_status), {}};
    }
    WifiDebugHostWakeReasonStats hidl_stats;
    if (!hidl_struct_util::convertLegacyWakeReasonStatsToHidl(legacy_stats,
                                                              &hidl_stats)) {
        return {createWifiStatus(WifiStatusCode::ERROR_UNKNOWN), {}};
    }
    return {createWifiStatus(WifiStatusCode::SUCCESS), hidl_stats};
}

WifiStatus WifiChip::enableDebugErrorAlertsInternal(bool enable) {
    legacy_hal::wifi_error legacy_status;
    if (enable) {
        android::wp<WifiChip> weak_ptr_this(this);
        const auto& on_alert_callback = [weak_ptr_this](
                                            int32_t error_code,
                                            std::vector<uint8_t> debug_data) {
            const auto shared_ptr_this = weak_ptr_this.promote();
            if (!shared_ptr_this.get() || !shared_ptr_this->isValid()) {
                LOG(ERROR) << "Callback invoked on an invalid object";
                return;
            }
            for (const auto& callback : shared_ptr_this->getEventCallbacks()) {
                if (!callback->onDebugErrorAlert(error_code, debug_data)
                         .isOk()) {
                    LOG(ERROR) << "Failed to invoke onDebugErrorAlert callback";
                }
            }
        };
        legacy_status = legacy_hal_.lock()->registerErrorAlertCallbackHandler(
            getFirstActiveWlanIfaceName(), on_alert_callback);
    } else {
        legacy_status = legacy_hal_.lock()->deregisterErrorAlertCallbackHandler(
            getFirstActiveWlanIfaceName());
    }
    return createWifiStatusFromLegacyError(legacy_status);
}

WifiStatus WifiChip::selectTxPowerScenarioInternal(
    V1_1::IWifiChip::TxPowerScenario scenario) {
    auto legacy_status = legacy_hal_.lock()->selectTxPowerScenario(
        getFirstActiveWlanIfaceName(),
        hidl_struct_util::convertHidlTxPowerScenarioToLegacy(scenario));
    return createWifiStatusFromLegacyError(legacy_status);
}

WifiStatus WifiChip::resetTxPowerScenarioInternal() {
    auto legacy_status =
        legacy_hal_.lock()->resetTxPowerScenario(getFirstActiveWlanIfaceName());
    return createWifiStatusFromLegacyError(legacy_status);
}

WifiStatus WifiChip::setLatencyModeInternal(LatencyMode mode) {
    auto legacy_status = legacy_hal_.lock()->setLatencyMode(
        getFirstActiveWlanIfaceName(),
        hidl_struct_util::convertHidlLatencyModeToLegacy(mode));
    return createWifiStatusFromLegacyError(legacy_status);
}

WifiStatus WifiChip::registerEventCallbackInternal_1_2(
    const sp<V1_2::IWifiChipEventCallback>& /* event_callback */) {
    // Deprecated support for this callback.
    return createWifiStatus(WifiStatusCode::ERROR_NOT_SUPPORTED);
}

WifiStatus WifiChip::selectTxPowerScenarioInternal_1_2(
    TxPowerScenario scenario) {
    auto legacy_status = legacy_hal_.lock()->selectTxPowerScenario(
        getFirstActiveWlanIfaceName(),
        hidl_struct_util::convertHidlTxPowerScenarioToLegacy_1_2(scenario));
    return createWifiStatusFromLegacyError(legacy_status);
}

std::pair<WifiStatus, uint32_t> WifiChip::getCapabilitiesInternal_1_3() {
    legacy_hal::wifi_error legacy_status;
    uint32_t legacy_feature_set;
    uint32_t legacy_logger_feature_set;
    const auto ifname = getFirstActiveWlanIfaceName();
    std::tie(legacy_status, legacy_feature_set) =
        legacy_hal_.lock()->getSupportedFeatureSet(ifname);
    if (legacy_status != legacy_hal::WIFI_SUCCESS) {
        return {createWifiStatusFromLegacyError(legacy_status), 0};
    }
    std::tie(legacy_status, legacy_logger_feature_set) =
        legacy_hal_.lock()->getLoggerSupportedFeatureSet(ifname);
    if (legacy_status != legacy_hal::WIFI_SUCCESS) {
        // some devices don't support querying logger feature set
        legacy_logger_feature_set = 0;
    }
    uint32_t hidl_caps;
    if (!hidl_struct_util::convertLegacyFeaturesToHidlChipCapabilities(
            legacy_feature_set, legacy_logger_feature_set, &hidl_caps)) {
        return {createWifiStatus(WifiStatusCode::ERROR_UNKNOWN), 0};
    }
    return {createWifiStatus(WifiStatusCode::SUCCESS), hidl_caps};
}

std::pair<WifiStatus, sp<IWifiRttController>>
WifiChip::createRttControllerInternal_1_4(const sp<IWifiIface>& bound_iface) {
    if (sta_ifaces_.size() == 0 &&
        !canCurrentModeSupportIfaceOfType(IfaceType::STA)) {
        LOG(ERROR)
            << "createRttControllerInternal_1_4: Chip cannot support STAs "
               "(and RTT by extension)";
        return {createWifiStatus(WifiStatusCode::ERROR_NOT_AVAILABLE), {}};
    }
    sp<WifiRttController> rtt = new WifiRttController(
        getFirstActiveWlanIfaceName(), bound_iface, legacy_hal_);
    rtt_controllers_.emplace_back(rtt);
    return {createWifiStatus(WifiStatusCode::SUCCESS), rtt};
}

WifiStatus WifiChip::registerEventCallbackInternal_1_4(
    const sp<IWifiChipEventCallback>& event_callback) {
    if (!event_cb_handler_.addCallback(event_callback)) {
        return createWifiStatus(WifiStatusCode::ERROR_UNKNOWN);
    }
    return createWifiStatus(WifiStatusCode::SUCCESS);
}

WifiStatus WifiChip::handleChipConfiguration(
    /* NONNULL */ std::unique_lock<std::recursive_mutex>* lock,
    ChipModeId mode_id) {
    // If the chip is already configured in a different mode, stop
    // the legacy HAL and then start it after firmware mode change.
    if (isValidModeId(current_mode_id_)) {
        LOG(INFO) << "Reconfiguring chip from mode " << current_mode_id_
                  << " to mode " << mode_id;
        invalidateAndRemoveAllIfaces();
        legacy_hal::wifi_error legacy_status =
            legacy_hal_.lock()->stop(lock, []() {});
        if (legacy_status != legacy_hal::WIFI_SUCCESS) {
            LOG(ERROR) << "Failed to stop legacy HAL: "
                       << legacyErrorToString(legacy_status);
            return createWifiStatusFromLegacyError(legacy_status);
        }
    }
    // Firmware mode change not needed for V2 devices.
    bool success = true;
    if (mode_id == feature_flags::chip_mode_ids::kV1Sta) {
        success = mode_controller_.lock()->changeFirmwareMode(IfaceType::STA);
    } else if (mode_id == feature_flags::chip_mode_ids::kV1Ap) {
        success = mode_controller_.lock()->changeFirmwareMode(IfaceType::AP);
    }
    if (!success) {
        return createWifiStatus(WifiStatusCode::ERROR_UNKNOWN);
    }
    legacy_hal::wifi_error legacy_status = legacy_hal_.lock()->start();
    if (legacy_status != legacy_hal::WIFI_SUCCESS) {
        LOG(ERROR) << "Failed to start legacy HAL: "
                   << legacyErrorToString(legacy_status);
        return createWifiStatusFromLegacyError(legacy_status);
    }
    // Every time the HAL is restarted, we need to register the
    // radio mode change callback.
    WifiStatus status = registerRadioModeChangeCallback();
    if (status.code != WifiStatusCode::SUCCESS) {
        // This probably is not a critical failure?
        LOG(ERROR) << "Failed to register radio mode change callback";
    }
    // Extract and save the version information into property.
    std::pair<WifiStatus, IWifiChip::ChipDebugInfo> version_info;
    version_info = WifiChip::requestChipDebugInfoInternal();
    if (WifiStatusCode::SUCCESS == version_info.first.code) {
        property_set("vendor.wlan.firmware.version",
                     version_info.second.firmwareDescription.c_str());
        property_set("vendor.wlan.driver.version",
                     version_info.second.driverDescription.c_str());
    }

    return createWifiStatus(WifiStatusCode::SUCCESS);
}

WifiStatus WifiChip::registerDebugRingBufferCallback() {
    if (debug_ring_buffer_cb_registered_) {
        return createWifiStatus(WifiStatusCode::SUCCESS);
    }

    android::wp<WifiChip> weak_ptr_this(this);
    const auto& on_ring_buffer_data_callback =
        [weak_ptr_this](const std::string& name,
                        const std::vector<uint8_t>& data,
                        const legacy_hal::wifi_ring_buffer_status& status) {
            const auto shared_ptr_this = weak_ptr_this.promote();
            if (!shared_ptr_this.get() || !shared_ptr_this->isValid()) {
                LOG(ERROR) << "Callback invoked on an invalid object";
                return;
            }
            WifiDebugRingBufferStatus hidl_status;
            if (!hidl_struct_util::convertLegacyDebugRingBufferStatusToHidl(
                    status, &hidl_status)) {
                LOG(ERROR) << "Error converting ring buffer status";
                return;
            }
            const auto& target = shared_ptr_this->ringbuffer_map_.find(name);
            if (target != shared_ptr_this->ringbuffer_map_.end()) {
                Ringbuffer& cur_buffer = target->second;
                cur_buffer.append(data);
            } else {
                LOG(ERROR) << "Ringname " << name << " not found";
                return;
            }
        };
    legacy_hal::wifi_error legacy_status =
        legacy_hal_.lock()->registerRingBufferCallbackHandler(
            getFirstActiveWlanIfaceName(), on_ring_buffer_data_callback);

    if (legacy_status == legacy_hal::WIFI_SUCCESS) {
        debug_ring_buffer_cb_registered_ = true;
    }
    return createWifiStatusFromLegacyError(legacy_status);
}

WifiStatus WifiChip::registerRadioModeChangeCallback() {
    android::wp<WifiChip> weak_ptr_this(this);
    const auto& on_radio_mode_change_callback =
        [weak_ptr_this](const std::vector<legacy_hal::WifiMacInfo>& mac_infos) {
            const auto shared_ptr_this = weak_ptr_this.promote();
            if (!shared_ptr_this.get() || !shared_ptr_this->isValid()) {
                LOG(ERROR) << "Callback invoked on an invalid object";
                return;
            }
            std::vector<IWifiChipEventCallback::RadioModeInfo>
                hidl_radio_mode_infos;
            if (!hidl_struct_util::convertLegacyWifiMacInfosToHidl(
                    mac_infos, &hidl_radio_mode_infos)) {
                LOG(ERROR) << "Error converting wifi mac info";
                return;
            }
            for (const auto& callback : shared_ptr_this->getEventCallbacks()) {
                if (!callback->onRadioModeChange_1_4(hidl_radio_mode_infos)
                         .isOk()) {
                    LOG(ERROR) << "Failed to invoke onRadioModeChange_1_4"
                               << " callback on: " << toString(callback);
                }
            }
        };
    legacy_hal::wifi_error legacy_status =
        legacy_hal_.lock()->registerRadioModeChangeCallbackHandler(
            getFirstActiveWlanIfaceName(), on_radio_mode_change_callback);
    return createWifiStatusFromLegacyError(legacy_status);
}

std::vector<IWifiChip::ChipIfaceCombination>
WifiChip::getCurrentModeIfaceCombinations() {
    if (!isValidModeId(current_mode_id_)) {
        LOG(ERROR) << "Chip not configured in a mode yet";
        return {};
    }
    for (const auto& mode : modes_) {
        if (mode.id == current_mode_id_) {
            return mode.availableCombinations;
        }
    }
    CHECK(0) << "Expected to find iface combinations for current mode!";
    return {};
}

// Returns a map indexed by IfaceType with the number of ifaces currently
// created of the corresponding type.
std::map<IfaceType, size_t> WifiChip::getCurrentIfaceCombination() {
    std::map<IfaceType, size_t> iface_counts;
    iface_counts[IfaceType::AP] = ap_ifaces_.size();
    iface_counts[IfaceType::NAN] = nan_ifaces_.size();
    iface_counts[IfaceType::P2P] = p2p_ifaces_.size();
    iface_counts[IfaceType::STA] = sta_ifaces_.size();
    return iface_counts;
}

// This expands the provided iface combinations to a more parseable
// form. Returns a vector of available combinations possible with the number
// of ifaces of each type in the combination.
// This method is a port of HalDeviceManager.expandIfaceCombos() from framework.
std::vector<std::map<IfaceType, size_t>> WifiChip::expandIfaceCombinations(
    const IWifiChip::ChipIfaceCombination& combination) {
    uint32_t num_expanded_combos = 1;
    for (const auto& limit : combination.limits) {
        for (uint32_t i = 0; i < limit.maxIfaces; i++) {
            num_expanded_combos *= limit.types.size();
        }
    }

    // Allocate the vector of expanded combos and reset all iface counts to 0
    // in each combo.
    std::vector<std::map<IfaceType, size_t>> expanded_combos;
    expanded_combos.resize(num_expanded_combos);
    for (auto& expanded_combo : expanded_combos) {
        for (const auto type :
             {IfaceType::AP, IfaceType::NAN, IfaceType::P2P, IfaceType::STA}) {
            expanded_combo[type] = 0;
        }
    }
    uint32_t span = num_expanded_combos;
    for (const auto& limit : combination.limits) {
        for (uint32_t i = 0; i < limit.maxIfaces; i++) {
            span /= limit.types.size();
            for (uint32_t k = 0; k < num_expanded_combos; ++k) {
                const auto iface_type =
                    limit.types[(k / span) % limit.types.size()];
                expanded_combos[k][iface_type]++;
            }
        }
    }
    return expanded_combos;
}

bool WifiChip::canExpandedIfaceComboSupportIfaceOfTypeWithCurrentIfaces(
    const std::map<IfaceType, size_t>& expanded_combo,
    IfaceType requested_type) {
    const auto current_combo = getCurrentIfaceCombination();

    // Check if we have space for 1 more iface of |type| in this combo
    for (const auto type :
         {IfaceType::AP, IfaceType::NAN, IfaceType::P2P, IfaceType::STA}) {
        size_t num_ifaces_needed = current_combo.at(type);
        if (type == requested_type) {
            num_ifaces_needed++;
        }
        size_t num_ifaces_allowed = expanded_combo.at(type);
        if (num_ifaces_needed > num_ifaces_allowed) {
            return false;
        }
    }
    return true;
}

// This method does the following:
// a) Enumerate all possible iface combos by expanding the current
//    ChipIfaceCombination.
// b) Check if the requested iface type can be added to the current mode
//    with the iface combination that is already active.
bool WifiChip::canCurrentModeSupportIfaceOfTypeWithCurrentIfaces(
    IfaceType requested_type) {
    if (!isValidModeId(current_mode_id_)) {
        LOG(ERROR) << "Chip not configured in a mode yet";
        return false;
    }
    const auto combinations = getCurrentModeIfaceCombinations();
    for (const auto& combination : combinations) {
        const auto expanded_combos = expandIfaceCombinations(combination);
        for (const auto& expanded_combo : expanded_combos) {
            if (canExpandedIfaceComboSupportIfaceOfTypeWithCurrentIfaces(
                    expanded_combo, requested_type)) {
                return true;
            }
        }
    }
    return false;
}

// Note: This does not consider ifaces already active. It only checks if the
// provided expanded iface combination can support the requested combo.
bool WifiChip::canExpandedIfaceComboSupportIfaceCombo(
    const std::map<IfaceType, size_t>& expanded_combo,
    const std::map<IfaceType, size_t>& req_combo) {
    // Check if we have space for 1 more iface of |type| in this combo
    for (const auto type :
         {IfaceType::AP, IfaceType::NAN, IfaceType::P2P, IfaceType::STA}) {
        if (req_combo.count(type) == 0) {
            // Iface of "type" not in the req_combo.
            continue;
        }
        size_t num_ifaces_needed = req_combo.at(type);
        size_t num_ifaces_allowed = expanded_combo.at(type);
        if (num_ifaces_needed > num_ifaces_allowed) {
            return false;
        }
    }
    return true;
}
// This method does the following:
// a) Enumerate all possible iface combos by expanding the current
//    ChipIfaceCombination.
// b) Check if the requested iface combo can be added to the current mode.
// Note: This does not consider ifaces already active. It only checks if the
// current mode can support the requested combo.
bool WifiChip::canCurrentModeSupportIfaceCombo(
    const std::map<IfaceType, size_t>& req_combo) {
    if (!isValidModeId(current_mode_id_)) {
        LOG(ERROR) << "Chip not configured in a mode yet";
        return false;
    }
    const auto combinations = getCurrentModeIfaceCombinations();
    for (const auto& combination : combinations) {
        const auto expanded_combos = expandIfaceCombinations(combination);
        for (const auto& expanded_combo : expanded_combos) {
            if (canExpandedIfaceComboSupportIfaceCombo(expanded_combo,
                                                       req_combo)) {
                return true;
            }
        }
    }
    return false;
}

// This method does the following:
// a) Enumerate all possible iface combos by expanding the current
//    ChipIfaceCombination.
// b) Check if the requested iface type can be added to the current mode.
bool WifiChip::canCurrentModeSupportIfaceOfType(IfaceType requested_type) {
    // Check if we can support atleast 1 iface of type.
    std::map<IfaceType, size_t> req_iface_combo;
    req_iface_combo[requested_type] = 1;
    return canCurrentModeSupportIfaceCombo(req_iface_combo);
}

bool WifiChip::isValidModeId(ChipModeId mode_id) {
    for (const auto& mode : modes_) {
        if (mode.id == mode_id) {
            return true;
        }
    }
    return false;
}

bool WifiChip::isStaApConcurrencyAllowedInCurrentMode() {
    // Check if we can support atleast 1 STA & 1 AP concurrently.
    std::map<IfaceType, size_t> req_iface_combo;
    req_iface_combo[IfaceType::AP] = 1;
    req_iface_combo[IfaceType::STA] = 1;
    return canCurrentModeSupportIfaceCombo(req_iface_combo);
}

bool WifiChip::isDualApAllowedInCurrentMode() {
    // Check if we can support atleast 1 STA & 1 AP concurrently.
    std::map<IfaceType, size_t> req_iface_combo;
    req_iface_combo[IfaceType::AP] = 2;
    return canCurrentModeSupportIfaceCombo(req_iface_combo);
}

std::string WifiChip::getFirstActiveWlanIfaceName() {
    if (sta_ifaces_.size() > 0) return sta_ifaces_[0]->getName();
    if (ap_ifaces_.size() > 0) return ap_ifaces_[0]->getName();
    // This could happen if the chip call is made before any STA/AP
    // iface is created. Default to wlan0 for such cases.
    LOG(WARNING) << "No active wlan interfaces in use! Using default";
    return getWlanIfaceName(0);
}

// Return the first wlan (wlan0, wlan1 etc.) starting from |start_idx|
// not already in use.
// Note: This doesn't check the actual presence of these interfaces.
std::string WifiChip::allocateApOrStaIfaceName(uint32_t start_idx) {
    for (unsigned idx = start_idx; idx < kMaxWlanIfaces; idx++) {
        const auto ifname = getWlanIfaceName(idx);
        if (findUsingName(ap_ifaces_, ifname)) continue;
        if (findUsingName(sta_ifaces_, ifname)) continue;
        return ifname;
    }
    // This should never happen. We screwed up somewhere if it did.
    CHECK(false) << "All wlan interfaces in use already!";
    return {};
}

// AP iface names start with idx 1 for modes supporting
// concurrent STA and not dual AP, else start with idx 0.
std::string WifiChip::allocateApIfaceName() {
    return allocateApOrStaIfaceName((isStaApConcurrencyAllowedInCurrentMode() &&
                                     !isDualApAllowedInCurrentMode())
                                        ? 1
                                        : 0);
}

// STA iface names start with idx 0.
// Primary STA iface will always be 0.
std::string WifiChip::allocateStaIfaceName() {
    return allocateApOrStaIfaceName(0);
}

bool WifiChip::writeRingbufferFilesInternal() {
    if (!removeOldFilesInternal()) {
        LOG(ERROR) << "Error occurred while deleting old tombstone files";
        return false;
    }
    // write ringbuffers to file
    for (const auto& item : ringbuffer_map_) {
        const Ringbuffer& cur_buffer = item.second;
        if (cur_buffer.getData().empty()) {
            continue;
        }
        const std::string file_path_raw =
            kTombstoneFolderPath + item.first + "XXXXXXXXXX";
        const int dump_fd = mkstemp(makeCharVec(file_path_raw).data());
        if (dump_fd == -1) {
            PLOG(ERROR) << "create file failed";
            return false;
        }
        unique_fd file_auto_closer(dump_fd);
        for (const auto& cur_block : cur_buffer.getData()) {
            if (write(dump_fd, cur_block.data(),
                      sizeof(cur_block[0]) * cur_block.size()) == -1) {
                PLOG(ERROR) << "Error writing to file";
            }
        }
    }
    return true;
}

}  // namespace implementation
}  // namespace V1_4
}  // namespace wifi
}  // namespace hardware
}  // namespace android<|MERGE_RESOLUTION|>--- conflicted
+++ resolved
@@ -629,7 +629,14 @@
                            hidl_status_cb, bound_iface);
 }
 
-<<<<<<< HEAD
+Return<void> WifiChip::registerEventCallback_1_4(
+    const sp<IWifiChipEventCallback>& event_callback,
+    registerEventCallback_cb hidl_status_cb) {
+    return validateAndCall(this, WifiStatusCode::ERROR_WIFI_CHIP_INVALID,
+                           &WifiChip::registerEventCallbackInternal_1_4,
+                           hidl_status_cb, event_callback);
+}
+
 void WifiChip::QcRemoveAndClearDynamicIfaces() {
     for (const auto& iface : created_ap_ifaces_) {
         std::string ifname = iface->getName();
@@ -656,14 +663,6 @@
 
     created_ap_ifaces_.clear();
     created_sta_ifaces_.clear();
-=======
-Return<void> WifiChip::registerEventCallback_1_4(
-    const sp<IWifiChipEventCallback>& event_callback,
-    registerEventCallback_cb hidl_status_cb) {
-    return validateAndCall(this, WifiStatusCode::ERROR_WIFI_CHIP_INVALID,
-                           &WifiChip::registerEventCallbackInternal_1_4,
-                           hidl_status_cb, event_callback);
->>>>>>> d56d64b1
 }
 
 void WifiChip::invalidateAndRemoveAllIfaces() {
