/*
 * Copyright (C) 2016 The Android Open Source Project
 *
 * Licensed under the Apache License, Version 2.0 (the "License");
 * you may not use this file except in compliance with the License.
 * You may obtain a copy of the License at
 *
 *      http://www.apache.org/licenses/LICENSE-2.0
 *
 * Unless required by applicable law or agreed to in writing, software
 * distributed under the License is distributed on an "AS IS" BASIS,
 * WITHOUT WARRANTIES OR CONDITIONS OF ANY KIND, either express or implied.
 * See the License for the specific language governing permissions and
 * limitations under the License.
 */

#include <fcntl.h>

#include <android-base/logging.h>
#include <android-base/unique_fd.h>
#include <cutils/properties.h>
#include <sys/stat.h>
#include <sys/sysmacros.h>
#include <net/if.h>

#include "hidl_return_util.h"
#include "hidl_struct_util.h"
#include "wifi_chip.h"
#include "wifi_status_util.h"

namespace {
using android::sp;
using android::base::unique_fd;
using android::hardware::hidl_string;
using android::hardware::hidl_vec;
using android::hardware::wifi::V1_0::ChipModeId;
using android::hardware::wifi::V1_0::IfaceType;
using android::hardware::wifi::V1_0::IWifiChip;

constexpr char kCpioMagic[] = "070701";
constexpr size_t kMaxBufferSizeBytes = 1024 * 1024 * 3;
constexpr uint32_t kMaxRingBufferFileAgeSeconds = 60 * 60 * 10;
constexpr uint32_t kMaxRingBufferFileNum = 20;
constexpr char kTombstoneFolderPath[] = "/data/vendor/tombstones/wifi/";
constexpr char kActiveWlanIfaceNameProperty[] = "wifi.active.interface";
constexpr char kNoActiveWlanIfaceNamePropertyValue[] = "";
constexpr unsigned kMaxWlanIfaces = 5;

template <typename Iface>
void invalidateAndClear(std::vector<sp<Iface>>& ifaces, sp<Iface> iface) {
    iface->invalidate();
    ifaces.erase(std::remove(ifaces.begin(), ifaces.end(), iface),
                 ifaces.end());
}

template <typename Iface>
void invalidateAndClearAll(std::vector<sp<Iface>>& ifaces) {
    for (const auto& iface : ifaces) {
        iface->invalidate();
    }
    ifaces.clear();
}

template <typename Iface>
std::vector<hidl_string> getNames(std::vector<sp<Iface>>& ifaces) {
    std::vector<hidl_string> names;
    for (const auto& iface : ifaces) {
        names.emplace_back(iface->getName());
    }
    return names;
}

template <typename Iface>
sp<Iface> findUsingName(std::vector<sp<Iface>>& ifaces,
                        const std::string& name) {
    std::vector<hidl_string> names;
    for (const auto& iface : ifaces) {
        if (name == iface->getName()) {
            return iface;
        }
    }
    return nullptr;
}

std::string getWlanIfaceName(unsigned idx) {
    if (idx >= kMaxWlanIfaces) {
        CHECK(false) << "Requested interface beyond wlan" << kMaxWlanIfaces;
        return {};
    }

    std::array<char, PROPERTY_VALUE_MAX> buffer;
    if (idx == 0 || idx == 1) {
        const char* altPropName =
            (idx == 0) ? "wifi.interface" : "wifi.concurrent.interface";
        auto res = property_get(altPropName, buffer.data(), nullptr);
        if (res > 0) return buffer.data();
    }
    std::string propName = "wifi.interface." + std::to_string(idx);
    auto res = property_get(propName.c_str(), buffer.data(), nullptr);
    if (res > 0) return buffer.data();

    return "wlan" + std::to_string(idx);
}

std::string getP2pIfaceName() {
    std::array<char, PROPERTY_VALUE_MAX> buffer;
    property_get("wifi.direct.interface", buffer.data(), "p2p0");
    return buffer.data();
}

void setActiveWlanIfaceNameProperty(const std::string& ifname) {
    auto res = property_set(kActiveWlanIfaceNameProperty, ifname.data());
    if (res != 0) {
        PLOG(ERROR) << "Failed to set active wlan iface name property";
    }
}

// delete files that meet either conditions:
// 1. older than a predefined time in the wifi tombstone dir.
// 2. Files in excess to a predefined amount, starting from the oldest ones
bool removeOldFilesInternal() {
    time_t now = time(0);
    const time_t delete_files_before = now - kMaxRingBufferFileAgeSeconds;
    std::unique_ptr<DIR, decltype(&closedir)> dir_dump(
        opendir(kTombstoneFolderPath), closedir);
    if (!dir_dump) {
        PLOG(ERROR) << "Failed to open directory";
        return false;
    }
    struct dirent* dp;
    bool success = true;
    std::list<std::pair<const time_t, std::string>> valid_files;
    while ((dp = readdir(dir_dump.get()))) {
        if (dp->d_type != DT_REG) {
            continue;
        }
        std::string cur_file_name(dp->d_name);
        struct stat cur_file_stat;
        std::string cur_file_path = kTombstoneFolderPath + cur_file_name;
        if (stat(cur_file_path.c_str(), &cur_file_stat) == -1) {
            PLOG(ERROR) << "Failed to get file stat for " << cur_file_path;
            success = false;
            continue;
        }
        const time_t cur_file_time = cur_file_stat.st_mtime;
        valid_files.push_back(
            std::pair<const time_t, std::string>(cur_file_time, cur_file_path));
    }
    valid_files.sort();  // sort the list of files by last modified time from
                         // small to big.
    uint32_t cur_file_count = valid_files.size();
    for (auto cur_file : valid_files) {
        if (cur_file_count > kMaxRingBufferFileNum ||
            cur_file.first < delete_files_before) {
            if (unlink(cur_file.second.c_str()) != 0) {
                PLOG(ERROR) << "Error deleting file";
                success = false;
            }
            cur_file_count--;
        } else {
            break;
        }
    }
    return success;
}

// Helper function for |cpioArchiveFilesInDir|
bool cpioWriteHeader(int out_fd, struct stat& st, const char* file_name,
                     size_t file_name_len) {
    std::array<char, 32 * 1024> read_buf;
    ssize_t llen =
        sprintf(read_buf.data(),
                "%s%08X%08X%08X%08X%08X%08X%08X%08X%08X%08X%08X%08X%08X",
                kCpioMagic, static_cast<int>(st.st_ino), st.st_mode, st.st_uid,
                st.st_gid, static_cast<int>(st.st_nlink),
                static_cast<int>(st.st_mtime), static_cast<int>(st.st_size),
                major(st.st_dev), minor(st.st_dev), major(st.st_rdev),
                minor(st.st_rdev), static_cast<uint32_t>(file_name_len), 0);
    if (write(out_fd, read_buf.data(), llen) == -1) {
        PLOG(ERROR) << "Error writing cpio header to file " << file_name;
        return false;
    }
    if (write(out_fd, file_name, file_name_len) == -1) {
        PLOG(ERROR) << "Error writing filename to file " << file_name;
        return false;
    }

    // NUL Pad header up to 4 multiple bytes.
    llen = (llen + file_name_len) % 4;
    if (llen != 0) {
        const uint32_t zero = 0;
        if (write(out_fd, &zero, 4 - llen) == -1) {
            PLOG(ERROR) << "Error padding 0s to file " << file_name;
            return false;
        }
    }
    return true;
}

// Helper function for |cpioArchiveFilesInDir|
size_t cpioWriteFileContent(int fd_read, int out_fd, struct stat& st) {
    // writing content of file
    std::array<char, 32 * 1024> read_buf;
    ssize_t llen = st.st_size;
    size_t n_error = 0;
    while (llen > 0) {
        ssize_t bytes_read = read(fd_read, read_buf.data(), read_buf.size());
        if (bytes_read == -1) {
            PLOG(ERROR) << "Error reading file";
            return ++n_error;
        }
        llen -= bytes_read;
        if (write(out_fd, read_buf.data(), bytes_read) == -1) {
            PLOG(ERROR) << "Error writing data to file";
            return ++n_error;
        }
        if (bytes_read == 0) {  // this should never happen, but just in case
                                // to unstuck from while loop
            PLOG(ERROR) << "Unexpected read result";
            n_error++;
            break;
        }
    }
    llen = st.st_size % 4;
    if (llen != 0) {
        const uint32_t zero = 0;
        if (write(out_fd, &zero, 4 - llen) == -1) {
            PLOG(ERROR) << "Error padding 0s to file";
            return ++n_error;
        }
    }
    return n_error;
}

// Helper function for |cpioArchiveFilesInDir|
bool cpioWriteFileTrailer(int out_fd) {
    std::array<char, 4096> read_buf;
    read_buf.fill(0);
    if (write(out_fd, read_buf.data(),
              sprintf(read_buf.data(), "070701%040X%056X%08XTRAILER!!!", 1,
                      0x0b, 0) +
                  4) == -1) {
        PLOG(ERROR) << "Error writing trailing bytes";
        return false;
    }
    return true;
}

// Archives all files in |input_dir| and writes result into |out_fd|
// Logic obtained from //external/toybox/toys/posix/cpio.c "Output cpio archive"
// portion
size_t cpioArchiveFilesInDir(int out_fd, const char* input_dir) {
    struct dirent* dp;
    size_t n_error = 0;
    std::unique_ptr<DIR, decltype(&closedir)> dir_dump(opendir(input_dir),
                                                       closedir);
    if (!dir_dump) {
        PLOG(ERROR) << "Failed to open directory";
        return ++n_error;
    }
    while ((dp = readdir(dir_dump.get()))) {
        if (dp->d_type != DT_REG) {
            continue;
        }
        std::string cur_file_name(dp->d_name);
        // string.size() does not include the null terminator. The cpio FreeBSD
        // file header expects the null character to be included in the length.
        const size_t file_name_len = cur_file_name.size() + 1;
        struct stat st;
        const std::string cur_file_path = kTombstoneFolderPath + cur_file_name;
        if (stat(cur_file_path.c_str(), &st) == -1) {
            PLOG(ERROR) << "Failed to get file stat for " << cur_file_path;
            n_error++;
            continue;
        }
        const int fd_read = open(cur_file_path.c_str(), O_RDONLY);
        if (fd_read == -1) {
            PLOG(ERROR) << "Failed to open file " << cur_file_path;
            n_error++;
            continue;
        }
        unique_fd file_auto_closer(fd_read);
        if (!cpioWriteHeader(out_fd, st, cur_file_name.c_str(),
                             file_name_len)) {
            return ++n_error;
        }
        size_t write_error = cpioWriteFileContent(fd_read, out_fd, st);
        if (write_error) {
            return n_error + write_error;
        }
    }
    if (!cpioWriteFileTrailer(out_fd)) {
        return ++n_error;
    }
    return n_error;
}

// Helper function to create a non-const char*.
std::vector<char> makeCharVec(const std::string& str) {
    std::vector<char> vec(str.size() + 1);
    vec.assign(str.begin(), str.end());
    vec.push_back('\0');
    return vec;
}

}  // namespace

namespace android {
namespace hardware {
namespace wifi {
namespace V1_4 {
namespace implementation {
using hidl_return_util::validateAndCall;
using hidl_return_util::validateAndCallWithLock;

WifiChip::WifiChip(
    ChipId chip_id, const std::weak_ptr<legacy_hal::WifiLegacyHal> legacy_hal,
    const std::weak_ptr<mode_controller::WifiModeController> mode_controller,
    const std::weak_ptr<iface_util::WifiIfaceUtil> iface_util,
    const std::weak_ptr<feature_flags::WifiFeatureFlags> feature_flags)
    : chip_id_(chip_id),
      legacy_hal_(legacy_hal),
      mode_controller_(mode_controller),
      iface_util_(iface_util),
      is_valid_(true),
      current_mode_id_(feature_flags::chip_mode_ids::kInvalid),
      modes_(feature_flags.lock()->getChipModes()),
      debug_ring_buffer_cb_registered_(false) {
    setActiveWlanIfaceNameProperty(kNoActiveWlanIfaceNamePropertyValue);
}

void WifiChip::invalidate() {
    if (!writeRingbufferFilesInternal()) {
        LOG(ERROR) << "Error writing files to flash";
    }
    invalidateAndRemoveAllIfaces();
    setActiveWlanIfaceNameProperty(kNoActiveWlanIfaceNamePropertyValue);
    legacy_hal_.reset();
    event_cb_handler_.invalidate();
    is_valid_ = false;
}

bool WifiChip::isValid() { return is_valid_; }

std::set<sp<V1_2::IWifiChipEventCallback>> WifiChip::getEventCallbacks() {
    return event_cb_handler_.getCallbacks();
}

Return<void> WifiChip::getId(getId_cb hidl_status_cb) {
    return validateAndCall(this, WifiStatusCode::ERROR_WIFI_CHIP_INVALID,
                           &WifiChip::getIdInternal, hidl_status_cb);
}

// Deprecated support for this callback
Return<void> WifiChip::registerEventCallback(
    const sp<V1_0::IWifiChipEventCallback>& event_callback,
    registerEventCallback_cb hidl_status_cb) {
    return validateAndCall(this, WifiStatusCode::ERROR_WIFI_CHIP_INVALID,
                           &WifiChip::registerEventCallbackInternal,
                           hidl_status_cb, event_callback);
}

Return<void> WifiChip::getCapabilities(getCapabilities_cb hidl_status_cb) {
    return validateAndCall(this, WifiStatusCode::ERROR_WIFI_CHIP_INVALID,
                           &WifiChip::getCapabilitiesInternal, hidl_status_cb);
}

Return<void> WifiChip::getAvailableModes(getAvailableModes_cb hidl_status_cb) {
    return validateAndCall(this, WifiStatusCode::ERROR_WIFI_CHIP_INVALID,
                           &WifiChip::getAvailableModesInternal,
                           hidl_status_cb);
}

Return<void> WifiChip::configureChip(ChipModeId mode_id,
                                     configureChip_cb hidl_status_cb) {
    return validateAndCallWithLock(
        this, WifiStatusCode::ERROR_WIFI_CHIP_INVALID,
        &WifiChip::configureChipInternal, hidl_status_cb, mode_id);
}

Return<void> WifiChip::getMode(getMode_cb hidl_status_cb) {
    return validateAndCall(this, WifiStatusCode::ERROR_WIFI_CHIP_INVALID,
                           &WifiChip::getModeInternal, hidl_status_cb);
}

Return<void> WifiChip::requestChipDebugInfo(
    requestChipDebugInfo_cb hidl_status_cb) {
    return validateAndCall(this, WifiStatusCode::ERROR_WIFI_CHIP_INVALID,
                           &WifiChip::requestChipDebugInfoInternal,
                           hidl_status_cb);
}

Return<void> WifiChip::requestDriverDebugDump(
    requestDriverDebugDump_cb hidl_status_cb) {
    return validateAndCall(this, WifiStatusCode::ERROR_WIFI_CHIP_INVALID,
                           &WifiChip::requestDriverDebugDumpInternal,
                           hidl_status_cb);
}

Return<void> WifiChip::requestFirmwareDebugDump(
    requestFirmwareDebugDump_cb hidl_status_cb) {
    return validateAndCall(this, WifiStatusCode::ERROR_WIFI_CHIP_INVALID,
                           &WifiChip::requestFirmwareDebugDumpInternal,
                           hidl_status_cb);
}

Return<void> WifiChip::createApIface(createApIface_cb hidl_status_cb) {
    return validateAndCall(this, WifiStatusCode::ERROR_WIFI_CHIP_INVALID,
                           &WifiChip::createApIfaceInternal, hidl_status_cb);
}

Return<void> WifiChip::getApIfaceNames(getApIfaceNames_cb hidl_status_cb) {
    return validateAndCall(this, WifiStatusCode::ERROR_WIFI_CHIP_INVALID,
                           &WifiChip::getApIfaceNamesInternal, hidl_status_cb);
}

Return<void> WifiChip::getApIface(const hidl_string& ifname,
                                  getApIface_cb hidl_status_cb) {
    return validateAndCall(this, WifiStatusCode::ERROR_WIFI_CHIP_INVALID,
                           &WifiChip::getApIfaceInternal, hidl_status_cb,
                           ifname);
}

Return<void> WifiChip::removeApIface(const hidl_string& ifname,
                                     removeApIface_cb hidl_status_cb) {
    return validateAndCall(this, WifiStatusCode::ERROR_WIFI_CHIP_INVALID,
                           &WifiChip::removeApIfaceInternal, hidl_status_cb,
                           ifname);
}

Return<void> WifiChip::createNanIface(createNanIface_cb hidl_status_cb) {
    return validateAndCall(this, WifiStatusCode::ERROR_WIFI_CHIP_INVALID,
                           &WifiChip::createNanIfaceInternal, hidl_status_cb);
}

Return<void> WifiChip::getNanIfaceNames(getNanIfaceNames_cb hidl_status_cb) {
    return validateAndCall(this, WifiStatusCode::ERROR_WIFI_CHIP_INVALID,
                           &WifiChip::getNanIfaceNamesInternal, hidl_status_cb);
}

Return<void> WifiChip::getNanIface(const hidl_string& ifname,
                                   getNanIface_cb hidl_status_cb) {
    return validateAndCall(this, WifiStatusCode::ERROR_WIFI_CHIP_INVALID,
                           &WifiChip::getNanIfaceInternal, hidl_status_cb,
                           ifname);
}

Return<void> WifiChip::removeNanIface(const hidl_string& ifname,
                                      removeNanIface_cb hidl_status_cb) {
    return validateAndCall(this, WifiStatusCode::ERROR_WIFI_CHIP_INVALID,
                           &WifiChip::removeNanIfaceInternal, hidl_status_cb,
                           ifname);
}

Return<void> WifiChip::createP2pIface(createP2pIface_cb hidl_status_cb) {
    return validateAndCall(this, WifiStatusCode::ERROR_WIFI_CHIP_INVALID,
                           &WifiChip::createP2pIfaceInternal, hidl_status_cb);
}

Return<void> WifiChip::getP2pIfaceNames(getP2pIfaceNames_cb hidl_status_cb) {
    return validateAndCall(this, WifiStatusCode::ERROR_WIFI_CHIP_INVALID,
                           &WifiChip::getP2pIfaceNamesInternal, hidl_status_cb);
}

Return<void> WifiChip::getP2pIface(const hidl_string& ifname,
                                   getP2pIface_cb hidl_status_cb) {
    return validateAndCall(this, WifiStatusCode::ERROR_WIFI_CHIP_INVALID,
                           &WifiChip::getP2pIfaceInternal, hidl_status_cb,
                           ifname);
}

Return<void> WifiChip::removeP2pIface(const hidl_string& ifname,
                                      removeP2pIface_cb hidl_status_cb) {
    return validateAndCall(this, WifiStatusCode::ERROR_WIFI_CHIP_INVALID,
                           &WifiChip::removeP2pIfaceInternal, hidl_status_cb,
                           ifname);
}

Return<void> WifiChip::createStaIface(createStaIface_cb hidl_status_cb) {
    return validateAndCall(this, WifiStatusCode::ERROR_WIFI_CHIP_INVALID,
                           &WifiChip::createStaIfaceInternal, hidl_status_cb);
}

Return<void> WifiChip::getStaIfaceNames(getStaIfaceNames_cb hidl_status_cb) {
    return validateAndCall(this, WifiStatusCode::ERROR_WIFI_CHIP_INVALID,
                           &WifiChip::getStaIfaceNamesInternal, hidl_status_cb);
}

Return<void> WifiChip::getStaIface(const hidl_string& ifname,
                                   getStaIface_cb hidl_status_cb) {
    return validateAndCall(this, WifiStatusCode::ERROR_WIFI_CHIP_INVALID,
                           &WifiChip::getStaIfaceInternal, hidl_status_cb,
                           ifname);
}

Return<void> WifiChip::removeStaIface(const hidl_string& ifname,
                                      removeStaIface_cb hidl_status_cb) {
    return validateAndCall(this, WifiStatusCode::ERROR_WIFI_CHIP_INVALID,
                           &WifiChip::removeStaIfaceInternal, hidl_status_cb,
                           ifname);
}

Return<void> WifiChip::createRttController(
    const sp<IWifiIface>& bound_iface, createRttController_cb hidl_status_cb) {
    return validateAndCall(this, WifiStatusCode::ERROR_WIFI_CHIP_INVALID,
                           &WifiChip::createRttControllerInternal,
                           hidl_status_cb, bound_iface);
}

Return<void> WifiChip::getDebugRingBuffersStatus(
    getDebugRingBuffersStatus_cb hidl_status_cb) {
    return validateAndCall(this, WifiStatusCode::ERROR_WIFI_CHIP_INVALID,
                           &WifiChip::getDebugRingBuffersStatusInternal,
                           hidl_status_cb);
}

Return<void> WifiChip::startLoggingToDebugRingBuffer(
    const hidl_string& ring_name, WifiDebugRingBufferVerboseLevel verbose_level,
    uint32_t max_interval_in_sec, uint32_t min_data_size_in_bytes,
    startLoggingToDebugRingBuffer_cb hidl_status_cb) {
    return validateAndCall(this, WifiStatusCode::ERROR_WIFI_CHIP_INVALID,
                           &WifiChip::startLoggingToDebugRingBufferInternal,
                           hidl_status_cb, ring_name, verbose_level,
                           max_interval_in_sec, min_data_size_in_bytes);
}

Return<void> WifiChip::forceDumpToDebugRingBuffer(
    const hidl_string& ring_name,
    forceDumpToDebugRingBuffer_cb hidl_status_cb) {
    return validateAndCall(this, WifiStatusCode::ERROR_WIFI_CHIP_INVALID,
                           &WifiChip::forceDumpToDebugRingBufferInternal,
                           hidl_status_cb, ring_name);
}

Return<void> WifiChip::flushRingBufferToFile(
    flushRingBufferToFile_cb hidl_status_cb) {
    return validateAndCall(this, WifiStatusCode::ERROR_WIFI_CHIP_INVALID,
                           &WifiChip::flushRingBufferToFileInternal,
                           hidl_status_cb);
}

Return<void> WifiChip::stopLoggingToDebugRingBuffer(
    stopLoggingToDebugRingBuffer_cb hidl_status_cb) {
    return validateAndCall(this, WifiStatusCode::ERROR_WIFI_CHIP_INVALID,
                           &WifiChip::stopLoggingToDebugRingBufferInternal,
                           hidl_status_cb);
}

Return<void> WifiChip::getDebugHostWakeReasonStats(
    getDebugHostWakeReasonStats_cb hidl_status_cb) {
    return validateAndCall(this, WifiStatusCode::ERROR_WIFI_CHIP_INVALID,
                           &WifiChip::getDebugHostWakeReasonStatsInternal,
                           hidl_status_cb);
}

Return<void> WifiChip::enableDebugErrorAlerts(
    bool enable, enableDebugErrorAlerts_cb hidl_status_cb) {
    return validateAndCall(this, WifiStatusCode::ERROR_WIFI_CHIP_INVALID,
                           &WifiChip::enableDebugErrorAlertsInternal,
                           hidl_status_cb, enable);
}

Return<void> WifiChip::selectTxPowerScenario(
    V1_1::IWifiChip::TxPowerScenario scenario,
    selectTxPowerScenario_cb hidl_status_cb) {
    return validateAndCall(this, WifiStatusCode::ERROR_WIFI_CHIP_INVALID,
                           &WifiChip::selectTxPowerScenarioInternal,
                           hidl_status_cb, scenario);
}

Return<void> WifiChip::resetTxPowerScenario(
    resetTxPowerScenario_cb hidl_status_cb) {
    return validateAndCall(this, WifiStatusCode::ERROR_WIFI_CHIP_INVALID,
                           &WifiChip::resetTxPowerScenarioInternal,
                           hidl_status_cb);
}

Return<void> WifiChip::setLatencyMode(LatencyMode mode,
                                      setLatencyMode_cb hidl_status_cb) {
    return validateAndCall(this, WifiStatusCode::ERROR_WIFI_CHIP_INVALID,
                           &WifiChip::setLatencyModeInternal, hidl_status_cb,
                           mode);
}

Return<void> WifiChip::registerEventCallback_1_2(
    const sp<V1_2::IWifiChipEventCallback>& event_callback,
    registerEventCallback_cb hidl_status_cb) {
    return validateAndCall(this, WifiStatusCode::ERROR_WIFI_CHIP_INVALID,
                           &WifiChip::registerEventCallbackInternal_1_2,
                           hidl_status_cb, event_callback);
}

Return<void> WifiChip::selectTxPowerScenario_1_2(
    TxPowerScenario scenario, selectTxPowerScenario_cb hidl_status_cb) {
    return validateAndCall(this, WifiStatusCode::ERROR_WIFI_CHIP_INVALID,
                           &WifiChip::selectTxPowerScenarioInternal_1_2,
                           hidl_status_cb, scenario);
}

Return<void> WifiChip::getCapabilities_1_3(getCapabilities_cb hidl_status_cb) {
    return validateAndCall(this, WifiStatusCode::ERROR_WIFI_CHIP_INVALID,
                           &WifiChip::getCapabilitiesInternal_1_3,
                           hidl_status_cb);
}

Return<void> WifiChip::debug(const hidl_handle& handle,
                             const hidl_vec<hidl_string>&) {
    if (handle != nullptr && handle->numFds >= 1) {
        int fd = handle->data[0];
        if (!writeRingbufferFilesInternal()) {
            LOG(ERROR) << "Error writing files to flash";
        }
        uint32_t n_error = cpioArchiveFilesInDir(fd, kTombstoneFolderPath);
        if (n_error != 0) {
            LOG(ERROR) << n_error << " errors occured in cpio function";
        }
        fsync(fd);
    } else {
        LOG(ERROR) << "File handle error";
    }
    return Void();
}

void WifiChip::QcRemoveAndClearDynamicIfaces() {
    for (const auto& iface : created_ap_ifaces_) {
        std::string ifname = iface->getName();
        legacy_hal::wifi_error legacy_status =
            legacy_hal_.lock()->QcRemoveInterface(getWlanIfaceName(0), ifname);
        if (legacy_status != legacy_hal::WIFI_SUCCESS) {
            LOG(ERROR) << "Failed to remove interface: " << ifname << " "
                       << legacyErrorToString(legacy_status);
        }
    }

    for (const auto& iface : created_sta_ifaces_) {
        std::string ifname = iface->getName();
        legacy_hal::wifi_error legacy_status =
            legacy_hal_.lock()->QcRemoveInterface(getWlanIfaceName(0), ifname);
        if (legacy_status != legacy_hal::WIFI_SUCCESS) {
            LOG(ERROR) << "Failed to remove interface: " << ifname << " "
                       << legacyErrorToString(legacy_status);
        }
    }

    // created_ap/sta_ifaces are also part of sta/ap_ifaces.
    // Do no invalidate here.

    created_ap_ifaces_.clear();
    created_sta_ifaces_.clear();
}

void WifiChip::invalidateAndRemoveAllIfaces() {
    QcRemoveAndClearDynamicIfaces();
    invalidateAndClearAll(ap_ifaces_);
    invalidateAndClearAll(nan_ifaces_);
    invalidateAndClearAll(p2p_ifaces_);
    invalidateAndClearAll(sta_ifaces_);
    // Since all the ifaces are invalid now, all RTT controller objects
    // using those ifaces also need to be invalidated.
    for (const auto& rtt : rtt_controllers_) {
        rtt->invalidate();
    }
    rtt_controllers_.clear();
}

void WifiChip::invalidateAndRemoveDependencies(
    const std::string& removed_iface_name) {
    for (const auto& nan_iface : nan_ifaces_) {
        if (nan_iface->getName() == removed_iface_name) {
            invalidateAndClear(nan_ifaces_, nan_iface);
            for (const auto& callback : event_cb_handler_.getCallbacks()) {
                if (!callback
                         ->onIfaceRemoved(IfaceType::NAN, removed_iface_name)
                         .isOk()) {
                    LOG(ERROR) << "Failed to invoke onIfaceRemoved callback";
                }
            }
        }
    }
    for (const auto& rtt : rtt_controllers_) {
        if (rtt->getIfaceName() == removed_iface_name) {
            invalidateAndClear(rtt_controllers_, rtt);
        }
    }
}

std::pair<WifiStatus, ChipId> WifiChip::getIdInternal() {
    return {createWifiStatus(WifiStatusCode::SUCCESS), chip_id_};
}

WifiStatus WifiChip::registerEventCallbackInternal(
    const sp<V1_0::IWifiChipEventCallback>& /* event_callback */) {
    // Deprecated support for this callback.
    return createWifiStatus(WifiStatusCode::ERROR_NOT_SUPPORTED);
}

std::pair<WifiStatus, uint32_t> WifiChip::getCapabilitiesInternal() {
    // Deprecated support for this callback.
    return {createWifiStatus(WifiStatusCode::ERROR_NOT_SUPPORTED), 0};
}

std::pair<WifiStatus, uint32_t> WifiChip::getCapabilitiesInternal_1_3() {
    legacy_hal::wifi_error legacy_status;
    uint32_t legacy_feature_set;
    uint32_t legacy_logger_feature_set;
    const auto ifname = getFirstActiveWlanIfaceName();
    std::tie(legacy_status, legacy_feature_set) =
        legacy_hal_.lock()->getSupportedFeatureSet(ifname);
    if (legacy_status != legacy_hal::WIFI_SUCCESS) {
        return {createWifiStatusFromLegacyError(legacy_status), 0};
    }
    std::tie(legacy_status, legacy_logger_feature_set) =
        legacy_hal_.lock()->getLoggerSupportedFeatureSet(ifname);
    if (legacy_status != legacy_hal::WIFI_SUCCESS) {
        // some devices don't support querying logger feature set
        legacy_logger_feature_set = 0;
    }
    uint32_t hidl_caps;
    if (!hidl_struct_util::convertLegacyFeaturesToHidlChipCapabilities(
            legacy_feature_set, legacy_logger_feature_set, &hidl_caps)) {
        return {createWifiStatus(WifiStatusCode::ERROR_UNKNOWN), 0};
    }
    return {createWifiStatus(WifiStatusCode::SUCCESS), hidl_caps};
}

std::pair<WifiStatus, std::vector<IWifiChip::ChipMode>>
WifiChip::getAvailableModesInternal() {
    return {createWifiStatus(WifiStatusCode::SUCCESS), modes_};
}

WifiStatus WifiChip::configureChipInternal(
    /* NONNULL */ std::unique_lock<std::recursive_mutex>* lock,
    ChipModeId mode_id) {
    if (!isValidModeId(mode_id)) {
        return createWifiStatus(WifiStatusCode::ERROR_INVALID_ARGS);
    }
    if (mode_id == current_mode_id_) {
        LOG(DEBUG) << "Already in the specified mode " << mode_id;
        return createWifiStatus(WifiStatusCode::SUCCESS);
    }
    WifiStatus status = handleChipConfiguration(lock, mode_id);
    if (status.code != WifiStatusCode::SUCCESS) {
        for (const auto& callback : event_cb_handler_.getCallbacks()) {
            if (!callback->onChipReconfigureFailure(status).isOk()) {
                LOG(ERROR)
                    << "Failed to invoke onChipReconfigureFailure callback";
            }
        }
        return status;
    }
    for (const auto& callback : event_cb_handler_.getCallbacks()) {
        if (!callback->onChipReconfigured(mode_id).isOk()) {
            LOG(ERROR) << "Failed to invoke onChipReconfigured callback";
        }
    }
    current_mode_id_ = mode_id;
    LOG(INFO) << "Configured chip in mode " << mode_id;
    setActiveWlanIfaceNameProperty(getFirstActiveWlanIfaceName());
    return status;
}

std::pair<WifiStatus, uint32_t> WifiChip::getModeInternal() {
    if (!isValidModeId(current_mode_id_)) {
        return {createWifiStatus(WifiStatusCode::ERROR_NOT_AVAILABLE),
                current_mode_id_};
    }
    return {createWifiStatus(WifiStatusCode::SUCCESS), current_mode_id_};
}

std::pair<WifiStatus, IWifiChip::ChipDebugInfo>
WifiChip::requestChipDebugInfoInternal() {
    IWifiChip::ChipDebugInfo result;
    legacy_hal::wifi_error legacy_status;
    std::string driver_desc;
    const auto ifname = getFirstActiveWlanIfaceName();
    std::tie(legacy_status, driver_desc) =
        legacy_hal_.lock()->getDriverVersion(ifname);
    if (legacy_status != legacy_hal::WIFI_SUCCESS) {
        LOG(ERROR) << "Failed to get driver version: "
                   << legacyErrorToString(legacy_status);
        WifiStatus status = createWifiStatusFromLegacyError(
            legacy_status, "failed to get driver version");
        return {status, result};
    }
    result.driverDescription = driver_desc.c_str();

    std::string firmware_desc;
    std::tie(legacy_status, firmware_desc) =
        legacy_hal_.lock()->getFirmwareVersion(ifname);
    if (legacy_status != legacy_hal::WIFI_SUCCESS) {
        LOG(ERROR) << "Failed to get firmware version: "
                   << legacyErrorToString(legacy_status);
        WifiStatus status = createWifiStatusFromLegacyError(
            legacy_status, "failed to get firmware version");
        return {status, result};
    }
    result.firmwareDescription = firmware_desc.c_str();

    return {createWifiStatus(WifiStatusCode::SUCCESS), result};
}

std::pair<WifiStatus, std::vector<uint8_t>>
WifiChip::requestDriverDebugDumpInternal() {
    legacy_hal::wifi_error legacy_status;
    std::vector<uint8_t> driver_dump;
    std::tie(legacy_status, driver_dump) =
        legacy_hal_.lock()->requestDriverMemoryDump(
            getFirstActiveWlanIfaceName());
    if (legacy_status != legacy_hal::WIFI_SUCCESS) {
        LOG(ERROR) << "Failed to get driver debug dump: "
                   << legacyErrorToString(legacy_status);
        return {createWifiStatusFromLegacyError(legacy_status),
                std::vector<uint8_t>()};
    }
    return {createWifiStatus(WifiStatusCode::SUCCESS), driver_dump};
}

std::pair<WifiStatus, std::vector<uint8_t>>
WifiChip::requestFirmwareDebugDumpInternal() {
    legacy_hal::wifi_error legacy_status;
    std::vector<uint8_t> firmware_dump;
    std::tie(legacy_status, firmware_dump) =
        legacy_hal_.lock()->requestFirmwareMemoryDump(
            getFirstActiveWlanIfaceName());
    if (legacy_status != legacy_hal::WIFI_SUCCESS) {
        LOG(ERROR) << "Failed to get firmware debug dump: "
                   << legacyErrorToString(legacy_status);
        return {createWifiStatusFromLegacyError(legacy_status), {}};
    }
    return {createWifiStatus(WifiStatusCode::SUCCESS), firmware_dump};
}

std::pair<WifiStatus, sp<IWifiApIface>> WifiChip::createApIfaceInternal() {
    if (!canCurrentModeSupportIfaceOfTypeWithCurrentIfaces(IfaceType::AP)) {
        return {createWifiStatus(WifiStatusCode::ERROR_NOT_AVAILABLE), {}};
    }

    bool iface_created = false;
    std::string ifname = allocateApIfaceName();
<<<<<<< HEAD
    if (!if_nametoindex(ifname.c_str())) {
        legacy_hal::wifi_error legacy_status =
            legacy_hal_.lock()->QcAddInterface(getWlanIfaceName(0), ifname,
                                               (uint32_t)IfaceType::AP);
        if (legacy_status != legacy_hal::WIFI_SUCCESS) {
            LOG(ERROR) << "Failed to add interface: " << ifname << " "
                       << legacyErrorToString(legacy_status);
            return {createWifiStatusFromLegacyError(legacy_status), {}};
        }
        iface_created = true;
    }
    iface_util_.lock()->setRandomMacAddressIndex(ap_ifaces_.size());
    sp<WifiApIface> iface =
        new WifiApIface(ifname, legacy_hal_, iface_util_, feature_flags_);
=======
    sp<WifiApIface> iface = new WifiApIface(ifname, legacy_hal_, iface_util_);
>>>>>>> 6acc7b43
    ap_ifaces_.push_back(iface);
    if (iface_created) created_ap_ifaces_.push_back(iface);
    for (const auto& callback : event_cb_handler_.getCallbacks()) {
        if (!callback->onIfaceAdded(IfaceType::AP, ifname).isOk()) {
            LOG(ERROR) << "Failed to invoke onIfaceAdded callback";
        }
    }
    setActiveWlanIfaceNameProperty(getFirstActiveWlanIfaceName());
    return {createWifiStatus(WifiStatusCode::SUCCESS), iface};
}

std::pair<WifiStatus, std::vector<hidl_string>>
WifiChip::getApIfaceNamesInternal() {
    if (ap_ifaces_.empty()) {
        return {createWifiStatus(WifiStatusCode::SUCCESS), {}};
    }
    return {createWifiStatus(WifiStatusCode::SUCCESS), getNames(ap_ifaces_)};
}

std::pair<WifiStatus, sp<IWifiApIface>> WifiChip::getApIfaceInternal(
    const std::string& ifname) {
    const auto iface = findUsingName(ap_ifaces_, ifname);
    if (!iface.get()) {
        return {createWifiStatus(WifiStatusCode::ERROR_INVALID_ARGS), nullptr};
    }
    return {createWifiStatus(WifiStatusCode::SUCCESS), iface};
}

WifiStatus WifiChip::removeApIfaceInternal(const std::string& ifname) {
    const auto iface = findUsingName(ap_ifaces_, ifname);
    if (!iface.get()) {
        return createWifiStatus(WifiStatusCode::ERROR_INVALID_ARGS);
    }
    // Invalidate & remove any dependent objects first.
    // Note: This is probably not required because we never create
    // nan/rtt objects over AP iface. But, there is no harm to do it
    // here and not make that assumption all over the place.
    invalidateAndRemoveDependencies(ifname);
    if (findUsingName(created_ap_ifaces_, ifname) != nullptr) {
        legacy_hal::wifi_error legacy_status =
            legacy_hal_.lock()->QcRemoveInterface(getWlanIfaceName(0), ifname);
        if (legacy_status != legacy_hal::WIFI_SUCCESS) {
            LOG(ERROR) << "Failed to remove interface: " << ifname << " "
                       << legacyErrorToString(legacy_status);
        }
        invalidateAndClear(created_ap_ifaces_, iface);
    }
    invalidateAndClear(ap_ifaces_, iface);
    for (const auto& callback : event_cb_handler_.getCallbacks()) {
        if (!callback->onIfaceRemoved(IfaceType::AP, ifname).isOk()) {
            LOG(ERROR) << "Failed to invoke onIfaceRemoved callback";
        }
    }
    setActiveWlanIfaceNameProperty(getFirstActiveWlanIfaceName());
    return createWifiStatus(WifiStatusCode::SUCCESS);
}

std::pair<WifiStatus, sp<IWifiNanIface>> WifiChip::createNanIfaceInternal() {
    if (!canCurrentModeSupportIfaceOfTypeWithCurrentIfaces(IfaceType::NAN)) {
        return {createWifiStatus(WifiStatusCode::ERROR_NOT_AVAILABLE), {}};
    }
    // These are still assumed to be based on wlan0.
    std::string ifname = getFirstActiveWlanIfaceName();
    sp<WifiNanIface> iface = new WifiNanIface(ifname, legacy_hal_, iface_util_);
    nan_ifaces_.push_back(iface);
    for (const auto& callback : event_cb_handler_.getCallbacks()) {
        if (!callback->onIfaceAdded(IfaceType::NAN, ifname).isOk()) {
            LOG(ERROR) << "Failed to invoke onIfaceAdded callback";
        }
    }
    return {createWifiStatus(WifiStatusCode::SUCCESS), iface};
}

std::pair<WifiStatus, std::vector<hidl_string>>
WifiChip::getNanIfaceNamesInternal() {
    if (nan_ifaces_.empty()) {
        return {createWifiStatus(WifiStatusCode::SUCCESS), {}};
    }
    return {createWifiStatus(WifiStatusCode::SUCCESS), getNames(nan_ifaces_)};
}

std::pair<WifiStatus, sp<IWifiNanIface>> WifiChip::getNanIfaceInternal(
    const std::string& ifname) {
    const auto iface = findUsingName(nan_ifaces_, ifname);
    if (!iface.get()) {
        return {createWifiStatus(WifiStatusCode::ERROR_INVALID_ARGS), nullptr};
    }
    return {createWifiStatus(WifiStatusCode::SUCCESS), iface};
}

WifiStatus WifiChip::removeNanIfaceInternal(const std::string& ifname) {
    const auto iface = findUsingName(nan_ifaces_, ifname);
    if (!iface.get()) {
        return createWifiStatus(WifiStatusCode::ERROR_INVALID_ARGS);
    }
    invalidateAndClear(nan_ifaces_, iface);
    for (const auto& callback : event_cb_handler_.getCallbacks()) {
        if (!callback->onIfaceRemoved(IfaceType::NAN, ifname).isOk()) {
            LOG(ERROR) << "Failed to invoke onIfaceAdded callback";
        }
    }
    return createWifiStatus(WifiStatusCode::SUCCESS);
}

std::pair<WifiStatus, sp<IWifiP2pIface>> WifiChip::createP2pIfaceInternal() {
    if (!canCurrentModeSupportIfaceOfTypeWithCurrentIfaces(IfaceType::P2P)) {
        return {createWifiStatus(WifiStatusCode::ERROR_NOT_AVAILABLE), {}};
    }
    std::string ifname = getP2pIfaceName();
    sp<WifiP2pIface> iface = new WifiP2pIface(ifname, legacy_hal_);
    p2p_ifaces_.push_back(iface);
    for (const auto& callback : event_cb_handler_.getCallbacks()) {
        if (!callback->onIfaceAdded(IfaceType::P2P, ifname).isOk()) {
            LOG(ERROR) << "Failed to invoke onIfaceAdded callback";
        }
    }
    return {createWifiStatus(WifiStatusCode::SUCCESS), iface};
}

std::pair<WifiStatus, std::vector<hidl_string>>
WifiChip::getP2pIfaceNamesInternal() {
    if (p2p_ifaces_.empty()) {
        return {createWifiStatus(WifiStatusCode::SUCCESS), {}};
    }
    return {createWifiStatus(WifiStatusCode::SUCCESS), getNames(p2p_ifaces_)};
}

std::pair<WifiStatus, sp<IWifiP2pIface>> WifiChip::getP2pIfaceInternal(
    const std::string& ifname) {
    const auto iface = findUsingName(p2p_ifaces_, ifname);
    if (!iface.get()) {
        return {createWifiStatus(WifiStatusCode::ERROR_INVALID_ARGS), nullptr};
    }
    return {createWifiStatus(WifiStatusCode::SUCCESS), iface};
}

WifiStatus WifiChip::removeP2pIfaceInternal(const std::string& ifname) {
    const auto iface = findUsingName(p2p_ifaces_, ifname);
    if (!iface.get()) {
        return createWifiStatus(WifiStatusCode::ERROR_INVALID_ARGS);
    }
    invalidateAndClear(p2p_ifaces_, iface);
    for (const auto& callback : event_cb_handler_.getCallbacks()) {
        if (!callback->onIfaceRemoved(IfaceType::P2P, ifname).isOk()) {
            LOG(ERROR) << "Failed to invoke onIfaceRemoved callback";
        }
    }
    return createWifiStatus(WifiStatusCode::SUCCESS);
}

std::pair<WifiStatus, sp<IWifiStaIface>> WifiChip::createStaIfaceInternal() {
    if (!canCurrentModeSupportIfaceOfTypeWithCurrentIfaces(IfaceType::STA)) {
        return {createWifiStatus(WifiStatusCode::ERROR_NOT_AVAILABLE), {}};
    }
    bool iface_created = false;
    std::string ifname = allocateStaIfaceName();
    if (!if_nametoindex(ifname.c_str())) {
        legacy_hal::wifi_error legacy_status =
            legacy_hal_.lock()->QcAddInterface(getWlanIfaceName(0), ifname,
                                               (uint32_t)IfaceType::STA);
        if (legacy_status != legacy_hal::WIFI_SUCCESS) {
            LOG(ERROR) << "Failed to add interface: " << ifname << " "
                       << legacyErrorToString(legacy_status);
            return {createWifiStatusFromLegacyError(legacy_status), {}};
        }
        iface_created = true;
    }
    sp<WifiStaIface> iface = new WifiStaIface(ifname, legacy_hal_, iface_util_);
    sta_ifaces_.push_back(iface);
    if (iface_created) created_sta_ifaces_.push_back(iface);
    for (const auto& callback : event_cb_handler_.getCallbacks()) {
        if (!callback->onIfaceAdded(IfaceType::STA, ifname).isOk()) {
            LOG(ERROR) << "Failed to invoke onIfaceAdded callback";
        }
    }
    setActiveWlanIfaceNameProperty(getFirstActiveWlanIfaceName());
    return {createWifiStatus(WifiStatusCode::SUCCESS), iface};
}

std::pair<WifiStatus, std::vector<hidl_string>>
WifiChip::getStaIfaceNamesInternal() {
    if (sta_ifaces_.empty()) {
        return {createWifiStatus(WifiStatusCode::SUCCESS), {}};
    }
    return {createWifiStatus(WifiStatusCode::SUCCESS), getNames(sta_ifaces_)};
}

std::pair<WifiStatus, sp<IWifiStaIface>> WifiChip::getStaIfaceInternal(
    const std::string& ifname) {
    const auto iface = findUsingName(sta_ifaces_, ifname);
    if (!iface.get()) {
        return {createWifiStatus(WifiStatusCode::ERROR_INVALID_ARGS), nullptr};
    }
    return {createWifiStatus(WifiStatusCode::SUCCESS), iface};
}

WifiStatus WifiChip::removeStaIfaceInternal(const std::string& ifname) {
    const auto iface = findUsingName(sta_ifaces_, ifname);
    if (!iface.get()) {
        return createWifiStatus(WifiStatusCode::ERROR_INVALID_ARGS);
    }
    // Invalidate & remove any dependent objects first.
    invalidateAndRemoveDependencies(ifname);
    if (findUsingName(created_sta_ifaces_, ifname) != nullptr) {
        legacy_hal::wifi_error legacy_status =
            legacy_hal_.lock()->QcRemoveInterface(getWlanIfaceName(0), ifname);
        if (legacy_status != legacy_hal::WIFI_SUCCESS) {
            LOG(ERROR) << "Failed to remove interface: " << ifname << " "
                       << legacyErrorToString(legacy_status);
        }
        invalidateAndClear(created_sta_ifaces_, iface);
    }
    invalidateAndClear(sta_ifaces_, iface);
    for (const auto& callback : event_cb_handler_.getCallbacks()) {
        if (!callback->onIfaceRemoved(IfaceType::STA, ifname).isOk()) {
            LOG(ERROR) << "Failed to invoke onIfaceRemoved callback";
        }
    }
    setActiveWlanIfaceNameProperty(getFirstActiveWlanIfaceName());
    return createWifiStatus(WifiStatusCode::SUCCESS);
}

std::pair<WifiStatus, sp<IWifiRttController>>
WifiChip::createRttControllerInternal(const sp<IWifiIface>& bound_iface) {
    if (sta_ifaces_.size() == 0 &&
        !canCurrentModeSupportIfaceOfType(IfaceType::STA)) {
        LOG(ERROR) << "createRttControllerInternal: Chip cannot support STAs "
                      "(and RTT by extension)";
        return {createWifiStatus(WifiStatusCode::ERROR_NOT_AVAILABLE), {}};
    }
    sp<WifiRttController> rtt = new WifiRttController(
        getFirstActiveWlanIfaceName(), bound_iface, legacy_hal_);
    rtt_controllers_.emplace_back(rtt);
    return {createWifiStatus(WifiStatusCode::SUCCESS), rtt};
}

std::pair<WifiStatus, std::vector<WifiDebugRingBufferStatus>>
WifiChip::getDebugRingBuffersStatusInternal() {
    legacy_hal::wifi_error legacy_status;
    std::vector<legacy_hal::wifi_ring_buffer_status>
        legacy_ring_buffer_status_vec;
    std::tie(legacy_status, legacy_ring_buffer_status_vec) =
        legacy_hal_.lock()->getRingBuffersStatus(getFirstActiveWlanIfaceName());
    if (legacy_status != legacy_hal::WIFI_SUCCESS) {
        return {createWifiStatusFromLegacyError(legacy_status), {}};
    }
    std::vector<WifiDebugRingBufferStatus> hidl_ring_buffer_status_vec;
    if (!hidl_struct_util::convertLegacyVectorOfDebugRingBufferStatusToHidl(
            legacy_ring_buffer_status_vec, &hidl_ring_buffer_status_vec)) {
        return {createWifiStatus(WifiStatusCode::ERROR_UNKNOWN), {}};
    }
    return {createWifiStatus(WifiStatusCode::SUCCESS),
            hidl_ring_buffer_status_vec};
}

WifiStatus WifiChip::startLoggingToDebugRingBufferInternal(
    const hidl_string& ring_name, WifiDebugRingBufferVerboseLevel verbose_level,
    uint32_t max_interval_in_sec, uint32_t min_data_size_in_bytes) {
    WifiStatus status = registerDebugRingBufferCallback();
    if (status.code != WifiStatusCode::SUCCESS) {
        return status;
    }
    legacy_hal::wifi_error legacy_status =
        legacy_hal_.lock()->startRingBufferLogging(
            getFirstActiveWlanIfaceName(), ring_name,
            static_cast<
                std::underlying_type<WifiDebugRingBufferVerboseLevel>::type>(
                verbose_level),
            max_interval_in_sec, min_data_size_in_bytes);
    ringbuffer_map_.insert(std::pair<std::string, Ringbuffer>(
        ring_name, Ringbuffer(kMaxBufferSizeBytes)));
    return createWifiStatusFromLegacyError(legacy_status);
}

WifiStatus WifiChip::forceDumpToDebugRingBufferInternal(
    const hidl_string& ring_name) {
    WifiStatus status = registerDebugRingBufferCallback();
    if (status.code != WifiStatusCode::SUCCESS) {
        return status;
    }
    legacy_hal::wifi_error legacy_status =
        legacy_hal_.lock()->getRingBufferData(getFirstActiveWlanIfaceName(),
                                              ring_name);

    return createWifiStatusFromLegacyError(legacy_status);
}

WifiStatus WifiChip::flushRingBufferToFileInternal() {
    if (!writeRingbufferFilesInternal()) {
        LOG(ERROR) << "Error writing files to flash";
        return createWifiStatus(WifiStatusCode::ERROR_UNKNOWN);
    }
    return createWifiStatus(WifiStatusCode::SUCCESS);
}

WifiStatus WifiChip::stopLoggingToDebugRingBufferInternal() {
    legacy_hal::wifi_error legacy_status =
        legacy_hal_.lock()->deregisterRingBufferCallbackHandler(
            getFirstActiveWlanIfaceName());
    return createWifiStatusFromLegacyError(legacy_status);
}

std::pair<WifiStatus, WifiDebugHostWakeReasonStats>
WifiChip::getDebugHostWakeReasonStatsInternal() {
    legacy_hal::wifi_error legacy_status;
    legacy_hal::WakeReasonStats legacy_stats;
    std::tie(legacy_status, legacy_stats) =
        legacy_hal_.lock()->getWakeReasonStats(getFirstActiveWlanIfaceName());
    if (legacy_status != legacy_hal::WIFI_SUCCESS) {
        return {createWifiStatusFromLegacyError(legacy_status), {}};
    }
    WifiDebugHostWakeReasonStats hidl_stats;
    if (!hidl_struct_util::convertLegacyWakeReasonStatsToHidl(legacy_stats,
                                                              &hidl_stats)) {
        return {createWifiStatus(WifiStatusCode::ERROR_UNKNOWN), {}};
    }
    return {createWifiStatus(WifiStatusCode::SUCCESS), hidl_stats};
}

WifiStatus WifiChip::enableDebugErrorAlertsInternal(bool enable) {
    legacy_hal::wifi_error legacy_status;
    if (enable) {
        android::wp<WifiChip> weak_ptr_this(this);
        const auto& on_alert_callback = [weak_ptr_this](
                                            int32_t error_code,
                                            std::vector<uint8_t> debug_data) {
            const auto shared_ptr_this = weak_ptr_this.promote();
            if (!shared_ptr_this.get() || !shared_ptr_this->isValid()) {
                LOG(ERROR) << "Callback invoked on an invalid object";
                return;
            }
            for (const auto& callback : shared_ptr_this->getEventCallbacks()) {
                if (!callback->onDebugErrorAlert(error_code, debug_data)
                         .isOk()) {
                    LOG(ERROR) << "Failed to invoke onDebugErrorAlert callback";
                }
            }
        };
        legacy_status = legacy_hal_.lock()->registerErrorAlertCallbackHandler(
            getFirstActiveWlanIfaceName(), on_alert_callback);
    } else {
        legacy_status = legacy_hal_.lock()->deregisterErrorAlertCallbackHandler(
            getFirstActiveWlanIfaceName());
    }
    return createWifiStatusFromLegacyError(legacy_status);
}

WifiStatus WifiChip::selectTxPowerScenarioInternal(
    V1_1::IWifiChip::TxPowerScenario scenario) {
    auto legacy_status = legacy_hal_.lock()->selectTxPowerScenario(
        getFirstActiveWlanIfaceName(),
        hidl_struct_util::convertHidlTxPowerScenarioToLegacy(scenario));
    return createWifiStatusFromLegacyError(legacy_status);
}

WifiStatus WifiChip::resetTxPowerScenarioInternal() {
    auto legacy_status =
        legacy_hal_.lock()->resetTxPowerScenario(getFirstActiveWlanIfaceName());
    return createWifiStatusFromLegacyError(legacy_status);
}

WifiStatus WifiChip::setLatencyModeInternal(LatencyMode mode) {
    auto legacy_status = legacy_hal_.lock()->setLatencyMode(
        getFirstActiveWlanIfaceName(),
        hidl_struct_util::convertHidlLatencyModeToLegacy(mode));
    return createWifiStatusFromLegacyError(legacy_status);
}

WifiStatus WifiChip::registerEventCallbackInternal_1_2(
    const sp<V1_2::IWifiChipEventCallback>& event_callback) {
    if (!event_cb_handler_.addCallback(event_callback)) {
        return createWifiStatus(WifiStatusCode::ERROR_UNKNOWN);
    }
    return createWifiStatus(WifiStatusCode::SUCCESS);
}

WifiStatus WifiChip::selectTxPowerScenarioInternal_1_2(
    TxPowerScenario scenario) {
    auto legacy_status = legacy_hal_.lock()->selectTxPowerScenario(
        getFirstActiveWlanIfaceName(),
        hidl_struct_util::convertHidlTxPowerScenarioToLegacy_1_2(scenario));
    return createWifiStatusFromLegacyError(legacy_status);
}

WifiStatus WifiChip::handleChipConfiguration(
    /* NONNULL */ std::unique_lock<std::recursive_mutex>* lock,
    ChipModeId mode_id) {
    // If the chip is already configured in a different mode, stop
    // the legacy HAL and then start it after firmware mode change.
    if (isValidModeId(current_mode_id_)) {
        LOG(INFO) << "Reconfiguring chip from mode " << current_mode_id_
                  << " to mode " << mode_id;
        invalidateAndRemoveAllIfaces();
        legacy_hal::wifi_error legacy_status =
            legacy_hal_.lock()->stop(lock, []() {});
        if (legacy_status != legacy_hal::WIFI_SUCCESS) {
            LOG(ERROR) << "Failed to stop legacy HAL: "
                       << legacyErrorToString(legacy_status);
            return createWifiStatusFromLegacyError(legacy_status);
        }
    }
    // Firmware mode change not needed for V2 devices.
    bool success = true;
    if (mode_id == feature_flags::chip_mode_ids::kV1Sta) {
        success = mode_controller_.lock()->changeFirmwareMode(IfaceType::STA);
    } else if (mode_id == feature_flags::chip_mode_ids::kV1Ap) {
        success = mode_controller_.lock()->changeFirmwareMode(IfaceType::AP);
    }
    if (!success) {
        return createWifiStatus(WifiStatusCode::ERROR_UNKNOWN);
    }
    legacy_hal::wifi_error legacy_status = legacy_hal_.lock()->start();
    if (legacy_status != legacy_hal::WIFI_SUCCESS) {
        LOG(ERROR) << "Failed to start legacy HAL: "
                   << legacyErrorToString(legacy_status);
        return createWifiStatusFromLegacyError(legacy_status);
    }
    // Every time the HAL is restarted, we need to register the
    // radio mode change callback.
    WifiStatus status = registerRadioModeChangeCallback();
    if (status.code != WifiStatusCode::SUCCESS) {
        // This probably is not a critical failure?
        LOG(ERROR) << "Failed to register radio mode change callback";
    }
    // Extract and save the version information into property.
    std::pair<WifiStatus, IWifiChip::ChipDebugInfo> version_info;
    version_info = WifiChip::requestChipDebugInfoInternal();
    if (WifiStatusCode::SUCCESS == version_info.first.code) {
        property_set("vendor.wlan.firmware.version",
                     version_info.second.firmwareDescription.c_str());
        property_set("vendor.wlan.driver.version",
                     version_info.second.driverDescription.c_str());
    }

    return createWifiStatus(WifiStatusCode::SUCCESS);
}

WifiStatus WifiChip::registerDebugRingBufferCallback() {
    if (debug_ring_buffer_cb_registered_) {
        return createWifiStatus(WifiStatusCode::SUCCESS);
    }

    android::wp<WifiChip> weak_ptr_this(this);
    const auto& on_ring_buffer_data_callback =
        [weak_ptr_this](const std::string& name,
                        const std::vector<uint8_t>& data,
                        const legacy_hal::wifi_ring_buffer_status& status) {
            const auto shared_ptr_this = weak_ptr_this.promote();
            if (!shared_ptr_this.get() || !shared_ptr_this->isValid()) {
                LOG(ERROR) << "Callback invoked on an invalid object";
                return;
            }
            WifiDebugRingBufferStatus hidl_status;
            if (!hidl_struct_util::convertLegacyDebugRingBufferStatusToHidl(
                    status, &hidl_status)) {
                LOG(ERROR) << "Error converting ring buffer status";
                return;
            }
            const auto& target = shared_ptr_this->ringbuffer_map_.find(name);
            if (target != shared_ptr_this->ringbuffer_map_.end()) {
                Ringbuffer& cur_buffer = target->second;
                cur_buffer.append(data);
            } else {
                LOG(ERROR) << "Ringname " << name << " not found";
                return;
            }
        };
    legacy_hal::wifi_error legacy_status =
        legacy_hal_.lock()->registerRingBufferCallbackHandler(
            getFirstActiveWlanIfaceName(), on_ring_buffer_data_callback);

    if (legacy_status == legacy_hal::WIFI_SUCCESS) {
        debug_ring_buffer_cb_registered_ = true;
    }
    return createWifiStatusFromLegacyError(legacy_status);
}

WifiStatus WifiChip::registerRadioModeChangeCallback() {
    android::wp<WifiChip> weak_ptr_this(this);
    const auto& on_radio_mode_change_callback =
        [weak_ptr_this](const std::vector<legacy_hal::WifiMacInfo>& mac_infos) {
            const auto shared_ptr_this = weak_ptr_this.promote();
            if (!shared_ptr_this.get() || !shared_ptr_this->isValid()) {
                LOG(ERROR) << "Callback invoked on an invalid object";
                return;
            }
            std::vector<V1_2::IWifiChipEventCallback::RadioModeInfo>
                hidl_radio_mode_infos;
            if (!hidl_struct_util::convertLegacyWifiMacInfosToHidl(
                    mac_infos, &hidl_radio_mode_infos)) {
                LOG(ERROR) << "Error converting wifi mac info";
                return;
            }
            for (const auto& callback : shared_ptr_this->getEventCallbacks()) {
                if (!callback->onRadioModeChange(hidl_radio_mode_infos)
                         .isOk()) {
                    LOG(ERROR) << "Failed to invoke onRadioModeChange"
                               << " callback on: " << toString(callback);
                }
            }
        };
    legacy_hal::wifi_error legacy_status =
        legacy_hal_.lock()->registerRadioModeChangeCallbackHandler(
            getFirstActiveWlanIfaceName(), on_radio_mode_change_callback);
    return createWifiStatusFromLegacyError(legacy_status);
}

std::vector<IWifiChip::ChipIfaceCombination>
WifiChip::getCurrentModeIfaceCombinations() {
    if (!isValidModeId(current_mode_id_)) {
        LOG(ERROR) << "Chip not configured in a mode yet";
        return {};
    }
    for (const auto& mode : modes_) {
        if (mode.id == current_mode_id_) {
            return mode.availableCombinations;
        }
    }
    CHECK(0) << "Expected to find iface combinations for current mode!";
    return {};
}

// Returns a map indexed by IfaceType with the number of ifaces currently
// created of the corresponding type.
std::map<IfaceType, size_t> WifiChip::getCurrentIfaceCombination() {
    std::map<IfaceType, size_t> iface_counts;
    iface_counts[IfaceType::AP] = ap_ifaces_.size();
    iface_counts[IfaceType::NAN] = nan_ifaces_.size();
    iface_counts[IfaceType::P2P] = p2p_ifaces_.size();
    iface_counts[IfaceType::STA] = sta_ifaces_.size();
    return iface_counts;
}

// This expands the provided iface combinations to a more parseable
// form. Returns a vector of available combinations possible with the number
// of ifaces of each type in the combination.
// This method is a port of HalDeviceManager.expandIfaceCombos() from framework.
std::vector<std::map<IfaceType, size_t>> WifiChip::expandIfaceCombinations(
    const IWifiChip::ChipIfaceCombination& combination) {
    uint32_t num_expanded_combos = 1;
    for (const auto& limit : combination.limits) {
        for (uint32_t i = 0; i < limit.maxIfaces; i++) {
            num_expanded_combos *= limit.types.size();
        }
    }

    // Allocate the vector of expanded combos and reset all iface counts to 0
    // in each combo.
    std::vector<std::map<IfaceType, size_t>> expanded_combos;
    expanded_combos.resize(num_expanded_combos);
    for (auto& expanded_combo : expanded_combos) {
        for (const auto type :
             {IfaceType::AP, IfaceType::NAN, IfaceType::P2P, IfaceType::STA}) {
            expanded_combo[type] = 0;
        }
    }
    uint32_t span = num_expanded_combos;
    for (const auto& limit : combination.limits) {
        for (uint32_t i = 0; i < limit.maxIfaces; i++) {
            span /= limit.types.size();
            for (uint32_t k = 0; k < num_expanded_combos; ++k) {
                const auto iface_type =
                    limit.types[(k / span) % limit.types.size()];
                expanded_combos[k][iface_type]++;
            }
        }
    }
    return expanded_combos;
}

bool WifiChip::canExpandedIfaceComboSupportIfaceOfTypeWithCurrentIfaces(
    const std::map<IfaceType, size_t>& expanded_combo,
    IfaceType requested_type) {
    const auto current_combo = getCurrentIfaceCombination();

    // Check if we have space for 1 more iface of |type| in this combo
    for (const auto type :
         {IfaceType::AP, IfaceType::NAN, IfaceType::P2P, IfaceType::STA}) {
        size_t num_ifaces_needed = current_combo.at(type);
        if (type == requested_type) {
            num_ifaces_needed++;
        }
        size_t num_ifaces_allowed = expanded_combo.at(type);
        if (num_ifaces_needed > num_ifaces_allowed) {
            return false;
        }
    }
    return true;
}

// This method does the following:
// a) Enumerate all possible iface combos by expanding the current
//    ChipIfaceCombination.
// b) Check if the requested iface type can be added to the current mode
//    with the iface combination that is already active.
bool WifiChip::canCurrentModeSupportIfaceOfTypeWithCurrentIfaces(
    IfaceType requested_type) {
    if (!isValidModeId(current_mode_id_)) {
        LOG(ERROR) << "Chip not configured in a mode yet";
        return false;
    }
    const auto combinations = getCurrentModeIfaceCombinations();
    for (const auto& combination : combinations) {
        const auto expanded_combos = expandIfaceCombinations(combination);
        for (const auto& expanded_combo : expanded_combos) {
            if (canExpandedIfaceComboSupportIfaceOfTypeWithCurrentIfaces(
                    expanded_combo, requested_type)) {
                return true;
            }
        }
    }
    return false;
}

// Note: This does not consider ifaces already active. It only checks if the
// provided expanded iface combination can support the requested combo.
bool WifiChip::canExpandedIfaceComboSupportIfaceCombo(
    const std::map<IfaceType, size_t>& expanded_combo,
    const std::map<IfaceType, size_t>& req_combo) {
    // Check if we have space for 1 more iface of |type| in this combo
    for (const auto type :
         {IfaceType::AP, IfaceType::NAN, IfaceType::P2P, IfaceType::STA}) {
        if (req_combo.count(type) == 0) {
            // Iface of "type" not in the req_combo.
            continue;
        }
        size_t num_ifaces_needed = req_combo.at(type);
        size_t num_ifaces_allowed = expanded_combo.at(type);
        if (num_ifaces_needed > num_ifaces_allowed) {
            return false;
        }
    }
    return true;
}
// This method does the following:
// a) Enumerate all possible iface combos by expanding the current
//    ChipIfaceCombination.
// b) Check if the requested iface combo can be added to the current mode.
// Note: This does not consider ifaces already active. It only checks if the
// current mode can support the requested combo.
bool WifiChip::canCurrentModeSupportIfaceCombo(
    const std::map<IfaceType, size_t>& req_combo) {
    if (!isValidModeId(current_mode_id_)) {
        LOG(ERROR) << "Chip not configured in a mode yet";
        return false;
    }
    const auto combinations = getCurrentModeIfaceCombinations();
    for (const auto& combination : combinations) {
        const auto expanded_combos = expandIfaceCombinations(combination);
        for (const auto& expanded_combo : expanded_combos) {
            if (canExpandedIfaceComboSupportIfaceCombo(expanded_combo,
                                                       req_combo)) {
                return true;
            }
        }
    }
    return false;
}

// This method does the following:
// a) Enumerate all possible iface combos by expanding the current
//    ChipIfaceCombination.
// b) Check if the requested iface type can be added to the current mode.
bool WifiChip::canCurrentModeSupportIfaceOfType(IfaceType requested_type) {
    // Check if we can support atleast 1 iface of type.
    std::map<IfaceType, size_t> req_iface_combo;
    req_iface_combo[requested_type] = 1;
    return canCurrentModeSupportIfaceCombo(req_iface_combo);
}

bool WifiChip::isValidModeId(ChipModeId mode_id) {
    for (const auto& mode : modes_) {
        if (mode.id == mode_id) {
            return true;
        }
    }
    return false;
}

bool WifiChip::isStaApConcurrencyAllowedInCurrentMode() {
    // Check if we can support atleast 1 STA & 1 AP concurrently.
    std::map<IfaceType, size_t> req_iface_combo;
    req_iface_combo[IfaceType::AP] = 1;
    req_iface_combo[IfaceType::STA] = 1;
    return canCurrentModeSupportIfaceCombo(req_iface_combo);
}

bool WifiChip::isDualApAllowedInCurrentMode() {
    // Check if we can support atleast 1 STA & 1 AP concurrently.
    std::map<IfaceType, size_t> req_iface_combo;
    req_iface_combo[IfaceType::AP] = 2;
    return canCurrentModeSupportIfaceCombo(req_iface_combo);
}

std::string WifiChip::getFirstActiveWlanIfaceName() {
    if (sta_ifaces_.size() > 0) return sta_ifaces_[0]->getName();
    if (ap_ifaces_.size() > 0) return ap_ifaces_[0]->getName();
    // This could happen if the chip call is made before any STA/AP
    // iface is created. Default to wlan0 for such cases.
    LOG(WARNING) << "No active wlan interfaces in use! Using default";
    return getWlanIfaceName(0);
}

// Return the first wlan (wlan0, wlan1 etc.) starting from |start_idx|
// not already in use.
// Note: This doesn't check the actual presence of these interfaces.
std::string WifiChip::allocateApOrStaIfaceName(uint32_t start_idx) {
    for (unsigned idx = start_idx; idx < kMaxWlanIfaces; idx++) {
        const auto ifname = getWlanIfaceName(idx);
        if (findUsingName(ap_ifaces_, ifname)) continue;
        if (findUsingName(sta_ifaces_, ifname)) continue;
        return ifname;
    }
    // This should never happen. We screwed up somewhere if it did.
    CHECK(false) << "All wlan interfaces in use already!";
    return {};
}

// AP iface names start with idx 1 for modes supporting
// concurrent STA and not dual AP, else start with idx 0.
std::string WifiChip::allocateApIfaceName() {
    return allocateApOrStaIfaceName((isStaApConcurrencyAllowedInCurrentMode() &&
                                     !isDualApAllowedInCurrentMode())
                                        ? 1
                                        : 0);
}

// STA iface names start with idx 0.
// Primary STA iface will always be 0.
std::string WifiChip::allocateStaIfaceName() {
    return allocateApOrStaIfaceName(0);
}

bool WifiChip::writeRingbufferFilesInternal() {
    if (!removeOldFilesInternal()) {
        LOG(ERROR) << "Error occurred while deleting old tombstone files";
        return false;
    }
    // write ringbuffers to file
    for (const auto& item : ringbuffer_map_) {
        const Ringbuffer& cur_buffer = item.second;
        if (cur_buffer.getData().empty()) {
            continue;
        }
        const std::string file_path_raw =
            kTombstoneFolderPath + item.first + "XXXXXXXXXX";
        const int dump_fd = mkstemp(makeCharVec(file_path_raw).data());
        if (dump_fd == -1) {
            PLOG(ERROR) << "create file failed";
            return false;
        }
        unique_fd file_auto_closer(dump_fd);
        for (const auto& cur_block : cur_buffer.getData()) {
            if (write(dump_fd, cur_block.data(),
                      sizeof(cur_block[0]) * cur_block.size()) == -1) {
                PLOG(ERROR) << "Error writing to file";
            }
        }
    }
    return true;
}

}  // namespace implementation
}  // namespace V1_4
}  // namespace wifi
}  // namespace hardware
}  // namespace android<|MERGE_RESOLUTION|>--- conflicted
+++ resolved
@@ -837,7 +837,6 @@
 
     bool iface_created = false;
     std::string ifname = allocateApIfaceName();
-<<<<<<< HEAD
     if (!if_nametoindex(ifname.c_str())) {
         legacy_hal::wifi_error legacy_status =
             legacy_hal_.lock()->QcAddInterface(getWlanIfaceName(0), ifname,
@@ -850,11 +849,7 @@
         iface_created = true;
     }
     iface_util_.lock()->setRandomMacAddressIndex(ap_ifaces_.size());
-    sp<WifiApIface> iface =
-        new WifiApIface(ifname, legacy_hal_, iface_util_, feature_flags_);
-=======
     sp<WifiApIface> iface = new WifiApIface(ifname, legacy_hal_, iface_util_);
->>>>>>> 6acc7b43
     ap_ifaces_.push_back(iface);
     if (iface_created) created_ap_ifaces_.push_back(iface);
     for (const auto& callback : event_cb_handler_.getCallbacks()) {
