/*
 * Copyright (C) 2016 The Android Open Source Project
 *
 * Licensed under the Apache License, Version 2.0 (the "License");
 * you may not use this file except in compliance with the License.
 * You may obtain a copy of the License at
 *
 *      http://www.apache.org/licenses/LICENSE-2.0
 *
 * Unless required by applicable law or agreed to in writing, software
 * distributed under the License is distributed on an "AS IS" BASIS,
 * WITHOUT WARRANTIES OR CONDITIONS OF ANY KIND, either express or implied.
 * See the License for the specific language governing permissions and
 * limitations under the License.
 */

#include <fcntl.h>

#include <android-base/logging.h>
#include <android-base/unique_fd.h>
#include <cutils/properties.h>
#include <sys/stat.h>
#include <sys/sysmacros.h>
#include <net/if.h>

#include "hidl_return_util.h"
#include "hidl_struct_util.h"
#include "wifi_chip.h"
#include "wifi_status_util.h"

namespace {
using android::sp;
using android::base::unique_fd;
using android::hardware::hidl_string;
using android::hardware::hidl_vec;
using android::hardware::wifi::V1_0::ChipModeId;
using android::hardware::wifi::V1_0::IfaceType;
using android::hardware::wifi::V1_0::IWifiChip;

constexpr char kCpioMagic[] = "070701";
constexpr size_t kMaxBufferSizeBytes = 1024 * 1024 * 3;
constexpr uint32_t kMaxRingBufferFileAgeSeconds = 60 * 60 * 10;
constexpr uint32_t kMaxRingBufferFileNum = 20;
constexpr char kTombstoneFolderPath[] = "/data/vendor/tombstones/wifi/";
constexpr char kActiveWlanIfaceNameProperty[] = "wifi.active.interface";
constexpr char kNoActiveWlanIfaceNamePropertyValue[] = "";
constexpr unsigned kMaxWlanIfaces = 5;

template <typename Iface>
void invalidateAndClear(std::vector<sp<Iface>>& ifaces, sp<Iface> iface) {
    iface->invalidate();
    ifaces.erase(std::remove(ifaces.begin(), ifaces.end(), iface),
                 ifaces.end());
}

template <typename Iface>
void invalidateAndClearAll(std::vector<sp<Iface>>& ifaces) {
    for (const auto& iface : ifaces) {
        iface->invalidate();
    }
    ifaces.clear();
}

template <typename Iface>
std::vector<hidl_string> getNames(std::vector<sp<Iface>>& ifaces) {
    std::vector<hidl_string> names;
    for (const auto& iface : ifaces) {
        names.emplace_back(iface->getName());
    }
    return names;
}

template <typename Iface>
sp<Iface> findUsingName(std::vector<sp<Iface>>& ifaces,
                        const std::string& name) {
    std::vector<hidl_string> names;
    for (const auto& iface : ifaces) {
        if (name == iface->getName()) {
            return iface;
        }
    }
    return nullptr;
}

std::string getWlanIfaceName(unsigned idx) {
    if (idx >= kMaxWlanIfaces) {
        CHECK(false) << "Requested interface beyond wlan" << kMaxWlanIfaces;
        return {};
    }

    std::array<char, PROPERTY_VALUE_MAX> buffer;
    if (idx == 0 || idx == 1) {
        const char* altPropName =
            (idx == 0) ? "wifi.interface" : "wifi.concurrent.interface";
        auto res = property_get(altPropName, buffer.data(), nullptr);
        if (res > 0) return buffer.data();
    }
    std::string propName = "wifi.interface." + std::to_string(idx);
    auto res = property_get(propName.c_str(), buffer.data(), nullptr);
    if (res > 0) return buffer.data();

    return "wlan" + std::to_string(idx);
}

std::string getP2pIfaceName() {
    std::array<char, PROPERTY_VALUE_MAX> buffer;
    property_get("wifi.direct.interface", buffer.data(), "p2p0");
    return buffer.data();
}

// Returns the dedicated iface name if one is defined.
std::string getNanIfaceName() {
    std::array<char, PROPERTY_VALUE_MAX> buffer;
    if (property_get("wifi.aware.interface", buffer.data(), nullptr) == 0) {
        return {};
    }
    return buffer.data();
}

void setActiveWlanIfaceNameProperty(const std::string& ifname) {
    auto res = property_set(kActiveWlanIfaceNameProperty, ifname.data());
    if (res != 0) {
        PLOG(ERROR) << "Failed to set active wlan iface name property";
    }
}

// delete files that meet either conditions:
// 1. older than a predefined time in the wifi tombstone dir.
// 2. Files in excess to a predefined amount, starting from the oldest ones
bool removeOldFilesInternal() {
    time_t now = time(0);
    const time_t delete_files_before = now - kMaxRingBufferFileAgeSeconds;
    std::unique_ptr<DIR, decltype(&closedir)> dir_dump(
        opendir(kTombstoneFolderPath), closedir);
    if (!dir_dump) {
        PLOG(ERROR) << "Failed to open directory";
        return false;
    }
    struct dirent* dp;
    bool success = true;
    std::list<std::pair<const time_t, std::string>> valid_files;
    while ((dp = readdir(dir_dump.get()))) {
        if (dp->d_type != DT_REG) {
            continue;
        }
        std::string cur_file_name(dp->d_name);
        struct stat cur_file_stat;
        std::string cur_file_path = kTombstoneFolderPath + cur_file_name;
        if (stat(cur_file_path.c_str(), &cur_file_stat) == -1) {
            PLOG(ERROR) << "Failed to get file stat for " << cur_file_path;
            success = false;
            continue;
        }
        const time_t cur_file_time = cur_file_stat.st_mtime;
        valid_files.push_back(
            std::pair<const time_t, std::string>(cur_file_time, cur_file_path));
    }
    valid_files.sort();  // sort the list of files by last modified time from
                         // small to big.
    uint32_t cur_file_count = valid_files.size();
    for (auto cur_file : valid_files) {
        if (cur_file_count > kMaxRingBufferFileNum ||
            cur_file.first < delete_files_before) {
            if (unlink(cur_file.second.c_str()) != 0) {
                PLOG(ERROR) << "Error deleting file";
                success = false;
            }
            cur_file_count--;
        } else {
            break;
        }
    }
    return success;
}

// Helper function for |cpioArchiveFilesInDir|
bool cpioWriteHeader(int out_fd, struct stat& st, const char* file_name,
                     size_t file_name_len) {
    std::array<char, 32 * 1024> read_buf;
    ssize_t llen =
        sprintf(read_buf.data(),
                "%s%08X%08X%08X%08X%08X%08X%08X%08X%08X%08X%08X%08X%08X",
                kCpioMagic, static_cast<int>(st.st_ino), st.st_mode, st.st_uid,
                st.st_gid, static_cast<int>(st.st_nlink),
                static_cast<int>(st.st_mtime), static_cast<int>(st.st_size),
                major(st.st_dev), minor(st.st_dev), major(st.st_rdev),
                minor(st.st_rdev), static_cast<uint32_t>(file_name_len), 0);
    if (write(out_fd, read_buf.data(), llen) == -1) {
        PLOG(ERROR) << "Error writing cpio header to file " << file_name;
        return false;
    }
    if (write(out_fd, file_name, file_name_len) == -1) {
        PLOG(ERROR) << "Error writing filename to file " << file_name;
        return false;
    }

    // NUL Pad header up to 4 multiple bytes.
    llen = (llen + file_name_len) % 4;
    if (llen != 0) {
        const uint32_t zero = 0;
        if (write(out_fd, &zero, 4 - llen) == -1) {
            PLOG(ERROR) << "Error padding 0s to file " << file_name;
            return false;
        }
    }
    return true;
}

// Helper function for |cpioArchiveFilesInDir|
size_t cpioWriteFileContent(int fd_read, int out_fd, struct stat& st) {
    // writing content of file
    std::array<char, 32 * 1024> read_buf;
    ssize_t llen = st.st_size;
    size_t n_error = 0;
    while (llen > 0) {
        ssize_t bytes_read = read(fd_read, read_buf.data(), read_buf.size());
        if (bytes_read == -1) {
            PLOG(ERROR) << "Error reading file";
            return ++n_error;
        }
        llen -= bytes_read;
        if (write(out_fd, read_buf.data(), bytes_read) == -1) {
            PLOG(ERROR) << "Error writing data to file";
            return ++n_error;
        }
        if (bytes_read == 0) {  // this should never happen, but just in case
                                // to unstuck from while loop
            PLOG(ERROR) << "Unexpected read result";
            n_error++;
            break;
        }
    }
    llen = st.st_size % 4;
    if (llen != 0) {
        const uint32_t zero = 0;
        if (write(out_fd, &zero, 4 - llen) == -1) {
            PLOG(ERROR) << "Error padding 0s to file";
            return ++n_error;
        }
    }
    return n_error;
}

// Helper function for |cpioArchiveFilesInDir|
bool cpioWriteFileTrailer(int out_fd) {
    std::array<char, 4096> read_buf;
    read_buf.fill(0);
    if (write(out_fd, read_buf.data(),
              sprintf(read_buf.data(), "070701%040X%056X%08XTRAILER!!!", 1,
                      0x0b, 0) +
                  4) == -1) {
        PLOG(ERROR) << "Error writing trailing bytes";
        return false;
    }
    return true;
}

// Archives all files in |input_dir| and writes result into |out_fd|
// Logic obtained from //external/toybox/toys/posix/cpio.c "Output cpio archive"
// portion
size_t cpioArchiveFilesInDir(int out_fd, const char* input_dir) {
    struct dirent* dp;
    size_t n_error = 0;
    std::unique_ptr<DIR, decltype(&closedir)> dir_dump(opendir(input_dir),
                                                       closedir);
    if (!dir_dump) {
        PLOG(ERROR) << "Failed to open directory";
        return ++n_error;
    }
    while ((dp = readdir(dir_dump.get()))) {
        if (dp->d_type != DT_REG) {
            continue;
        }
        std::string cur_file_name(dp->d_name);
        // string.size() does not include the null terminator. The cpio FreeBSD
        // file header expects the null character to be included in the length.
        const size_t file_name_len = cur_file_name.size() + 1;
        struct stat st;
        const std::string cur_file_path = kTombstoneFolderPath + cur_file_name;
        if (stat(cur_file_path.c_str(), &st) == -1) {
            PLOG(ERROR) << "Failed to get file stat for " << cur_file_path;
            n_error++;
            continue;
        }
        const int fd_read = open(cur_file_path.c_str(), O_RDONLY);
        if (fd_read == -1) {
            PLOG(ERROR) << "Failed to open file " << cur_file_path;
            n_error++;
            continue;
        }
        unique_fd file_auto_closer(fd_read);
        if (!cpioWriteHeader(out_fd, st, cur_file_name.c_str(),
                             file_name_len)) {
            return ++n_error;
        }
        size_t write_error = cpioWriteFileContent(fd_read, out_fd, st);
        if (write_error) {
            return n_error + write_error;
        }
    }
    if (!cpioWriteFileTrailer(out_fd)) {
        return ++n_error;
    }
    return n_error;
}

// Helper function to create a non-const char*.
std::vector<char> makeCharVec(const std::string& str) {
    std::vector<char> vec(str.size() + 1);
    vec.assign(str.begin(), str.end());
    vec.push_back('\0');
    return vec;
}

}  // namespace

namespace android {
namespace hardware {
namespace wifi {
namespace V1_4 {
namespace implementation {
using hidl_return_util::validateAndCall;
using hidl_return_util::validateAndCallWithLock;

WifiChip::WifiChip(
    ChipId chip_id, const std::weak_ptr<legacy_hal::WifiLegacyHal> legacy_hal,
    const std::weak_ptr<mode_controller::WifiModeController> mode_controller,
    const std::weak_ptr<iface_util::WifiIfaceUtil> iface_util,
    const std::weak_ptr<feature_flags::WifiFeatureFlags> feature_flags)
    : chip_id_(chip_id),
      legacy_hal_(legacy_hal),
      mode_controller_(mode_controller),
      iface_util_(iface_util),
      is_valid_(true),
      current_mode_id_(feature_flags::chip_mode_ids::kInvalid),
      modes_(feature_flags.lock()->getChipModes()),
      debug_ring_buffer_cb_registered_(false) {
    setActiveWlanIfaceNameProperty(kNoActiveWlanIfaceNamePropertyValue);
}

void WifiChip::invalidate() {
    if (!writeRingbufferFilesInternal()) {
        LOG(ERROR) << "Error writing files to flash";
    }
    invalidateAndRemoveAllIfaces();
    setActiveWlanIfaceNameProperty(kNoActiveWlanIfaceNamePropertyValue);
    legacy_hal_.reset();
    event_cb_handler_.invalidate();
    is_valid_ = false;
}

bool WifiChip::isValid() { return is_valid_; }

std::set<sp<IWifiChipEventCallback>> WifiChip::getEventCallbacks() {
    return event_cb_handler_.getCallbacks();
}

Return<void> WifiChip::getId(getId_cb hidl_status_cb) {
    return validateAndCall(this, WifiStatusCode::ERROR_WIFI_CHIP_INVALID,
                           &WifiChip::getIdInternal, hidl_status_cb);
}

// Deprecated support for this callback
Return<void> WifiChip::registerEventCallback(
    const sp<V1_0::IWifiChipEventCallback>& event_callback,
    registerEventCallback_cb hidl_status_cb) {
    return validateAndCall(this, WifiStatusCode::ERROR_WIFI_CHIP_INVALID,
                           &WifiChip::registerEventCallbackInternal,
                           hidl_status_cb, event_callback);
}

Return<void> WifiChip::getCapabilities(getCapabilities_cb hidl_status_cb) {
    return validateAndCall(this, WifiStatusCode::ERROR_WIFI_CHIP_INVALID,
                           &WifiChip::getCapabilitiesInternal, hidl_status_cb);
}

Return<void> WifiChip::getAvailableModes(getAvailableModes_cb hidl_status_cb) {
    return validateAndCall(this, WifiStatusCode::ERROR_WIFI_CHIP_INVALID,
                           &WifiChip::getAvailableModesInternal,
                           hidl_status_cb);
}

Return<void> WifiChip::configureChip(ChipModeId mode_id,
                                     configureChip_cb hidl_status_cb) {
    return validateAndCallWithLock(
        this, WifiStatusCode::ERROR_WIFI_CHIP_INVALID,
        &WifiChip::configureChipInternal, hidl_status_cb, mode_id);
}

Return<void> WifiChip::getMode(getMode_cb hidl_status_cb) {
    return validateAndCall(this, WifiStatusCode::ERROR_WIFI_CHIP_INVALID,
                           &WifiChip::getModeInternal, hidl_status_cb);
}

Return<void> WifiChip::requestChipDebugInfo(
    requestChipDebugInfo_cb hidl_status_cb) {
    return validateAndCall(this, WifiStatusCode::ERROR_WIFI_CHIP_INVALID,
                           &WifiChip::requestChipDebugInfoInternal,
                           hidl_status_cb);
}

Return<void> WifiChip::requestDriverDebugDump(
    requestDriverDebugDump_cb hidl_status_cb) {
    return validateAndCall(this, WifiStatusCode::ERROR_WIFI_CHIP_INVALID,
                           &WifiChip::requestDriverDebugDumpInternal,
                           hidl_status_cb);
}

Return<void> WifiChip::requestFirmwareDebugDump(
    requestFirmwareDebugDump_cb hidl_status_cb) {
    return validateAndCall(this, WifiStatusCode::ERROR_WIFI_CHIP_INVALID,
                           &WifiChip::requestFirmwareDebugDumpInternal,
                           hidl_status_cb);
}

Return<void> WifiChip::createApIface(createApIface_cb hidl_status_cb) {
    return validateAndCall(this, WifiStatusCode::ERROR_WIFI_CHIP_INVALID,
                           &WifiChip::createApIfaceInternal, hidl_status_cb);
}

Return<void> WifiChip::getApIfaceNames(getApIfaceNames_cb hidl_status_cb) {
    return validateAndCall(this, WifiStatusCode::ERROR_WIFI_CHIP_INVALID,
                           &WifiChip::getApIfaceNamesInternal, hidl_status_cb);
}

Return<void> WifiChip::getApIface(const hidl_string& ifname,
                                  getApIface_cb hidl_status_cb) {
    return validateAndCall(this, WifiStatusCode::ERROR_WIFI_CHIP_INVALID,
                           &WifiChip::getApIfaceInternal, hidl_status_cb,
                           ifname);
}

Return<void> WifiChip::removeApIface(const hidl_string& ifname,
                                     removeApIface_cb hidl_status_cb) {
    return validateAndCall(this, WifiStatusCode::ERROR_WIFI_CHIP_INVALID,
                           &WifiChip::removeApIfaceInternal, hidl_status_cb,
                           ifname);
}

Return<void> WifiChip::createNanIface(createNanIface_cb hidl_status_cb) {
    return validateAndCall(this, WifiStatusCode::ERROR_WIFI_CHIP_INVALID,
                           &WifiChip::createNanIfaceInternal, hidl_status_cb);
}

Return<void> WifiChip::getNanIfaceNames(getNanIfaceNames_cb hidl_status_cb) {
    return validateAndCall(this, WifiStatusCode::ERROR_WIFI_CHIP_INVALID,
                           &WifiChip::getNanIfaceNamesInternal, hidl_status_cb);
}

Return<void> WifiChip::getNanIface(const hidl_string& ifname,
                                   getNanIface_cb hidl_status_cb) {
    return validateAndCall(this, WifiStatusCode::ERROR_WIFI_CHIP_INVALID,
                           &WifiChip::getNanIfaceInternal, hidl_status_cb,
                           ifname);
}

Return<void> WifiChip::removeNanIface(const hidl_string& ifname,
                                      removeNanIface_cb hidl_status_cb) {
    return validateAndCall(this, WifiStatusCode::ERROR_WIFI_CHIP_INVALID,
                           &WifiChip::removeNanIfaceInternal, hidl_status_cb,
                           ifname);
}

Return<void> WifiChip::createP2pIface(createP2pIface_cb hidl_status_cb) {
    return validateAndCall(this, WifiStatusCode::ERROR_WIFI_CHIP_INVALID,
                           &WifiChip::createP2pIfaceInternal, hidl_status_cb);
}

Return<void> WifiChip::getP2pIfaceNames(getP2pIfaceNames_cb hidl_status_cb) {
    return validateAndCall(this, WifiStatusCode::ERROR_WIFI_CHIP_INVALID,
                           &WifiChip::getP2pIfaceNamesInternal, hidl_status_cb);
}

Return<void> WifiChip::getP2pIface(const hidl_string& ifname,
                                   getP2pIface_cb hidl_status_cb) {
    return validateAndCall(this, WifiStatusCode::ERROR_WIFI_CHIP_INVALID,
                           &WifiChip::getP2pIfaceInternal, hidl_status_cb,
                           ifname);
}

Return<void> WifiChip::removeP2pIface(const hidl_string& ifname,
                                      removeP2pIface_cb hidl_status_cb) {
    return validateAndCall(this, WifiStatusCode::ERROR_WIFI_CHIP_INVALID,
                           &WifiChip::removeP2pIfaceInternal, hidl_status_cb,
                           ifname);
}

Return<void> WifiChip::createStaIface(createStaIface_cb hidl_status_cb) {
    return validateAndCall(this, WifiStatusCode::ERROR_WIFI_CHIP_INVALID,
                           &WifiChip::createStaIfaceInternal, hidl_status_cb);
}

Return<void> WifiChip::getStaIfaceNames(getStaIfaceNames_cb hidl_status_cb) {
    return validateAndCall(this, WifiStatusCode::ERROR_WIFI_CHIP_INVALID,
                           &WifiChip::getStaIfaceNamesInternal, hidl_status_cb);
}

Return<void> WifiChip::getStaIface(const hidl_string& ifname,
                                   getStaIface_cb hidl_status_cb) {
    return validateAndCall(this, WifiStatusCode::ERROR_WIFI_CHIP_INVALID,
                           &WifiChip::getStaIfaceInternal, hidl_status_cb,
                           ifname);
}

Return<void> WifiChip::removeStaIface(const hidl_string& ifname,
                                      removeStaIface_cb hidl_status_cb) {
    return validateAndCall(this, WifiStatusCode::ERROR_WIFI_CHIP_INVALID,
                           &WifiChip::removeStaIfaceInternal, hidl_status_cb,
                           ifname);
}

Return<void> WifiChip::createRttController(
    const sp<IWifiIface>& bound_iface, createRttController_cb hidl_status_cb) {
    return validateAndCall(this, WifiStatusCode::ERROR_WIFI_CHIP_INVALID,
                           &WifiChip::createRttControllerInternal,
                           hidl_status_cb, bound_iface);
}

Return<void> WifiChip::getDebugRingBuffersStatus(
    getDebugRingBuffersStatus_cb hidl_status_cb) {
    return validateAndCall(this, WifiStatusCode::ERROR_WIFI_CHIP_INVALID,
                           &WifiChip::getDebugRingBuffersStatusInternal,
                           hidl_status_cb);
}

Return<void> WifiChip::startLoggingToDebugRingBuffer(
    const hidl_string& ring_name, WifiDebugRingBufferVerboseLevel verbose_level,
    uint32_t max_interval_in_sec, uint32_t min_data_size_in_bytes,
    startLoggingToDebugRingBuffer_cb hidl_status_cb) {
    return validateAndCall(this, WifiStatusCode::ERROR_WIFI_CHIP_INVALID,
                           &WifiChip::startLoggingToDebugRingBufferInternal,
                           hidl_status_cb, ring_name, verbose_level,
                           max_interval_in_sec, min_data_size_in_bytes);
}

Return<void> WifiChip::forceDumpToDebugRingBuffer(
    const hidl_string& ring_name,
    forceDumpToDebugRingBuffer_cb hidl_status_cb) {
    return validateAndCall(this, WifiStatusCode::ERROR_WIFI_CHIP_INVALID,
                           &WifiChip::forceDumpToDebugRingBufferInternal,
                           hidl_status_cb, ring_name);
}

Return<void> WifiChip::flushRingBufferToFile(
    flushRingBufferToFile_cb hidl_status_cb) {
    return validateAndCall(this, WifiStatusCode::ERROR_WIFI_CHIP_INVALID,
                           &WifiChip::flushRingBufferToFileInternal,
                           hidl_status_cb);
}

Return<void> WifiChip::stopLoggingToDebugRingBuffer(
    stopLoggingToDebugRingBuffer_cb hidl_status_cb) {
    return validateAndCall(this, WifiStatusCode::ERROR_WIFI_CHIP_INVALID,
                           &WifiChip::stopLoggingToDebugRingBufferInternal,
                           hidl_status_cb);
}

Return<void> WifiChip::getDebugHostWakeReasonStats(
    getDebugHostWakeReasonStats_cb hidl_status_cb) {
    return validateAndCall(this, WifiStatusCode::ERROR_WIFI_CHIP_INVALID,
                           &WifiChip::getDebugHostWakeReasonStatsInternal,
                           hidl_status_cb);
}

Return<void> WifiChip::enableDebugErrorAlerts(
    bool enable, enableDebugErrorAlerts_cb hidl_status_cb) {
    return validateAndCall(this, WifiStatusCode::ERROR_WIFI_CHIP_INVALID,
                           &WifiChip::enableDebugErrorAlertsInternal,
                           hidl_status_cb, enable);
}

Return<void> WifiChip::selectTxPowerScenario(
    V1_1::IWifiChip::TxPowerScenario scenario,
    selectTxPowerScenario_cb hidl_status_cb) {
    return validateAndCall(this, WifiStatusCode::ERROR_WIFI_CHIP_INVALID,
                           &WifiChip::selectTxPowerScenarioInternal,
                           hidl_status_cb, scenario);
}

Return<void> WifiChip::resetTxPowerScenario(
    resetTxPowerScenario_cb hidl_status_cb) {
    return validateAndCall(this, WifiStatusCode::ERROR_WIFI_CHIP_INVALID,
                           &WifiChip::resetTxPowerScenarioInternal,
                           hidl_status_cb);
}

Return<void> WifiChip::setLatencyMode(LatencyMode mode,
                                      setLatencyMode_cb hidl_status_cb) {
    return validateAndCall(this, WifiStatusCode::ERROR_WIFI_CHIP_INVALID,
                           &WifiChip::setLatencyModeInternal, hidl_status_cb,
                           mode);
}

Return<void> WifiChip::registerEventCallback_1_2(
    const sp<V1_2::IWifiChipEventCallback>& event_callback,
    registerEventCallback_cb hidl_status_cb) {
    return validateAndCall(this, WifiStatusCode::ERROR_WIFI_CHIP_INVALID,
                           &WifiChip::registerEventCallbackInternal_1_2,
                           hidl_status_cb, event_callback);
}

Return<void> WifiChip::selectTxPowerScenario_1_2(
    TxPowerScenario scenario, selectTxPowerScenario_cb hidl_status_cb) {
    return validateAndCall(this, WifiStatusCode::ERROR_WIFI_CHIP_INVALID,
                           &WifiChip::selectTxPowerScenarioInternal_1_2,
                           hidl_status_cb, scenario);
}

Return<void> WifiChip::getCapabilities_1_3(getCapabilities_cb hidl_status_cb) {
    return validateAndCall(this, WifiStatusCode::ERROR_WIFI_CHIP_INVALID,
                           &WifiChip::getCapabilitiesInternal_1_3,
                           hidl_status_cb);
}

Return<void> WifiChip::debug(const hidl_handle& handle,
                             const hidl_vec<hidl_string>&) {
    if (handle != nullptr && handle->numFds >= 1) {
        int fd = handle->data[0];
        if (!writeRingbufferFilesInternal()) {
            LOG(ERROR) << "Error writing files to flash";
        }
        uint32_t n_error = cpioArchiveFilesInDir(fd, kTombstoneFolderPath);
        if (n_error != 0) {
            LOG(ERROR) << n_error << " errors occured in cpio function";
        }
        fsync(fd);
    } else {
        LOG(ERROR) << "File handle error";
    }
    return Void();
}

Return<void> WifiChip::createRttController_1_4(
    const sp<IWifiIface>& bound_iface,
    createRttController_1_4_cb hidl_status_cb) {
    return validateAndCall(this, WifiStatusCode::ERROR_WIFI_CHIP_INVALID,
                           &WifiChip::createRttControllerInternal_1_4,
                           hidl_status_cb, bound_iface);
}

Return<void> WifiChip::registerEventCallback_1_4(
    const sp<IWifiChipEventCallback>& event_callback,
    registerEventCallback_cb hidl_status_cb) {
    return validateAndCall(this, WifiStatusCode::ERROR_WIFI_CHIP_INVALID,
                           &WifiChip::registerEventCallbackInternal_1_4,
                           hidl_status_cb, event_callback);
}

void WifiChip::QcRemoveAndClearDynamicIfaces() {
    for (const auto& iface : created_ap_ifaces_) {
        std::string ifname = iface->getName();
        legacy_hal::wifi_error legacy_status =
            legacy_hal_.lock()->deleteVirtualInterface(ifname);
        if (legacy_status != legacy_hal::WIFI_SUCCESS) {
            LOG(ERROR) << "Failed to remove interface: " << ifname << " "
                       << legacyErrorToString(legacy_status);
        }
    }

    for (const auto& iface : created_sta_ifaces_) {
        std::string ifname = iface->getName();
        legacy_hal::wifi_error legacy_status =
            legacy_hal_.lock()->deleteVirtualInterface(ifname);
        if (legacy_status != legacy_hal::WIFI_SUCCESS) {
            LOG(ERROR) << "Failed to remove interface: " << ifname << " "
                       << legacyErrorToString(legacy_status);
        }
    }

    // created_ap/sta_ifaces are also part of sta/ap_ifaces.
    // Do no invalidate here.

    created_ap_ifaces_.clear();
    created_sta_ifaces_.clear();
}

void WifiChip::invalidateAndRemoveAllIfaces() {
    QcRemoveAndClearDynamicIfaces();
    invalidateAndClearAll(ap_ifaces_);
    invalidateAndClearAll(nan_ifaces_);
    invalidateAndClearAll(p2p_ifaces_);
    invalidateAndClearAll(sta_ifaces_);
    // Since all the ifaces are invalid now, all RTT controller objects
    // using those ifaces also need to be invalidated.
    for (const auto& rtt : rtt_controllers_) {
        rtt->invalidate();
    }
    rtt_controllers_.clear();
}

void WifiChip::invalidateAndRemoveDependencies(
    const std::string& removed_iface_name) {
    for (const auto& nan_iface : nan_ifaces_) {
        if (nan_iface->getName() == removed_iface_name) {
            invalidateAndClear(nan_ifaces_, nan_iface);
            for (const auto& callback : event_cb_handler_.getCallbacks()) {
                if (!callback
                         ->onIfaceRemoved(IfaceType::NAN, removed_iface_name)
                         .isOk()) {
                    LOG(ERROR) << "Failed to invoke onIfaceRemoved callback";
                }
            }
        }
    }
    for (const auto& rtt : rtt_controllers_) {
        if (rtt->getIfaceName() == removed_iface_name) {
            invalidateAndClear(rtt_controllers_, rtt);
        }
    }
}

std::pair<WifiStatus, ChipId> WifiChip::getIdInternal() {
    return {createWifiStatus(WifiStatusCode::SUCCESS), chip_id_};
}

WifiStatus WifiChip::registerEventCallbackInternal(
    const sp<V1_0::IWifiChipEventCallback>& /* event_callback */) {
    // Deprecated support for this callback.
    return createWifiStatus(WifiStatusCode::ERROR_NOT_SUPPORTED);
}

std::pair<WifiStatus, uint32_t> WifiChip::getCapabilitiesInternal() {
    // Deprecated support for this callback.
    return {createWifiStatus(WifiStatusCode::ERROR_NOT_SUPPORTED), 0};
}

std::pair<WifiStatus, std::vector<IWifiChip::ChipMode>>
WifiChip::getAvailableModesInternal() {
    return {createWifiStatus(WifiStatusCode::SUCCESS), modes_};
}

WifiStatus WifiChip::configureChipInternal(
    /* NONNULL */ std::unique_lock<std::recursive_mutex>* lock,
    ChipModeId mode_id) {
    if (!isValidModeId(mode_id)) {
        return createWifiStatus(WifiStatusCode::ERROR_INVALID_ARGS);
    }
    if (mode_id == current_mode_id_) {
        LOG(DEBUG) << "Already in the specified mode " << mode_id;
        return createWifiStatus(WifiStatusCode::SUCCESS);
    }
    WifiStatus status = handleChipConfiguration(lock, mode_id);
    if (status.code != WifiStatusCode::SUCCESS) {
        for (const auto& callback : event_cb_handler_.getCallbacks()) {
            if (!callback->onChipReconfigureFailure(status).isOk()) {
                LOG(ERROR)
                    << "Failed to invoke onChipReconfigureFailure callback";
            }
        }
        return status;
    }
    for (const auto& callback : event_cb_handler_.getCallbacks()) {
        if (!callback->onChipReconfigured(mode_id).isOk()) {
            LOG(ERROR) << "Failed to invoke onChipReconfigured callback";
        }
    }
    current_mode_id_ = mode_id;
    LOG(INFO) << "Configured chip in mode " << mode_id;
    setActiveWlanIfaceNameProperty(getFirstActiveWlanIfaceName());
    return status;
}

std::pair<WifiStatus, uint32_t> WifiChip::getModeInternal() {
    if (!isValidModeId(current_mode_id_)) {
        return {createWifiStatus(WifiStatusCode::ERROR_NOT_AVAILABLE),
                current_mode_id_};
    }
    return {createWifiStatus(WifiStatusCode::SUCCESS), current_mode_id_};
}

std::pair<WifiStatus, IWifiChip::ChipDebugInfo>
WifiChip::requestChipDebugInfoInternal() {
    IWifiChip::ChipDebugInfo result;
    legacy_hal::wifi_error legacy_status;
    std::string driver_desc;
    const auto ifname = getFirstActiveWlanIfaceName();
    std::tie(legacy_status, driver_desc) =
        legacy_hal_.lock()->getDriverVersion(ifname);
    if (legacy_status != legacy_hal::WIFI_SUCCESS) {
        LOG(ERROR) << "Failed to get driver version: "
                   << legacyErrorToString(legacy_status);
        WifiStatus status = createWifiStatusFromLegacyError(
            legacy_status, "failed to get driver version");
        return {status, result};
    }
    result.driverDescription = driver_desc.c_str();

    std::string firmware_desc;
    std::tie(legacy_status, firmware_desc) =
        legacy_hal_.lock()->getFirmwareVersion(ifname);
    if (legacy_status != legacy_hal::WIFI_SUCCESS) {
        LOG(ERROR) << "Failed to get firmware version: "
                   << legacyErrorToString(legacy_status);
        WifiStatus status = createWifiStatusFromLegacyError(
            legacy_status, "failed to get firmware version");
        return {status, result};
    }
    result.firmwareDescription = firmware_desc.c_str();

    return {createWifiStatus(WifiStatusCode::SUCCESS), result};
}

std::pair<WifiStatus, std::vector<uint8_t>>
WifiChip::requestDriverDebugDumpInternal() {
    legacy_hal::wifi_error legacy_status;
    std::vector<uint8_t> driver_dump;
    std::tie(legacy_status, driver_dump) =
        legacy_hal_.lock()->requestDriverMemoryDump(
            getFirstActiveWlanIfaceName());
    if (legacy_status != legacy_hal::WIFI_SUCCESS) {
        LOG(ERROR) << "Failed to get driver debug dump: "
                   << legacyErrorToString(legacy_status);
        return {createWifiStatusFromLegacyError(legacy_status),
                std::vector<uint8_t>()};
    }
    return {createWifiStatus(WifiStatusCode::SUCCESS), driver_dump};
}

std::pair<WifiStatus, std::vector<uint8_t>>
WifiChip::requestFirmwareDebugDumpInternal() {
    legacy_hal::wifi_error legacy_status;
    std::vector<uint8_t> firmware_dump;
    std::tie(legacy_status, firmware_dump) =
        legacy_hal_.lock()->requestFirmwareMemoryDump(
            getFirstActiveWlanIfaceName());
    if (legacy_status != legacy_hal::WIFI_SUCCESS) {
        LOG(ERROR) << "Failed to get firmware debug dump: "
                   << legacyErrorToString(legacy_status);
        return {createWifiStatusFromLegacyError(legacy_status), {}};
    }
    return {createWifiStatus(WifiStatusCode::SUCCESS), firmware_dump};
}

std::pair<WifiStatus, sp<IWifiApIface>> WifiChip::createApIfaceInternal() {
    if (!canCurrentModeSupportIfaceOfTypeWithCurrentIfaces(IfaceType::AP)) {
        return {createWifiStatus(WifiStatusCode::ERROR_NOT_AVAILABLE), {}};
    }

    bool iface_created = false;
    std::string ifname = allocateApIfaceName();
    if (!if_nametoindex(ifname.c_str())) {
        legacy_hal::wifi_error legacy_status =
            legacy_hal_.lock()->createVirtualInterface(
                ifname,
                hidl_struct_util::convertHidlIfaceTypeToLegacy(IfaceType::AP));
        if (legacy_status != legacy_hal::WIFI_SUCCESS) {
            LOG(ERROR) << "Failed to add interface: " << ifname << " "
                       << legacyErrorToString(legacy_status);
            return {createWifiStatusFromLegacyError(legacy_status), {}};
        }
        iface_created = true;
    }
    iface_util_.lock()->setRandomMacAddressIndex(ap_ifaces_.size());
    sp<WifiApIface> iface = new WifiApIface(ifname, legacy_hal_, iface_util_);
    ap_ifaces_.push_back(iface);
    if (iface_created) created_ap_ifaces_.push_back(iface);
    for (const auto& callback : event_cb_handler_.getCallbacks()) {
        if (!callback->onIfaceAdded(IfaceType::AP, ifname).isOk()) {
            LOG(ERROR) << "Failed to invoke onIfaceAdded callback";
        }
    }
    setActiveWlanIfaceNameProperty(getFirstActiveWlanIfaceName());
    return {createWifiStatus(WifiStatusCode::SUCCESS), iface};
}

std::pair<WifiStatus, std::vector<hidl_string>>
WifiChip::getApIfaceNamesInternal() {
    if (ap_ifaces_.empty()) {
        return {createWifiStatus(WifiStatusCode::SUCCESS), {}};
    }
    return {createWifiStatus(WifiStatusCode::SUCCESS), getNames(ap_ifaces_)};
}

std::pair<WifiStatus, sp<IWifiApIface>> WifiChip::getApIfaceInternal(
    const std::string& ifname) {
    const auto iface = findUsingName(ap_ifaces_, ifname);
    if (!iface.get()) {
        return {createWifiStatus(WifiStatusCode::ERROR_INVALID_ARGS), nullptr};
    }
    return {createWifiStatus(WifiStatusCode::SUCCESS), iface};
}

WifiStatus WifiChip::removeApIfaceInternal(const std::string& ifname) {
    const auto iface = findUsingName(ap_ifaces_, ifname);
    if (!iface.get()) {
        return createWifiStatus(WifiStatusCode::ERROR_INVALID_ARGS);
    }
    // Invalidate & remove any dependent objects first.
    // Note: This is probably not required because we never create
    // nan/rtt objects over AP iface. But, there is no harm to do it
    // here and not make that assumption all over the place.
    invalidateAndRemoveDependencies(ifname);
    if (findUsingName(created_ap_ifaces_, ifname) != nullptr) {
        legacy_hal::wifi_error legacy_status =
            legacy_hal_.lock()->deleteVirtualInterface(ifname);
        if (legacy_status != legacy_hal::WIFI_SUCCESS) {
            LOG(ERROR) << "Failed to remove interface: " << ifname << " "
                       << legacyErrorToString(legacy_status);
        }
        invalidateAndClear(created_ap_ifaces_, iface);
    }
    invalidateAndClear(ap_ifaces_, iface);
    for (const auto& callback : event_cb_handler_.getCallbacks()) {
        if (!callback->onIfaceRemoved(IfaceType::AP, ifname).isOk()) {
            LOG(ERROR) << "Failed to invoke onIfaceRemoved callback";
        }
    }
    setActiveWlanIfaceNameProperty(getFirstActiveWlanIfaceName());
    return createWifiStatus(WifiStatusCode::SUCCESS);
}

std::pair<WifiStatus, sp<IWifiNanIface>> WifiChip::createNanIfaceInternal() {
    if (!canCurrentModeSupportIfaceOfTypeWithCurrentIfaces(IfaceType::NAN)) {
        return {createWifiStatus(WifiStatusCode::ERROR_NOT_AVAILABLE), {}};
    }
<<<<<<< HEAD
    std::string ifname = kAwareIfaceName;
    if (if_nametoindex(ifname.c_str())) {
        if(!iface_util_.lock()->SetUpState(ifname.c_str(), true))
           LOG(ERROR) << "Failed to set NAN interface UP " ;
        else
           LOG(INFO) << ifname.c_str() << " NAN interface is up";
    } else {
        ifname = getFirstActiveWlanIfaceName();
        LOG(INFO) << ifname.c_str() << " use as NAN interface";
    }
    sp<WifiNanIface> iface = new WifiNanIface(ifname, legacy_hal_, iface_util_);
=======
    bool is_dedicated_iface = true;
    std::string ifname = getNanIfaceName();
    if (ifname.empty()) {
        // Use the first shared STA iface (wlan0) if a dedicated aware iface is
        // not defined.
        ifname = getFirstActiveWlanIfaceName();
        is_dedicated_iface = false;
    }
    sp<WifiNanIface> iface =
        new WifiNanIface(ifname, is_dedicated_iface, legacy_hal_, iface_util_);
>>>>>>> 248c422f
    nan_ifaces_.push_back(iface);
    for (const auto& callback : event_cb_handler_.getCallbacks()) {
        if (!callback->onIfaceAdded(IfaceType::NAN, ifname).isOk()) {
            LOG(ERROR) << "Failed to invoke onIfaceAdded callback";
        }
    }
    return {createWifiStatus(WifiStatusCode::SUCCESS), iface};
}

std::pair<WifiStatus, std::vector<hidl_string>>
WifiChip::getNanIfaceNamesInternal() {
    if (nan_ifaces_.empty()) {
        return {createWifiStatus(WifiStatusCode::SUCCESS), {}};
    }
    return {createWifiStatus(WifiStatusCode::SUCCESS), getNames(nan_ifaces_)};
}

std::pair<WifiStatus, sp<IWifiNanIface>> WifiChip::getNanIfaceInternal(
    const std::string& ifname) {
    const auto iface = findUsingName(nan_ifaces_, ifname);
    if (!iface.get()) {
        return {createWifiStatus(WifiStatusCode::ERROR_INVALID_ARGS), nullptr};
    }
    return {createWifiStatus(WifiStatusCode::SUCCESS), iface};
}

WifiStatus WifiChip::removeNanIfaceInternal(const std::string& ifname) {
    const auto iface = findUsingName(nan_ifaces_, ifname);
    if (!iface.get()) {
        return createWifiStatus(WifiStatusCode::ERROR_INVALID_ARGS);
    }
    invalidateAndClear(nan_ifaces_, iface);
    for (const auto& callback : event_cb_handler_.getCallbacks()) {
        if (!callback->onIfaceRemoved(IfaceType::NAN, ifname).isOk()) {
            LOG(ERROR) << "Failed to invoke onIfaceAdded callback";
        }
    }
    return createWifiStatus(WifiStatusCode::SUCCESS);
}

std::pair<WifiStatus, sp<IWifiP2pIface>> WifiChip::createP2pIfaceInternal() {
    if (!canCurrentModeSupportIfaceOfTypeWithCurrentIfaces(IfaceType::P2P)) {
        return {createWifiStatus(WifiStatusCode::ERROR_NOT_AVAILABLE), {}};
    }
    std::string ifname = getP2pIfaceName();
    sp<WifiP2pIface> iface = new WifiP2pIface(ifname, legacy_hal_);
    p2p_ifaces_.push_back(iface);
    for (const auto& callback : event_cb_handler_.getCallbacks()) {
        if (!callback->onIfaceAdded(IfaceType::P2P, ifname).isOk()) {
            LOG(ERROR) << "Failed to invoke onIfaceAdded callback";
        }
    }
    return {createWifiStatus(WifiStatusCode::SUCCESS), iface};
}

std::pair<WifiStatus, std::vector<hidl_string>>
WifiChip::getP2pIfaceNamesInternal() {
    if (p2p_ifaces_.empty()) {
        return {createWifiStatus(WifiStatusCode::SUCCESS), {}};
    }
    return {createWifiStatus(WifiStatusCode::SUCCESS), getNames(p2p_ifaces_)};
}

std::pair<WifiStatus, sp<IWifiP2pIface>> WifiChip::getP2pIfaceInternal(
    const std::string& ifname) {
    const auto iface = findUsingName(p2p_ifaces_, ifname);
    if (!iface.get()) {
        return {createWifiStatus(WifiStatusCode::ERROR_INVALID_ARGS), nullptr};
    }
    return {createWifiStatus(WifiStatusCode::SUCCESS), iface};
}

WifiStatus WifiChip::removeP2pIfaceInternal(const std::string& ifname) {
    const auto iface = findUsingName(p2p_ifaces_, ifname);
    if (!iface.get()) {
        return createWifiStatus(WifiStatusCode::ERROR_INVALID_ARGS);
    }
    invalidateAndClear(p2p_ifaces_, iface);
    for (const auto& callback : event_cb_handler_.getCallbacks()) {
        if (!callback->onIfaceRemoved(IfaceType::P2P, ifname).isOk()) {
            LOG(ERROR) << "Failed to invoke onIfaceRemoved callback";
        }
    }
    return createWifiStatus(WifiStatusCode::SUCCESS);
}

std::pair<WifiStatus, sp<V1_3::IWifiStaIface>>
WifiChip::createStaIfaceInternal() {
    if (!canCurrentModeSupportIfaceOfTypeWithCurrentIfaces(IfaceType::STA)) {
        return {createWifiStatus(WifiStatusCode::ERROR_NOT_AVAILABLE), {}};
    }
    bool iface_created = false;
    std::string ifname = allocateStaIfaceName();
    if (!if_nametoindex(ifname.c_str())) {
        legacy_hal::wifi_error legacy_status =
            legacy_hal_.lock()->createVirtualInterface(
                ifname,
                hidl_struct_util::convertHidlIfaceTypeToLegacy(IfaceType::STA));
        if (legacy_status != legacy_hal::WIFI_SUCCESS) {
            LOG(ERROR) << "Failed to add interface: " << ifname << " "
                       << legacyErrorToString(legacy_status);
            return {createWifiStatusFromLegacyError(legacy_status), {}};
        }
        iface_created = true;
    }
    sp<WifiStaIface> iface = new WifiStaIface(ifname, legacy_hal_, iface_util_);
    sta_ifaces_.push_back(iface);
    if (iface_created) created_sta_ifaces_.push_back(iface);
    for (const auto& callback : event_cb_handler_.getCallbacks()) {
        if (!callback->onIfaceAdded(IfaceType::STA, ifname).isOk()) {
            LOG(ERROR) << "Failed to invoke onIfaceAdded callback";
        }
    }
    setActiveWlanIfaceNameProperty(getFirstActiveWlanIfaceName());
    return {createWifiStatus(WifiStatusCode::SUCCESS), iface};
}

std::pair<WifiStatus, std::vector<hidl_string>>
WifiChip::getStaIfaceNamesInternal() {
    if (sta_ifaces_.empty()) {
        return {createWifiStatus(WifiStatusCode::SUCCESS), {}};
    }
    return {createWifiStatus(WifiStatusCode::SUCCESS), getNames(sta_ifaces_)};
}

std::pair<WifiStatus, sp<V1_3::IWifiStaIface>> WifiChip::getStaIfaceInternal(
    const std::string& ifname) {
    const auto iface = findUsingName(sta_ifaces_, ifname);
    if (!iface.get()) {
        return {createWifiStatus(WifiStatusCode::ERROR_INVALID_ARGS), nullptr};
    }
    return {createWifiStatus(WifiStatusCode::SUCCESS), iface};
}

WifiStatus WifiChip::removeStaIfaceInternal(const std::string& ifname) {
    const auto iface = findUsingName(sta_ifaces_, ifname);
    if (!iface.get()) {
        return createWifiStatus(WifiStatusCode::ERROR_INVALID_ARGS);
    }
    // Invalidate & remove any dependent objects first.
    invalidateAndRemoveDependencies(ifname);
    if (findUsingName(created_sta_ifaces_, ifname) != nullptr) {
        legacy_hal::wifi_error legacy_status =
            legacy_hal_.lock()->deleteVirtualInterface(ifname);
        if (legacy_status != legacy_hal::WIFI_SUCCESS) {
            LOG(ERROR) << "Failed to remove interface: " << ifname << " "
                       << legacyErrorToString(legacy_status);
        }
        invalidateAndClear(created_sta_ifaces_, iface);
    }
    invalidateAndClear(sta_ifaces_, iface);
    for (const auto& callback : event_cb_handler_.getCallbacks()) {
        if (!callback->onIfaceRemoved(IfaceType::STA, ifname).isOk()) {
            LOG(ERROR) << "Failed to invoke onIfaceRemoved callback";
        }
    }
    setActiveWlanIfaceNameProperty(getFirstActiveWlanIfaceName());
    return createWifiStatus(WifiStatusCode::SUCCESS);
}

std::pair<WifiStatus, sp<V1_0::IWifiRttController>>
WifiChip::createRttControllerInternal(const sp<IWifiIface>& /*bound_iface*/) {
    LOG(ERROR) << "createRttController is not supported on this HAL";
    return {createWifiStatus(WifiStatusCode::ERROR_NOT_SUPPORTED), {}};
}

std::pair<WifiStatus, std::vector<WifiDebugRingBufferStatus>>
WifiChip::getDebugRingBuffersStatusInternal() {
    legacy_hal::wifi_error legacy_status;
    std::vector<legacy_hal::wifi_ring_buffer_status>
        legacy_ring_buffer_status_vec;
    std::tie(legacy_status, legacy_ring_buffer_status_vec) =
        legacy_hal_.lock()->getRingBuffersStatus(getFirstActiveWlanIfaceName());
    if (legacy_status != legacy_hal::WIFI_SUCCESS) {
        return {createWifiStatusFromLegacyError(legacy_status), {}};
    }
    std::vector<WifiDebugRingBufferStatus> hidl_ring_buffer_status_vec;
    if (!hidl_struct_util::convertLegacyVectorOfDebugRingBufferStatusToHidl(
            legacy_ring_buffer_status_vec, &hidl_ring_buffer_status_vec)) {
        return {createWifiStatus(WifiStatusCode::ERROR_UNKNOWN), {}};
    }
    return {createWifiStatus(WifiStatusCode::SUCCESS),
            hidl_ring_buffer_status_vec};
}

WifiStatus WifiChip::startLoggingToDebugRingBufferInternal(
    const hidl_string& ring_name, WifiDebugRingBufferVerboseLevel verbose_level,
    uint32_t max_interval_in_sec, uint32_t min_data_size_in_bytes) {
    WifiStatus status = registerDebugRingBufferCallback();
    if (status.code != WifiStatusCode::SUCCESS) {
        return status;
    }
    legacy_hal::wifi_error legacy_status =
        legacy_hal_.lock()->startRingBufferLogging(
            getFirstActiveWlanIfaceName(), ring_name,
            static_cast<
                std::underlying_type<WifiDebugRingBufferVerboseLevel>::type>(
                verbose_level),
            max_interval_in_sec, min_data_size_in_bytes);
    ringbuffer_map_.insert(std::pair<std::string, Ringbuffer>(
        ring_name, Ringbuffer(kMaxBufferSizeBytes)));
    // if verbose logging enabled, turn up HAL daemon logging as well.
    if (verbose_level < WifiDebugRingBufferVerboseLevel::VERBOSE) {
        android::base::SetMinimumLogSeverity(android::base::DEBUG);
    } else {
        android::base::SetMinimumLogSeverity(android::base::VERBOSE);
    }
    return createWifiStatusFromLegacyError(legacy_status);
}

WifiStatus WifiChip::forceDumpToDebugRingBufferInternal(
    const hidl_string& ring_name) {
    WifiStatus status = registerDebugRingBufferCallback();
    if (status.code != WifiStatusCode::SUCCESS) {
        return status;
    }
    legacy_hal::wifi_error legacy_status =
        legacy_hal_.lock()->getRingBufferData(getFirstActiveWlanIfaceName(),
                                              ring_name);

    return createWifiStatusFromLegacyError(legacy_status);
}

WifiStatus WifiChip::flushRingBufferToFileInternal() {
    if (!writeRingbufferFilesInternal()) {
        LOG(ERROR) << "Error writing files to flash";
        return createWifiStatus(WifiStatusCode::ERROR_UNKNOWN);
    }
    return createWifiStatus(WifiStatusCode::SUCCESS);
}

WifiStatus WifiChip::stopLoggingToDebugRingBufferInternal() {
    legacy_hal::wifi_error legacy_status =
        legacy_hal_.lock()->deregisterRingBufferCallbackHandler(
            getFirstActiveWlanIfaceName());
    return createWifiStatusFromLegacyError(legacy_status);
}

std::pair<WifiStatus, WifiDebugHostWakeReasonStats>
WifiChip::getDebugHostWakeReasonStatsInternal() {
    legacy_hal::wifi_error legacy_status;
    legacy_hal::WakeReasonStats legacy_stats;
    std::tie(legacy_status, legacy_stats) =
        legacy_hal_.lock()->getWakeReasonStats(getFirstActiveWlanIfaceName());
    if (legacy_status != legacy_hal::WIFI_SUCCESS) {
        return {createWifiStatusFromLegacyError(legacy_status), {}};
    }
    WifiDebugHostWakeReasonStats hidl_stats;
    if (!hidl_struct_util::convertLegacyWakeReasonStatsToHidl(legacy_stats,
                                                              &hidl_stats)) {
        return {createWifiStatus(WifiStatusCode::ERROR_UNKNOWN), {}};
    }
    return {createWifiStatus(WifiStatusCode::SUCCESS), hidl_stats};
}

WifiStatus WifiChip::enableDebugErrorAlertsInternal(bool enable) {
    legacy_hal::wifi_error legacy_status;
    if (enable) {
        android::wp<WifiChip> weak_ptr_this(this);
        const auto& on_alert_callback = [weak_ptr_this](
                                            int32_t error_code,
                                            std::vector<uint8_t> debug_data) {
            const auto shared_ptr_this = weak_ptr_this.promote();
            if (!shared_ptr_this.get() || !shared_ptr_this->isValid()) {
                LOG(ERROR) << "Callback invoked on an invalid object";
                return;
            }
            for (const auto& callback : shared_ptr_this->getEventCallbacks()) {
                if (!callback->onDebugErrorAlert(error_code, debug_data)
                         .isOk()) {
                    LOG(ERROR) << "Failed to invoke onDebugErrorAlert callback";
                }
            }
        };
        legacy_status = legacy_hal_.lock()->registerErrorAlertCallbackHandler(
            getFirstActiveWlanIfaceName(), on_alert_callback);
    } else {
        legacy_status = legacy_hal_.lock()->deregisterErrorAlertCallbackHandler(
            getFirstActiveWlanIfaceName());
    }
    return createWifiStatusFromLegacyError(legacy_status);
}

WifiStatus WifiChip::selectTxPowerScenarioInternal(
    V1_1::IWifiChip::TxPowerScenario scenario) {
    auto legacy_status = legacy_hal_.lock()->selectTxPowerScenario(
        getFirstActiveWlanIfaceName(),
        hidl_struct_util::convertHidlTxPowerScenarioToLegacy(scenario));
    return createWifiStatusFromLegacyError(legacy_status);
}

WifiStatus WifiChip::resetTxPowerScenarioInternal() {
    auto legacy_status =
        legacy_hal_.lock()->resetTxPowerScenario(getFirstActiveWlanIfaceName());
    return createWifiStatusFromLegacyError(legacy_status);
}

WifiStatus WifiChip::setLatencyModeInternal(LatencyMode mode) {
    auto legacy_status = legacy_hal_.lock()->setLatencyMode(
        getFirstActiveWlanIfaceName(),
        hidl_struct_util::convertHidlLatencyModeToLegacy(mode));
    return createWifiStatusFromLegacyError(legacy_status);
}

WifiStatus WifiChip::registerEventCallbackInternal_1_2(
    const sp<V1_2::IWifiChipEventCallback>& /* event_callback */) {
    // Deprecated support for this callback.
    return createWifiStatus(WifiStatusCode::ERROR_NOT_SUPPORTED);
}

WifiStatus WifiChip::selectTxPowerScenarioInternal_1_2(
    TxPowerScenario scenario) {
    auto legacy_status = legacy_hal_.lock()->selectTxPowerScenario(
        getFirstActiveWlanIfaceName(),
        hidl_struct_util::convertHidlTxPowerScenarioToLegacy_1_2(scenario));
    return createWifiStatusFromLegacyError(legacy_status);
}

std::pair<WifiStatus, uint32_t> WifiChip::getCapabilitiesInternal_1_3() {
    legacy_hal::wifi_error legacy_status;
    uint32_t legacy_feature_set;
    uint32_t legacy_logger_feature_set;
    const auto ifname = getFirstActiveWlanIfaceName();
    std::tie(legacy_status, legacy_feature_set) =
        legacy_hal_.lock()->getSupportedFeatureSet(ifname);
    if (legacy_status != legacy_hal::WIFI_SUCCESS) {
        return {createWifiStatusFromLegacyError(legacy_status), 0};
    }
    std::tie(legacy_status, legacy_logger_feature_set) =
        legacy_hal_.lock()->getLoggerSupportedFeatureSet(ifname);
    if (legacy_status != legacy_hal::WIFI_SUCCESS) {
        // some devices don't support querying logger feature set
        legacy_logger_feature_set = 0;
    }
    uint32_t hidl_caps;
    if (!hidl_struct_util::convertLegacyFeaturesToHidlChipCapabilities(
            legacy_feature_set, legacy_logger_feature_set, &hidl_caps)) {
        return {createWifiStatus(WifiStatusCode::ERROR_UNKNOWN), 0};
    }
    return {createWifiStatus(WifiStatusCode::SUCCESS), hidl_caps};
}

std::pair<WifiStatus, sp<IWifiRttController>>
WifiChip::createRttControllerInternal_1_4(const sp<IWifiIface>& bound_iface) {
    if (sta_ifaces_.size() == 0 &&
        !canCurrentModeSupportIfaceOfType(IfaceType::STA)) {
        LOG(ERROR)
            << "createRttControllerInternal_1_4: Chip cannot support STAs "
               "(and RTT by extension)";
        return {createWifiStatus(WifiStatusCode::ERROR_NOT_AVAILABLE), {}};
    }
    sp<WifiRttController> rtt = new WifiRttController(
        getFirstActiveWlanIfaceName(), bound_iface, legacy_hal_);
    rtt_controllers_.emplace_back(rtt);
    return {createWifiStatus(WifiStatusCode::SUCCESS), rtt};
}

WifiStatus WifiChip::registerEventCallbackInternal_1_4(
    const sp<IWifiChipEventCallback>& event_callback) {
    if (!event_cb_handler_.addCallback(event_callback)) {
        return createWifiStatus(WifiStatusCode::ERROR_UNKNOWN);
    }
    return createWifiStatus(WifiStatusCode::SUCCESS);
}

WifiStatus WifiChip::handleChipConfiguration(
    /* NONNULL */ std::unique_lock<std::recursive_mutex>* lock,
    ChipModeId mode_id) {
    // If the chip is already configured in a different mode, stop
    // the legacy HAL and then start it after firmware mode change.
    if (isValidModeId(current_mode_id_)) {
        LOG(INFO) << "Reconfiguring chip from mode " << current_mode_id_
                  << " to mode " << mode_id;
        invalidateAndRemoveAllIfaces();
        legacy_hal::wifi_error legacy_status =
            legacy_hal_.lock()->stop(lock, []() {});
        if (legacy_status != legacy_hal::WIFI_SUCCESS) {
            LOG(ERROR) << "Failed to stop legacy HAL: "
                       << legacyErrorToString(legacy_status);
            return createWifiStatusFromLegacyError(legacy_status);
        }
    }
    // Firmware mode change not needed for V2 devices.
    bool success = true;
    if (mode_id == feature_flags::chip_mode_ids::kV1Sta) {
        success = mode_controller_.lock()->changeFirmwareMode(IfaceType::STA);
    } else if (mode_id == feature_flags::chip_mode_ids::kV1Ap) {
        success = mode_controller_.lock()->changeFirmwareMode(IfaceType::AP);
    }
    if (!success) {
        return createWifiStatus(WifiStatusCode::ERROR_UNKNOWN);
    }
    legacy_hal::wifi_error legacy_status = legacy_hal_.lock()->start();
    if (legacy_status != legacy_hal::WIFI_SUCCESS) {
        LOG(ERROR) << "Failed to start legacy HAL: "
                   << legacyErrorToString(legacy_status);
        return createWifiStatusFromLegacyError(legacy_status);
    }
    // Every time the HAL is restarted, we need to register the
    // radio mode change callback.
    WifiStatus status = registerRadioModeChangeCallback();
    if (status.code != WifiStatusCode::SUCCESS) {
        // This probably is not a critical failure?
        LOG(ERROR) << "Failed to register radio mode change callback";
    }
    // Extract and save the version information into property.
    std::pair<WifiStatus, IWifiChip::ChipDebugInfo> version_info;
    version_info = WifiChip::requestChipDebugInfoInternal();
    if (WifiStatusCode::SUCCESS == version_info.first.code) {
        property_set("vendor.wlan.firmware.version",
                     version_info.second.firmwareDescription.c_str());
        property_set("vendor.wlan.driver.version",
                     version_info.second.driverDescription.c_str());
    }

    return createWifiStatus(WifiStatusCode::SUCCESS);
}

WifiStatus WifiChip::registerDebugRingBufferCallback() {
    if (debug_ring_buffer_cb_registered_) {
        return createWifiStatus(WifiStatusCode::SUCCESS);
    }

    android::wp<WifiChip> weak_ptr_this(this);
    const auto& on_ring_buffer_data_callback =
        [weak_ptr_this](const std::string& name,
                        const std::vector<uint8_t>& data,
                        const legacy_hal::wifi_ring_buffer_status& status) {
            const auto shared_ptr_this = weak_ptr_this.promote();
            if (!shared_ptr_this.get() || !shared_ptr_this->isValid()) {
                LOG(ERROR) << "Callback invoked on an invalid object";
                return;
            }
            WifiDebugRingBufferStatus hidl_status;
            if (!hidl_struct_util::convertLegacyDebugRingBufferStatusToHidl(
                    status, &hidl_status)) {
                LOG(ERROR) << "Error converting ring buffer status";
                return;
            }
            {
                std::unique_lock<std::mutex> lk(shared_ptr_this->lock_t);
                const auto& target =
                    shared_ptr_this->ringbuffer_map_.find(name);
                if (target != shared_ptr_this->ringbuffer_map_.end()) {
                    Ringbuffer& cur_buffer = target->second;
                    cur_buffer.append(data);
                } else {
                    LOG(ERROR) << "Ringname " << name << " not found";
                    return;
                }
                // unlock
            }
        };
    legacy_hal::wifi_error legacy_status =
        legacy_hal_.lock()->registerRingBufferCallbackHandler(
            getFirstActiveWlanIfaceName(), on_ring_buffer_data_callback);

    if (legacy_status == legacy_hal::WIFI_SUCCESS) {
        debug_ring_buffer_cb_registered_ = true;
    }
    return createWifiStatusFromLegacyError(legacy_status);
}

WifiStatus WifiChip::registerRadioModeChangeCallback() {
    android::wp<WifiChip> weak_ptr_this(this);
    const auto& on_radio_mode_change_callback =
        [weak_ptr_this](const std::vector<legacy_hal::WifiMacInfo>& mac_infos) {
            const auto shared_ptr_this = weak_ptr_this.promote();
            if (!shared_ptr_this.get() || !shared_ptr_this->isValid()) {
                LOG(ERROR) << "Callback invoked on an invalid object";
                return;
            }
            std::vector<IWifiChipEventCallback::RadioModeInfo>
                hidl_radio_mode_infos;
            if (!hidl_struct_util::convertLegacyWifiMacInfosToHidl(
                    mac_infos, &hidl_radio_mode_infos)) {
                LOG(ERROR) << "Error converting wifi mac info";
                return;
            }
            for (const auto& callback : shared_ptr_this->getEventCallbacks()) {
                if (!callback->onRadioModeChange_1_4(hidl_radio_mode_infos)
                         .isOk()) {
                    LOG(ERROR) << "Failed to invoke onRadioModeChange_1_4"
                               << " callback on: " << toString(callback);
                }
            }
        };
    legacy_hal::wifi_error legacy_status =
        legacy_hal_.lock()->registerRadioModeChangeCallbackHandler(
            getFirstActiveWlanIfaceName(), on_radio_mode_change_callback);
    return createWifiStatusFromLegacyError(legacy_status);
}

std::vector<IWifiChip::ChipIfaceCombination>
WifiChip::getCurrentModeIfaceCombinations() {
    if (!isValidModeId(current_mode_id_)) {
        LOG(ERROR) << "Chip not configured in a mode yet";
        return {};
    }
    for (const auto& mode : modes_) {
        if (mode.id == current_mode_id_) {
            return mode.availableCombinations;
        }
    }
    CHECK(0) << "Expected to find iface combinations for current mode!";
    return {};
}

// Returns a map indexed by IfaceType with the number of ifaces currently
// created of the corresponding type.
std::map<IfaceType, size_t> WifiChip::getCurrentIfaceCombination() {
    std::map<IfaceType, size_t> iface_counts;
    iface_counts[IfaceType::AP] = ap_ifaces_.size();
    iface_counts[IfaceType::NAN] = nan_ifaces_.size();
    iface_counts[IfaceType::P2P] = p2p_ifaces_.size();
    iface_counts[IfaceType::STA] = sta_ifaces_.size();
    return iface_counts;
}

// This expands the provided iface combinations to a more parseable
// form. Returns a vector of available combinations possible with the number
// of ifaces of each type in the combination.
// This method is a port of HalDeviceManager.expandIfaceCombos() from framework.
std::vector<std::map<IfaceType, size_t>> WifiChip::expandIfaceCombinations(
    const IWifiChip::ChipIfaceCombination& combination) {
    uint32_t num_expanded_combos = 1;
    for (const auto& limit : combination.limits) {
        for (uint32_t i = 0; i < limit.maxIfaces; i++) {
            num_expanded_combos *= limit.types.size();
        }
    }

    // Allocate the vector of expanded combos and reset all iface counts to 0
    // in each combo.
    std::vector<std::map<IfaceType, size_t>> expanded_combos;
    expanded_combos.resize(num_expanded_combos);
    for (auto& expanded_combo : expanded_combos) {
        for (const auto type :
             {IfaceType::AP, IfaceType::NAN, IfaceType::P2P, IfaceType::STA}) {
            expanded_combo[type] = 0;
        }
    }
    uint32_t span = num_expanded_combos;
    for (const auto& limit : combination.limits) {
        for (uint32_t i = 0; i < limit.maxIfaces; i++) {
            span /= limit.types.size();
            for (uint32_t k = 0; k < num_expanded_combos; ++k) {
                const auto iface_type =
                    limit.types[(k / span) % limit.types.size()];
                expanded_combos[k][iface_type]++;
            }
        }
    }
    return expanded_combos;
}

bool WifiChip::canExpandedIfaceComboSupportIfaceOfTypeWithCurrentIfaces(
    const std::map<IfaceType, size_t>& expanded_combo,
    IfaceType requested_type) {
    const auto current_combo = getCurrentIfaceCombination();

    // Check if we have space for 1 more iface of |type| in this combo
    for (const auto type :
         {IfaceType::AP, IfaceType::NAN, IfaceType::P2P, IfaceType::STA}) {
        size_t num_ifaces_needed = current_combo.at(type);
        if (type == requested_type) {
            num_ifaces_needed++;
        }
        size_t num_ifaces_allowed = expanded_combo.at(type);
        if (num_ifaces_needed > num_ifaces_allowed) {
            return false;
        }
    }
    return true;
}

// This method does the following:
// a) Enumerate all possible iface combos by expanding the current
//    ChipIfaceCombination.
// b) Check if the requested iface type can be added to the current mode
//    with the iface combination that is already active.
bool WifiChip::canCurrentModeSupportIfaceOfTypeWithCurrentIfaces(
    IfaceType requested_type) {
    if (!isValidModeId(current_mode_id_)) {
        LOG(ERROR) << "Chip not configured in a mode yet";
        return false;
    }
    const auto combinations = getCurrentModeIfaceCombinations();
    for (const auto& combination : combinations) {
        const auto expanded_combos = expandIfaceCombinations(combination);
        for (const auto& expanded_combo : expanded_combos) {
            if (canExpandedIfaceComboSupportIfaceOfTypeWithCurrentIfaces(
                    expanded_combo, requested_type)) {
                return true;
            }
        }
    }
    return false;
}

// Note: This does not consider ifaces already active. It only checks if the
// provided expanded iface combination can support the requested combo.
bool WifiChip::canExpandedIfaceComboSupportIfaceCombo(
    const std::map<IfaceType, size_t>& expanded_combo,
    const std::map<IfaceType, size_t>& req_combo) {
    // Check if we have space for 1 more iface of |type| in this combo
    for (const auto type :
         {IfaceType::AP, IfaceType::NAN, IfaceType::P2P, IfaceType::STA}) {
        if (req_combo.count(type) == 0) {
            // Iface of "type" not in the req_combo.
            continue;
        }
        size_t num_ifaces_needed = req_combo.at(type);
        size_t num_ifaces_allowed = expanded_combo.at(type);
        if (num_ifaces_needed > num_ifaces_allowed) {
            return false;
        }
    }
    return true;
}
// This method does the following:
// a) Enumerate all possible iface combos by expanding the current
//    ChipIfaceCombination.
// b) Check if the requested iface combo can be added to the current mode.
// Note: This does not consider ifaces already active. It only checks if the
// current mode can support the requested combo.
bool WifiChip::canCurrentModeSupportIfaceCombo(
    const std::map<IfaceType, size_t>& req_combo) {
    if (!isValidModeId(current_mode_id_)) {
        LOG(ERROR) << "Chip not configured in a mode yet";
        return false;
    }
    const auto combinations = getCurrentModeIfaceCombinations();
    for (const auto& combination : combinations) {
        const auto expanded_combos = expandIfaceCombinations(combination);
        for (const auto& expanded_combo : expanded_combos) {
            if (canExpandedIfaceComboSupportIfaceCombo(expanded_combo,
                                                       req_combo)) {
                return true;
            }
        }
    }
    return false;
}

// This method does the following:
// a) Enumerate all possible iface combos by expanding the current
//    ChipIfaceCombination.
// b) Check if the requested iface type can be added to the current mode.
bool WifiChip::canCurrentModeSupportIfaceOfType(IfaceType requested_type) {
    // Check if we can support atleast 1 iface of type.
    std::map<IfaceType, size_t> req_iface_combo;
    req_iface_combo[requested_type] = 1;
    return canCurrentModeSupportIfaceCombo(req_iface_combo);
}

bool WifiChip::isValidModeId(ChipModeId mode_id) {
    for (const auto& mode : modes_) {
        if (mode.id == mode_id) {
            return true;
        }
    }
    return false;
}

bool WifiChip::isStaApConcurrencyAllowedInCurrentMode() {
    // Check if we can support atleast 1 STA & 1 AP concurrently.
    std::map<IfaceType, size_t> req_iface_combo;
    req_iface_combo[IfaceType::AP] = 1;
    req_iface_combo[IfaceType::STA] = 1;
    return canCurrentModeSupportIfaceCombo(req_iface_combo);
}

std::string WifiChip::getFirstActiveWlanIfaceName() {
    if (sta_ifaces_.size() > 0) return sta_ifaces_[0]->getName();
    if (ap_ifaces_.size() > 0) return ap_ifaces_[0]->getName();
    // This could happen if the chip call is made before any STA/AP
    // iface is created. Default to wlan0 for such cases.
    LOG(WARNING) << "No active wlan interfaces in use! Using default";
    return getWlanIfaceName(0);
}

// Return the first wlan (wlan0, wlan1 etc.) starting from |start_idx|
// not already in use.
// Note: This doesn't check the actual presence of these interfaces.
std::string WifiChip::allocateApOrStaIfaceName(uint32_t start_idx) {
    for (unsigned idx = start_idx; idx < kMaxWlanIfaces; idx++) {
        const auto ifname = getWlanIfaceName(idx);
        if (findUsingName(ap_ifaces_, ifname)) continue;
        if (findUsingName(sta_ifaces_, ifname)) continue;
        return ifname;
    }
    // This should never happen. We screwed up somewhere if it did.
    CHECK(false) << "All wlan interfaces in use already!";
    return {};
}

// AP iface names start with idx 1 for modes supporting
// concurrent STA, else start with idx 0.
std::string WifiChip::allocateApIfaceName() {
    return allocateApOrStaIfaceName(
        isStaApConcurrencyAllowedInCurrentMode() ? 1 : 0);
}

// STA iface names start with idx 0.
// Primary STA iface will always be 0.
std::string WifiChip::allocateStaIfaceName() {
    return allocateApOrStaIfaceName(0);
}

bool WifiChip::writeRingbufferFilesInternal() {
    if (!removeOldFilesInternal()) {
        LOG(ERROR) << "Error occurred while deleting old tombstone files";
        return false;
    }
    // write ringbuffers to file
    {
        std::unique_lock<std::mutex> lk(lock_t);
        for (const auto& item : ringbuffer_map_) {
            const Ringbuffer& cur_buffer = item.second;
            if (cur_buffer.getData().empty()) {
                continue;
            }
            const std::string file_path_raw =
                kTombstoneFolderPath + item.first + "XXXXXXXXXX";
            const int dump_fd = mkstemp(makeCharVec(file_path_raw).data());
            if (dump_fd == -1) {
                PLOG(ERROR) << "create file failed";
                return false;
            }
            unique_fd file_auto_closer(dump_fd);
            for (const auto& cur_block : cur_buffer.getData()) {
                if (write(dump_fd, cur_block.data(),
                          sizeof(cur_block[0]) * cur_block.size()) == -1) {
                    PLOG(ERROR) << "Error writing to file";
                }
            }
        }
        // unlock
    }
    return true;
}

}  // namespace implementation
}  // namespace V1_4
}  // namespace wifi
}  // namespace hardware
}  // namespace android<|MERGE_RESOLUTION|>--- conflicted
+++ resolved
@@ -913,19 +913,6 @@
     if (!canCurrentModeSupportIfaceOfTypeWithCurrentIfaces(IfaceType::NAN)) {
         return {createWifiStatus(WifiStatusCode::ERROR_NOT_AVAILABLE), {}};
     }
-<<<<<<< HEAD
-    std::string ifname = kAwareIfaceName;
-    if (if_nametoindex(ifname.c_str())) {
-        if(!iface_util_.lock()->SetUpState(ifname.c_str(), true))
-           LOG(ERROR) << "Failed to set NAN interface UP " ;
-        else
-           LOG(INFO) << ifname.c_str() << " NAN interface is up";
-    } else {
-        ifname = getFirstActiveWlanIfaceName();
-        LOG(INFO) << ifname.c_str() << " use as NAN interface";
-    }
-    sp<WifiNanIface> iface = new WifiNanIface(ifname, legacy_hal_, iface_util_);
-=======
     bool is_dedicated_iface = true;
     std::string ifname = getNanIfaceName();
     if (ifname.empty()) {
@@ -936,7 +923,6 @@
     }
     sp<WifiNanIface> iface =
         new WifiNanIface(ifname, is_dedicated_iface, legacy_hal_, iface_util_);
->>>>>>> 248c422f
     nan_ifaces_.push_back(iface);
     for (const auto& callback : event_cb_handler_.getCallbacks()) {
         if (!callback->onIfaceAdded(IfaceType::NAN, ifname).isOk()) {
