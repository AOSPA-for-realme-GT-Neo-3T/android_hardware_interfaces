--- conflicted
+++ resolved
@@ -748,7 +748,13 @@
                            ifaceModeMask, filterMask);
 }
 
-<<<<<<< HEAD
+Return<void> WifiChip::triggerSubsystemRestart(
+    triggerSubsystemRestart_cb hidl_status_cb) {
+    return validateAndCall(this, WifiStatusCode::ERROR_WIFI_CHIP_INVALID,
+                           &WifiChip::triggerSubsystemRestartInternal,
+                           hidl_status_cb);
+}
+
 void WifiChip::QcRemoveAndClearDynamicIfaces() {
     for (const auto& iface : created_ap_ifaces_) {
         std::string ifname = iface->getName();
@@ -775,13 +781,6 @@
 
     created_ap_ifaces_.clear();
     created_sta_ifaces_.clear();
-=======
-Return<void> WifiChip::triggerSubsystemRestart(
-    triggerSubsystemRestart_cb hidl_status_cb) {
-    return validateAndCall(this, WifiStatusCode::ERROR_WIFI_CHIP_INVALID,
-                           &WifiChip::triggerSubsystemRestartInternal,
-                           hidl_status_cb);
->>>>>>> 45d9b4ac
 }
 
 void WifiChip::invalidateAndRemoveAllIfaces() {
