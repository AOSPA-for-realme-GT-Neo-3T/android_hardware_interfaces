--- conflicted
+++ resolved
@@ -739,7 +739,14 @@
                            code);
 }
 
-<<<<<<< HEAD
+Return<void> WifiChip::getUsableChannels(
+    WifiBand band, hidl_bitfield<WifiIfaceMode> ifaceModeMask,
+    getUsableChannels_cb _hidl_cb) {
+    return validateAndCall(this, WifiStatusCode::ERROR_WIFI_CHIP_INVALID,
+                           &WifiChip::getUsableChannelsInternal, _hidl_cb, band,
+                           ifaceModeMask);
+}
+
 void WifiChip::QcRemoveAndClearDynamicIfaces() {
     for (const auto& iface : created_ap_ifaces_) {
         std::string ifname = iface->getName();
@@ -766,14 +773,6 @@
 
     created_ap_ifaces_.clear();
     created_sta_ifaces_.clear();
-=======
-Return<void> WifiChip::getUsableChannels(
-    WifiBand band, hidl_bitfield<WifiIfaceMode> ifaceModeMask,
-    getUsableChannels_cb _hidl_cb) {
-    return validateAndCall(this, WifiStatusCode::ERROR_WIFI_CHIP_INVALID,
-                           &WifiChip::getUsableChannelsInternal, _hidl_cb, band,
-                           ifaceModeMask);
->>>>>>> 7fd5ae36
 }
 
 void WifiChip::invalidateAndRemoveAllIfaces() {
