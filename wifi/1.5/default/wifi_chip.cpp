--- conflicted
+++ resolved
@@ -732,7 +732,13 @@
                            hidl_status_cb, unsafeChannels, restrictions);
 }
 
-<<<<<<< HEAD
+Return<void> WifiChip::setCountryCode(const hidl_array<int8_t, 2>& code,
+                                      setCountryCode_cb hidl_status_cb) {
+    return validateAndCall(this, WifiStatusCode::ERROR_WIFI_IFACE_INVALID,
+                           &WifiChip::setCountryCodeInternal, hidl_status_cb,
+                           code);
+}
+
 void WifiChip::QcRemoveAndClearDynamicIfaces() {
     for (const auto& iface : created_ap_ifaces_) {
         std::string ifname = iface->getName();
@@ -759,13 +765,6 @@
 
     created_ap_ifaces_.clear();
     created_sta_ifaces_.clear();
-=======
-Return<void> WifiChip::setCountryCode(const hidl_array<int8_t, 2>& code,
-                                      setCountryCode_cb hidl_status_cb) {
-    return validateAndCall(this, WifiStatusCode::ERROR_WIFI_IFACE_INVALID,
-                           &WifiChip::setCountryCodeInternal, hidl_status_cb,
-                           code);
->>>>>>> 36b9cdec
 }
 
 void WifiChip::invalidateAndRemoveAllIfaces() {
