/*
 * Copyright (C) 2016 The Android Open Source Project
 *
 * Licensed under the Apache License, Version 2.0 (the "License");
 * you may not use this file except in compliance with the License.
 * You may obtain a copy of the License at
 *
 *      http://www.apache.org/licenses/LICENSE-2.0
 *
 * Unless required by applicable law or agreed to in writing, software
 * distributed under the License is distributed on an "AS IS" BASIS,
 * WITHOUT WARRANTIES OR CONDITIONS OF ANY KIND, either express or implied.
 * See the License for the specific language governing permissions and
 * limitations under the License.
 */

#include <fcntl.h>

#include <android-base/logging.h>
#include <android-base/unique_fd.h>
#include <cutils/properties.h>
#include <net/if.h>
#include <sys/stat.h>
#include <sys/sysmacros.h>
#include <net/if.h>

#include "hidl_return_util.h"
#include "hidl_struct_util.h"
#include "wifi_chip.h"
#include "wifi_status_util.h"

namespace {
using android::sp;
using android::base::unique_fd;
using android::hardware::hidl_string;
using android::hardware::hidl_vec;
using android::hardware::wifi::V1_0::ChipModeId;
using android::hardware::wifi::V1_0::IfaceType;
using android::hardware::wifi::V1_0::IWifiChip;

constexpr char kCpioMagic[] = "070701";
constexpr size_t kMaxBufferSizeBytes = 1024 * 1024 * 3;
constexpr uint32_t kMaxRingBufferFileAgeSeconds = 60 * 60 * 10;
constexpr uint32_t kMaxRingBufferFileNum = 20;
constexpr char kTombstoneFolderPath[] = "/data/vendor/tombstones/wifi/";
constexpr char kActiveWlanIfaceNameProperty[] = "wifi.active.interface";
constexpr char kNoActiveWlanIfaceNamePropertyValue[] = "";
constexpr unsigned kMaxWlanIfaces = 5;
constexpr char kApBridgeIfacePrefix[] = "ap_br_";

template <typename Iface>
void invalidateAndClear(std::vector<sp<Iface>>& ifaces, sp<Iface> iface) {
    iface->invalidate();
    ifaces.erase(std::remove(ifaces.begin(), ifaces.end(), iface),
                 ifaces.end());
}

template <typename Iface>
void invalidateAndClearAll(std::vector<sp<Iface>>& ifaces) {
    for (const auto& iface : ifaces) {
        iface->invalidate();
    }
    ifaces.clear();
}

template <typename Iface>
std::vector<hidl_string> getNames(std::vector<sp<Iface>>& ifaces) {
    std::vector<hidl_string> names;
    for (const auto& iface : ifaces) {
        names.emplace_back(iface->getName());
    }
    return names;
}

template <typename Iface>
sp<Iface> findUsingName(std::vector<sp<Iface>>& ifaces,
                        const std::string& name) {
    std::vector<hidl_string> names;
    for (const auto& iface : ifaces) {
        if (name == iface->getName()) {
            return iface;
        }
    }
    return nullptr;
}

std::string getWlanIfaceName(unsigned idx) {
    if (idx >= kMaxWlanIfaces) {
        CHECK(false) << "Requested interface beyond wlan" << kMaxWlanIfaces;
        return {};
    }

    std::array<char, PROPERTY_VALUE_MAX> buffer;
    if (idx == 0 || idx == 1) {
        const char* altPropName =
            (idx == 0) ? "wifi.interface" : "wifi.concurrent.interface";
        auto res = property_get(altPropName, buffer.data(), nullptr);
        if (res > 0) return buffer.data();
    }
    std::string propName = "wifi.interface." + std::to_string(idx);
    auto res = property_get(propName.c_str(), buffer.data(), nullptr);
    if (res > 0) return buffer.data();

    return "wlan" + std::to_string(idx);
}

// Returns the dedicated iface name if defined.
// Returns two ifaces in bridged mode.
std::vector<std::string> getPredefinedApIfaceNames(bool is_bridged) {
    std::vector<std::string> ifnames;
    std::array<char, PROPERTY_VALUE_MAX> buffer;
    buffer.fill(0);
    if (property_get("ro.vendor.wifi.sap.interface", buffer.data(), nullptr) ==
        0) {
        return ifnames;
    }
    ifnames.push_back(buffer.data());
    if (is_bridged) {
        buffer.fill(0);
        if (property_get("ro.vendor.wifi.sap.concurrent.iface", buffer.data(),
                         nullptr) == 0) {
            return ifnames;
        }
        ifnames.push_back(buffer.data());
    }
    return ifnames;
}

std::string getPredefinedP2pIfaceName() {
    std::array<char, PROPERTY_VALUE_MAX> buffer;
    property_get("wifi.direct.interface", buffer.data(), "p2p0");
    return buffer.data();
}

// Returns the dedicated iface name if one is defined.
std::string getPredefinedNanIfaceName() {
    std::array<char, PROPERTY_VALUE_MAX> buffer;
    if (property_get("wifi.aware.interface", buffer.data(), nullptr) == 0) {
        return {};
    }
    return buffer.data();
}

void setActiveWlanIfaceNameProperty(const std::string& ifname) {
    auto res = property_set(kActiveWlanIfaceNameProperty, ifname.data());
    if (res != 0) {
        PLOG(ERROR) << "Failed to set active wlan iface name property";
    }
}

// delete files that meet either conditions:
// 1. older than a predefined time in the wifi tombstone dir.
// 2. Files in excess to a predefined amount, starting from the oldest ones
bool removeOldFilesInternal() {
    time_t now = time(0);
    const time_t delete_files_before = now - kMaxRingBufferFileAgeSeconds;
    std::unique_ptr<DIR, decltype(&closedir)> dir_dump(
        opendir(kTombstoneFolderPath), closedir);
    if (!dir_dump) {
        PLOG(ERROR) << "Failed to open directory";
        return false;
    }
    struct dirent* dp;
    bool success = true;
    std::list<std::pair<const time_t, std::string>> valid_files;
    while ((dp = readdir(dir_dump.get()))) {
        if (dp->d_type != DT_REG) {
            continue;
        }
        std::string cur_file_name(dp->d_name);
        struct stat cur_file_stat;
        std::string cur_file_path = kTombstoneFolderPath + cur_file_name;
        if (stat(cur_file_path.c_str(), &cur_file_stat) == -1) {
            PLOG(ERROR) << "Failed to get file stat for " << cur_file_path;
            success = false;
            continue;
        }
        const time_t cur_file_time = cur_file_stat.st_mtime;
        valid_files.push_back(
            std::pair<const time_t, std::string>(cur_file_time, cur_file_path));
    }
    valid_files.sort();  // sort the list of files by last modified time from
                         // small to big.
    uint32_t cur_file_count = valid_files.size();
    for (auto cur_file : valid_files) {
        if (cur_file_count > kMaxRingBufferFileNum ||
            cur_file.first < delete_files_before) {
            if (unlink(cur_file.second.c_str()) != 0) {
                PLOG(ERROR) << "Error deleting file";
                success = false;
            }
            cur_file_count--;
        } else {
            break;
        }
    }
    return success;
}

// Helper function for |cpioArchiveFilesInDir|
bool cpioWriteHeader(int out_fd, struct stat& st, const char* file_name,
                     size_t file_name_len) {
    std::array<char, 32 * 1024> read_buf;
    ssize_t llen =
        sprintf(read_buf.data(),
                "%s%08X%08X%08X%08X%08X%08X%08X%08X%08X%08X%08X%08X%08X",
                kCpioMagic, static_cast<int>(st.st_ino), st.st_mode, st.st_uid,
                st.st_gid, static_cast<int>(st.st_nlink),
                static_cast<int>(st.st_mtime), static_cast<int>(st.st_size),
                major(st.st_dev), minor(st.st_dev), major(st.st_rdev),
                minor(st.st_rdev), static_cast<uint32_t>(file_name_len), 0);
    if (write(out_fd, read_buf.data(), llen) == -1) {
        PLOG(ERROR) << "Error writing cpio header to file " << file_name;
        return false;
    }
    if (write(out_fd, file_name, file_name_len) == -1) {
        PLOG(ERROR) << "Error writing filename to file " << file_name;
        return false;
    }

    // NUL Pad header up to 4 multiple bytes.
    llen = (llen + file_name_len) % 4;
    if (llen != 0) {
        const uint32_t zero = 0;
        if (write(out_fd, &zero, 4 - llen) == -1) {
            PLOG(ERROR) << "Error padding 0s to file " << file_name;
            return false;
        }
    }
    return true;
}

// Helper function for |cpioArchiveFilesInDir|
size_t cpioWriteFileContent(int fd_read, int out_fd, struct stat& st) {
    // writing content of file
    std::array<char, 32 * 1024> read_buf;
    ssize_t llen = st.st_size;
    size_t n_error = 0;
    while (llen > 0) {
        ssize_t bytes_read = read(fd_read, read_buf.data(), read_buf.size());
        if (bytes_read == -1) {
            PLOG(ERROR) << "Error reading file";
            return ++n_error;
        }
        llen -= bytes_read;
        if (write(out_fd, read_buf.data(), bytes_read) == -1) {
            PLOG(ERROR) << "Error writing data to file";
            return ++n_error;
        }
        if (bytes_read == 0) {  // this should never happen, but just in case
                                // to unstuck from while loop
            PLOG(ERROR) << "Unexpected read result";
            n_error++;
            break;
        }
    }
    llen = st.st_size % 4;
    if (llen != 0) {
        const uint32_t zero = 0;
        if (write(out_fd, &zero, 4 - llen) == -1) {
            PLOG(ERROR) << "Error padding 0s to file";
            return ++n_error;
        }
    }
    return n_error;
}

// Helper function for |cpioArchiveFilesInDir|
bool cpioWriteFileTrailer(int out_fd) {
    std::array<char, 4096> read_buf;
    read_buf.fill(0);
    if (write(out_fd, read_buf.data(),
              sprintf(read_buf.data(), "070701%040X%056X%08XTRAILER!!!", 1,
                      0x0b, 0) +
                  4) == -1) {
        PLOG(ERROR) << "Error writing trailing bytes";
        return false;
    }
    return true;
}

// Archives all files in |input_dir| and writes result into |out_fd|
// Logic obtained from //external/toybox/toys/posix/cpio.c "Output cpio archive"
// portion
size_t cpioArchiveFilesInDir(int out_fd, const char* input_dir) {
    struct dirent* dp;
    size_t n_error = 0;
    std::unique_ptr<DIR, decltype(&closedir)> dir_dump(opendir(input_dir),
                                                       closedir);
    if (!dir_dump) {
        PLOG(ERROR) << "Failed to open directory";
        return ++n_error;
    }
    while ((dp = readdir(dir_dump.get()))) {
        if (dp->d_type != DT_REG) {
            continue;
        }
        std::string cur_file_name(dp->d_name);
        struct stat st;
        const std::string cur_file_path = kTombstoneFolderPath + cur_file_name;
        if (stat(cur_file_path.c_str(), &st) == -1) {
            PLOG(ERROR) << "Failed to get file stat for " << cur_file_path;
            n_error++;
            continue;
        }
        const int fd_read = open(cur_file_path.c_str(), O_RDONLY);
        if (fd_read == -1) {
            PLOG(ERROR) << "Failed to open file " << cur_file_path;
            n_error++;
            continue;
        }
        std::string file_name_with_last_modified_time =
            cur_file_name + "-" + std::to_string(st.st_mtime);
        // string.size() does not include the null terminator. The cpio FreeBSD
        // file header expects the null character to be included in the length.
        const size_t file_name_len =
            file_name_with_last_modified_time.size() + 1;
        unique_fd file_auto_closer(fd_read);
        if (!cpioWriteHeader(out_fd, st,
                             file_name_with_last_modified_time.c_str(),
                             file_name_len)) {
            return ++n_error;
        }
        size_t write_error = cpioWriteFileContent(fd_read, out_fd, st);
        if (write_error) {
            return n_error + write_error;
        }
    }
    if (!cpioWriteFileTrailer(out_fd)) {
        return ++n_error;
    }
    return n_error;
}

// Helper function to create a non-const char*.
std::vector<char> makeCharVec(const std::string& str) {
    std::vector<char> vec(str.size() + 1);
    vec.assign(str.begin(), str.end());
    vec.push_back('\0');
    return vec;
}

}  // namespace

namespace android {
namespace hardware {
namespace wifi {
namespace V1_5 {
namespace implementation {
using hidl_return_util::validateAndCall;
using hidl_return_util::validateAndCallWithLock;

WifiChip::WifiChip(
    ChipId chip_id, bool is_primary,
    const std::weak_ptr<legacy_hal::WifiLegacyHal> legacy_hal,
    const std::weak_ptr<mode_controller::WifiModeController> mode_controller,
    const std::weak_ptr<iface_util::WifiIfaceUtil> iface_util,
    const std::weak_ptr<feature_flags::WifiFeatureFlags> feature_flags,
    const std::function<void(const std::string&)>& handler)
    : chip_id_(chip_id),
      legacy_hal_(legacy_hal),
      mode_controller_(mode_controller),
      iface_util_(iface_util),
      is_valid_(true),
      current_mode_id_(feature_flags::chip_mode_ids::kInvalid),
      modes_(feature_flags.lock()->getChipModes(is_primary)),
      debug_ring_buffer_cb_registered_(false),
      subsystemCallbackHandler_(handler) {
    setActiveWlanIfaceNameProperty(kNoActiveWlanIfaceNamePropertyValue);
}

void WifiChip::invalidate() {
    if (!writeRingbufferFilesInternal()) {
        LOG(ERROR) << "Error writing files to flash";
    }
    invalidateAndRemoveAllIfaces();
    setActiveWlanIfaceNameProperty(kNoActiveWlanIfaceNamePropertyValue);
    legacy_hal_.reset();
    event_cb_handler_.invalidate();
    is_valid_ = false;
}

bool WifiChip::isValid() { return is_valid_; }

std::set<sp<V1_4::IWifiChipEventCallback>> WifiChip::getEventCallbacks() {
    return event_cb_handler_.getCallbacks();
}

Return<void> WifiChip::getId(getId_cb hidl_status_cb) {
    return validateAndCall(this, WifiStatusCode::ERROR_WIFI_CHIP_INVALID,
                           &WifiChip::getIdInternal, hidl_status_cb);
}

// Deprecated support for this callback
Return<void> WifiChip::registerEventCallback(
    const sp<V1_0::IWifiChipEventCallback>& event_callback,
    registerEventCallback_cb hidl_status_cb) {
    return validateAndCall(this, WifiStatusCode::ERROR_WIFI_CHIP_INVALID,
                           &WifiChip::registerEventCallbackInternal,
                           hidl_status_cb, event_callback);
}

Return<void> WifiChip::getCapabilities(getCapabilities_cb hidl_status_cb) {
    return validateAndCall(this, WifiStatusCode::ERROR_WIFI_CHIP_INVALID,
                           &WifiChip::getCapabilitiesInternal, hidl_status_cb);
}

Return<void> WifiChip::getAvailableModes(getAvailableModes_cb hidl_status_cb) {
    return validateAndCall(this, WifiStatusCode::ERROR_WIFI_CHIP_INVALID,
                           &WifiChip::getAvailableModesInternal,
                           hidl_status_cb);
}

Return<void> WifiChip::configureChip(ChipModeId mode_id,
                                     configureChip_cb hidl_status_cb) {
    return validateAndCallWithLock(
        this, WifiStatusCode::ERROR_WIFI_CHIP_INVALID,
        &WifiChip::configureChipInternal, hidl_status_cb, mode_id);
}

Return<void> WifiChip::getMode(getMode_cb hidl_status_cb) {
    return validateAndCall(this, WifiStatusCode::ERROR_WIFI_CHIP_INVALID,
                           &WifiChip::getModeInternal, hidl_status_cb);
}

Return<void> WifiChip::requestChipDebugInfo(
    requestChipDebugInfo_cb hidl_status_cb) {
    return validateAndCall(this, WifiStatusCode::ERROR_WIFI_CHIP_INVALID,
                           &WifiChip::requestChipDebugInfoInternal,
                           hidl_status_cb);
}

Return<void> WifiChip::requestDriverDebugDump(
    requestDriverDebugDump_cb hidl_status_cb) {
    return validateAndCall(this, WifiStatusCode::ERROR_WIFI_CHIP_INVALID,
                           &WifiChip::requestDriverDebugDumpInternal,
                           hidl_status_cb);
}

Return<void> WifiChip::requestFirmwareDebugDump(
    requestFirmwareDebugDump_cb hidl_status_cb) {
    return validateAndCall(this, WifiStatusCode::ERROR_WIFI_CHIP_INVALID,
                           &WifiChip::requestFirmwareDebugDumpInternal,
                           hidl_status_cb);
}

Return<void> WifiChip::createApIface(createApIface_cb hidl_status_cb) {
    return validateAndCall(this, WifiStatusCode::ERROR_WIFI_CHIP_INVALID,
                           &WifiChip::createApIfaceInternal, hidl_status_cb);
}

Return<void> WifiChip::createBridgedApIface(
    createBridgedApIface_cb hidl_status_cb) {
    return validateAndCall(this, WifiStatusCode::ERROR_WIFI_CHIP_INVALID,
                           &WifiChip::createBridgedApIfaceInternal,
                           hidl_status_cb);
}

Return<void> WifiChip::getApIfaceNames(getApIfaceNames_cb hidl_status_cb) {
    return validateAndCall(this, WifiStatusCode::ERROR_WIFI_CHIP_INVALID,
                           &WifiChip::getApIfaceNamesInternal, hidl_status_cb);
}

Return<void> WifiChip::getApIface(const hidl_string& ifname,
                                  getApIface_cb hidl_status_cb) {
    return validateAndCall(this, WifiStatusCode::ERROR_WIFI_CHIP_INVALID,
                           &WifiChip::getApIfaceInternal, hidl_status_cb,
                           ifname);
}

Return<void> WifiChip::removeApIface(const hidl_string& ifname,
                                     removeApIface_cb hidl_status_cb) {
    return validateAndCall(this, WifiStatusCode::ERROR_WIFI_CHIP_INVALID,
                           &WifiChip::removeApIfaceInternal, hidl_status_cb,
                           ifname);
}

Return<void> WifiChip::removeIfaceInstanceFromBridgedApIface(
    const hidl_string& ifname, const hidl_string& ifInstanceName,
    removeIfaceInstanceFromBridgedApIface_cb hidl_status_cb) {
    return validateAndCall(
        this, WifiStatusCode::ERROR_WIFI_CHIP_INVALID,
        &WifiChip::removeIfaceInstanceFromBridgedApIfaceInternal,
        hidl_status_cb, ifname, ifInstanceName);
}

Return<void> WifiChip::createNanIface(createNanIface_cb hidl_status_cb) {
    return validateAndCall(this, WifiStatusCode::ERROR_WIFI_CHIP_INVALID,
                           &WifiChip::createNanIfaceInternal, hidl_status_cb);
}

Return<void> WifiChip::getNanIfaceNames(getNanIfaceNames_cb hidl_status_cb) {
    return validateAndCall(this, WifiStatusCode::ERROR_WIFI_CHIP_INVALID,
                           &WifiChip::getNanIfaceNamesInternal, hidl_status_cb);
}

Return<void> WifiChip::getNanIface(const hidl_string& ifname,
                                   getNanIface_cb hidl_status_cb) {
    return validateAndCall(this, WifiStatusCode::ERROR_WIFI_CHIP_INVALID,
                           &WifiChip::getNanIfaceInternal, hidl_status_cb,
                           ifname);
}

Return<void> WifiChip::removeNanIface(const hidl_string& ifname,
                                      removeNanIface_cb hidl_status_cb) {
    return validateAndCall(this, WifiStatusCode::ERROR_WIFI_CHIP_INVALID,
                           &WifiChip::removeNanIfaceInternal, hidl_status_cb,
                           ifname);
}

Return<void> WifiChip::createP2pIface(createP2pIface_cb hidl_status_cb) {
    return validateAndCall(this, WifiStatusCode::ERROR_WIFI_CHIP_INVALID,
                           &WifiChip::createP2pIfaceInternal, hidl_status_cb);
}

Return<void> WifiChip::getP2pIfaceNames(getP2pIfaceNames_cb hidl_status_cb) {
    return validateAndCall(this, WifiStatusCode::ERROR_WIFI_CHIP_INVALID,
                           &WifiChip::getP2pIfaceNamesInternal, hidl_status_cb);
}

Return<void> WifiChip::getP2pIface(const hidl_string& ifname,
                                   getP2pIface_cb hidl_status_cb) {
    return validateAndCall(this, WifiStatusCode::ERROR_WIFI_CHIP_INVALID,
                           &WifiChip::getP2pIfaceInternal, hidl_status_cb,
                           ifname);
}

Return<void> WifiChip::removeP2pIface(const hidl_string& ifname,
                                      removeP2pIface_cb hidl_status_cb) {
    return validateAndCall(this, WifiStatusCode::ERROR_WIFI_CHIP_INVALID,
                           &WifiChip::removeP2pIfaceInternal, hidl_status_cb,
                           ifname);
}

Return<void> WifiChip::createStaIface(createStaIface_cb hidl_status_cb) {
    return validateAndCall(this, WifiStatusCode::ERROR_WIFI_CHIP_INVALID,
                           &WifiChip::createStaIfaceInternal, hidl_status_cb);
}

Return<void> WifiChip::getStaIfaceNames(getStaIfaceNames_cb hidl_status_cb) {
    return validateAndCall(this, WifiStatusCode::ERROR_WIFI_CHIP_INVALID,
                           &WifiChip::getStaIfaceNamesInternal, hidl_status_cb);
}

Return<void> WifiChip::getStaIface(const hidl_string& ifname,
                                   getStaIface_cb hidl_status_cb) {
    return validateAndCall(this, WifiStatusCode::ERROR_WIFI_CHIP_INVALID,
                           &WifiChip::getStaIfaceInternal, hidl_status_cb,
                           ifname);
}

Return<void> WifiChip::removeStaIface(const hidl_string& ifname,
                                      removeStaIface_cb hidl_status_cb) {
    return validateAndCall(this, WifiStatusCode::ERROR_WIFI_CHIP_INVALID,
                           &WifiChip::removeStaIfaceInternal, hidl_status_cb,
                           ifname);
}

Return<void> WifiChip::createRttController(
    const sp<IWifiIface>& bound_iface, createRttController_cb hidl_status_cb) {
    return validateAndCall(this, WifiStatusCode::ERROR_WIFI_CHIP_INVALID,
                           &WifiChip::createRttControllerInternal,
                           hidl_status_cb, bound_iface);
}

Return<void> WifiChip::getDebugRingBuffersStatus(
    getDebugRingBuffersStatus_cb hidl_status_cb) {
    return validateAndCall(this, WifiStatusCode::ERROR_WIFI_CHIP_INVALID,
                           &WifiChip::getDebugRingBuffersStatusInternal,
                           hidl_status_cb);
}

Return<void> WifiChip::startLoggingToDebugRingBuffer(
    const hidl_string& ring_name, WifiDebugRingBufferVerboseLevel verbose_level,
    uint32_t max_interval_in_sec, uint32_t min_data_size_in_bytes,
    startLoggingToDebugRingBuffer_cb hidl_status_cb) {
    return validateAndCall(this, WifiStatusCode::ERROR_WIFI_CHIP_INVALID,
                           &WifiChip::startLoggingToDebugRingBufferInternal,
                           hidl_status_cb, ring_name, verbose_level,
                           max_interval_in_sec, min_data_size_in_bytes);
}

Return<void> WifiChip::forceDumpToDebugRingBuffer(
    const hidl_string& ring_name,
    forceDumpToDebugRingBuffer_cb hidl_status_cb) {
    return validateAndCall(this, WifiStatusCode::ERROR_WIFI_CHIP_INVALID,
                           &WifiChip::forceDumpToDebugRingBufferInternal,
                           hidl_status_cb, ring_name);
}

Return<void> WifiChip::flushRingBufferToFile(
    flushRingBufferToFile_cb hidl_status_cb) {
    return validateAndCall(this, WifiStatusCode::ERROR_WIFI_CHIP_INVALID,
                           &WifiChip::flushRingBufferToFileInternal,
                           hidl_status_cb);
}

Return<void> WifiChip::stopLoggingToDebugRingBuffer(
    stopLoggingToDebugRingBuffer_cb hidl_status_cb) {
    return validateAndCall(this, WifiStatusCode::ERROR_WIFI_CHIP_INVALID,
                           &WifiChip::stopLoggingToDebugRingBufferInternal,
                           hidl_status_cb);
}

Return<void> WifiChip::getDebugHostWakeReasonStats(
    getDebugHostWakeReasonStats_cb hidl_status_cb) {
    return validateAndCall(this, WifiStatusCode::ERROR_WIFI_CHIP_INVALID,
                           &WifiChip::getDebugHostWakeReasonStatsInternal,
                           hidl_status_cb);
}

Return<void> WifiChip::enableDebugErrorAlerts(
    bool enable, enableDebugErrorAlerts_cb hidl_status_cb) {
    return validateAndCall(this, WifiStatusCode::ERROR_WIFI_CHIP_INVALID,
                           &WifiChip::enableDebugErrorAlertsInternal,
                           hidl_status_cb, enable);
}

Return<void> WifiChip::selectTxPowerScenario(
    V1_1::IWifiChip::TxPowerScenario scenario,
    selectTxPowerScenario_cb hidl_status_cb) {
    return validateAndCall(this, WifiStatusCode::ERROR_WIFI_CHIP_INVALID,
                           &WifiChip::selectTxPowerScenarioInternal,
                           hidl_status_cb, scenario);
}

Return<void> WifiChip::resetTxPowerScenario(
    resetTxPowerScenario_cb hidl_status_cb) {
    return validateAndCall(this, WifiStatusCode::ERROR_WIFI_CHIP_INVALID,
                           &WifiChip::resetTxPowerScenarioInternal,
                           hidl_status_cb);
}

Return<void> WifiChip::setLatencyMode(LatencyMode mode,
                                      setLatencyMode_cb hidl_status_cb) {
    return validateAndCall(this, WifiStatusCode::ERROR_WIFI_CHIP_INVALID,
                           &WifiChip::setLatencyModeInternal, hidl_status_cb,
                           mode);
}

Return<void> WifiChip::registerEventCallback_1_2(
    const sp<V1_2::IWifiChipEventCallback>& event_callback,
    registerEventCallback_cb hidl_status_cb) {
    return validateAndCall(this, WifiStatusCode::ERROR_WIFI_CHIP_INVALID,
                           &WifiChip::registerEventCallbackInternal_1_2,
                           hidl_status_cb, event_callback);
}

Return<void> WifiChip::selectTxPowerScenario_1_2(
    TxPowerScenario scenario, selectTxPowerScenario_cb hidl_status_cb) {
    return validateAndCall(this, WifiStatusCode::ERROR_WIFI_CHIP_INVALID,
                           &WifiChip::selectTxPowerScenarioInternal_1_2,
                           hidl_status_cb, scenario);
}

Return<void> WifiChip::getCapabilities_1_3(getCapabilities_cb hidl_status_cb) {
    return validateAndCall(this, WifiStatusCode::ERROR_WIFI_CHIP_INVALID,
                           &WifiChip::getCapabilitiesInternal_1_3,
                           hidl_status_cb);
}

Return<void> WifiChip::getCapabilities_1_5(
    getCapabilities_1_5_cb hidl_status_cb) {
    return validateAndCall(this, WifiStatusCode::ERROR_WIFI_CHIP_INVALID,
                           &WifiChip::getCapabilitiesInternal_1_5,
                           hidl_status_cb);
}

Return<void> WifiChip::debug(const hidl_handle& handle,
                             const hidl_vec<hidl_string>&) {
    if (handle != nullptr && handle->numFds >= 1) {
        {
            std::unique_lock<std::mutex> lk(lock_t);
            for (const auto& item : ringbuffer_map_) {
                forceDumpToDebugRingBufferInternal(item.first);
            }
            // unique_lock unlocked here
        }
        usleep(100 * 1000);  // sleep for 100 milliseconds to wait for
                             // ringbuffer updates.
        int fd = handle->data[0];
        if (!writeRingbufferFilesInternal()) {
            LOG(ERROR) << "Error writing files to flash";
        }
        uint32_t n_error = cpioArchiveFilesInDir(fd, kTombstoneFolderPath);
        if (n_error != 0) {
            LOG(ERROR) << n_error << " errors occured in cpio function";
        }
        fsync(fd);
    } else {
        LOG(ERROR) << "File handle error";
    }
    return Void();
}

Return<void> WifiChip::createRttController_1_4(
    const sp<IWifiIface>& bound_iface,
    createRttController_1_4_cb hidl_status_cb) {
    return validateAndCall(this, WifiStatusCode::ERROR_WIFI_CHIP_INVALID,
                           &WifiChip::createRttControllerInternal_1_4,
                           hidl_status_cb, bound_iface);
}

Return<void> WifiChip::registerEventCallback_1_4(
    const sp<V1_4::IWifiChipEventCallback>& event_callback,
    registerEventCallback_cb hidl_status_cb) {
    return validateAndCall(this, WifiStatusCode::ERROR_WIFI_CHIP_INVALID,
                           &WifiChip::registerEventCallbackInternal_1_4,
                           hidl_status_cb, event_callback);
}

Return<void> WifiChip::setMultiStaPrimaryConnection(
    const hidl_string& ifname, setMultiStaPrimaryConnection_cb hidl_status_cb) {
    return validateAndCall(this, WifiStatusCode::ERROR_WIFI_CHIP_INVALID,
                           &WifiChip::setMultiStaPrimaryConnectionInternal,
                           hidl_status_cb, ifname);
}

Return<void> WifiChip::setMultiStaUseCase(
    MultiStaUseCase use_case, setMultiStaUseCase_cb hidl_status_cb) {
    return validateAndCall(this, WifiStatusCode::ERROR_WIFI_CHIP_INVALID,
                           &WifiChip::setMultiStaUseCaseInternal,
                           hidl_status_cb, use_case);
}

<<<<<<< HEAD
void WifiChip::QcRemoveAndClearDynamicIfaces() {
    for (const auto& iface : created_ap_ifaces_) {
        std::string ifname = iface->getName();
        legacy_hal::wifi_error legacy_status =
            legacy_hal_.lock()->deleteVirtualInterface(ifname);
        if (legacy_status != legacy_hal::WIFI_SUCCESS) {
            LOG(ERROR) << "Failed to remove interface: " << ifname << " "
                       << legacyErrorToString(legacy_status);
        }
    }

    for (const auto& iface : created_sta_ifaces_) {
        std::string ifname = iface->getName();
        legacy_hal::wifi_error legacy_status =
            legacy_hal_.lock()->deleteVirtualInterface(ifname);
        if (legacy_status != legacy_hal::WIFI_SUCCESS) {
            LOG(ERROR) << "Failed to remove interface: " << ifname << " "
                       << legacyErrorToString(legacy_status);
        }
    }

    // created_ap/sta_ifaces are also part of sta/ap_ifaces.
    // Do no invalidate here.

    created_ap_ifaces_.clear();
    created_sta_ifaces_.clear();
=======
Return<void> WifiChip::setCoexUnsafeChannels(
    const hidl_vec<CoexUnsafeChannel>& unsafeChannels,
    hidl_bitfield<CoexRestriction> restrictions,
    setCoexUnsafeChannels_cb hidl_status_cb) {
    return validateAndCall(this, WifiStatusCode::ERROR_WIFI_CHIP_INVALID,
                           &WifiChip::setCoexUnsafeChannelsInternal,
                           hidl_status_cb, unsafeChannels, restrictions);
>>>>>>> 78c4ffcb
}

void WifiChip::invalidateAndRemoveAllIfaces() {
    QcRemoveAndClearDynamicIfaces();
    invalidateAndClearBridgedApAll();
    invalidateAndClearAll(ap_ifaces_);
    invalidateAndClearAll(nan_ifaces_);
    invalidateAndClearAll(p2p_ifaces_);
    invalidateAndClearAll(sta_ifaces_);
    // Since all the ifaces are invalid now, all RTT controller objects
    // using those ifaces also need to be invalidated.
    for (const auto& rtt : rtt_controllers_) {
        rtt->invalidate();
    }
    rtt_controllers_.clear();
}

void WifiChip::invalidateAndRemoveDependencies(
    const std::string& removed_iface_name) {
    for (auto it = nan_ifaces_.begin(); it != nan_ifaces_.end();) {
        auto nan_iface = *it;
        if (nan_iface->getName() == removed_iface_name) {
            nan_iface->invalidate();
            for (const auto& callback : event_cb_handler_.getCallbacks()) {
                if (!callback
                         ->onIfaceRemoved(IfaceType::NAN, removed_iface_name)
                         .isOk()) {
                    LOG(ERROR) << "Failed to invoke onIfaceRemoved callback";
                }
            }
            it = nan_ifaces_.erase(it);
        } else {
            ++it;
        }
    }

    for (auto it = rtt_controllers_.begin(); it != rtt_controllers_.end();) {
        auto rtt = *it;
        if (rtt->getIfaceName() == removed_iface_name) {
            rtt->invalidate();
            it = rtt_controllers_.erase(it);
        } else {
            ++it;
        }
    }
}

std::pair<WifiStatus, ChipId> WifiChip::getIdInternal() {
    return {createWifiStatus(WifiStatusCode::SUCCESS), chip_id_};
}

WifiStatus WifiChip::registerEventCallbackInternal(
    const sp<V1_0::IWifiChipEventCallback>& /* event_callback */) {
    // Deprecated support for this callback.
    return createWifiStatus(WifiStatusCode::ERROR_NOT_SUPPORTED);
}

std::pair<WifiStatus, uint32_t> WifiChip::getCapabilitiesInternal() {
    // Deprecated support for this callback.
    return {createWifiStatus(WifiStatusCode::ERROR_NOT_SUPPORTED), 0};
}

std::pair<WifiStatus, std::vector<V1_4::IWifiChip::ChipMode>>
WifiChip::getAvailableModesInternal() {
    return {createWifiStatus(WifiStatusCode::SUCCESS), modes_};
}

WifiStatus WifiChip::configureChipInternal(
    /* NONNULL */ std::unique_lock<std::recursive_mutex>* lock,
    ChipModeId mode_id) {
    if (!isValidModeId(mode_id)) {
        return createWifiStatus(WifiStatusCode::ERROR_INVALID_ARGS);
    }
    if (mode_id == current_mode_id_) {
        LOG(DEBUG) << "Already in the specified mode " << mode_id;
        return createWifiStatus(WifiStatusCode::SUCCESS);
    }
    WifiStatus status = handleChipConfiguration(lock, mode_id);
    if (status.code != WifiStatusCode::SUCCESS) {
        for (const auto& callback : event_cb_handler_.getCallbacks()) {
            if (!callback->onChipReconfigureFailure(status).isOk()) {
                LOG(ERROR)
                    << "Failed to invoke onChipReconfigureFailure callback";
            }
        }
        return status;
    }
    for (const auto& callback : event_cb_handler_.getCallbacks()) {
        if (!callback->onChipReconfigured(mode_id).isOk()) {
            LOG(ERROR) << "Failed to invoke onChipReconfigured callback";
        }
    }
    current_mode_id_ = mode_id;
    LOG(INFO) << "Configured chip in mode " << mode_id;
    setActiveWlanIfaceNameProperty(getFirstActiveWlanIfaceName());

    legacy_hal_.lock()->registerSubsystemRestartCallbackHandler(
        subsystemCallbackHandler_);

    return status;
}

std::pair<WifiStatus, uint32_t> WifiChip::getModeInternal() {
    if (!isValidModeId(current_mode_id_)) {
        return {createWifiStatus(WifiStatusCode::ERROR_NOT_AVAILABLE),
                current_mode_id_};
    }
    return {createWifiStatus(WifiStatusCode::SUCCESS), current_mode_id_};
}

std::pair<WifiStatus, V1_4::IWifiChip::ChipDebugInfo>
WifiChip::requestChipDebugInfoInternal() {
    V1_4::IWifiChip::ChipDebugInfo result;
    legacy_hal::wifi_error legacy_status;
    std::string driver_desc;
    const auto ifname = getFirstActiveWlanIfaceName();
    std::tie(legacy_status, driver_desc) =
        legacy_hal_.lock()->getDriverVersion(ifname);
    if (legacy_status != legacy_hal::WIFI_SUCCESS) {
        LOG(ERROR) << "Failed to get driver version: "
                   << legacyErrorToString(legacy_status);
        WifiStatus status = createWifiStatusFromLegacyError(
            legacy_status, "failed to get driver version");
        return {status, result};
    }
    result.driverDescription = driver_desc.c_str();

    std::string firmware_desc;
    std::tie(legacy_status, firmware_desc) =
        legacy_hal_.lock()->getFirmwareVersion(ifname);
    if (legacy_status != legacy_hal::WIFI_SUCCESS) {
        LOG(ERROR) << "Failed to get firmware version: "
                   << legacyErrorToString(legacy_status);
        WifiStatus status = createWifiStatusFromLegacyError(
            legacy_status, "failed to get firmware version");
        return {status, result};
    }
    result.firmwareDescription = firmware_desc.c_str();

    return {createWifiStatus(WifiStatusCode::SUCCESS), result};
}

std::pair<WifiStatus, std::vector<uint8_t>>
WifiChip::requestDriverDebugDumpInternal() {
    legacy_hal::wifi_error legacy_status;
    std::vector<uint8_t> driver_dump;
    std::tie(legacy_status, driver_dump) =
        legacy_hal_.lock()->requestDriverMemoryDump(
            getFirstActiveWlanIfaceName());
    if (legacy_status != legacy_hal::WIFI_SUCCESS) {
        LOG(ERROR) << "Failed to get driver debug dump: "
                   << legacyErrorToString(legacy_status);
        return {createWifiStatusFromLegacyError(legacy_status),
                std::vector<uint8_t>()};
    }
    return {createWifiStatus(WifiStatusCode::SUCCESS), driver_dump};
}

std::pair<WifiStatus, std::vector<uint8_t>>
WifiChip::requestFirmwareDebugDumpInternal() {
    legacy_hal::wifi_error legacy_status;
    std::vector<uint8_t> firmware_dump;
    std::tie(legacy_status, firmware_dump) =
        legacy_hal_.lock()->requestFirmwareMemoryDump(
            getFirstActiveWlanIfaceName());
    if (legacy_status != legacy_hal::WIFI_SUCCESS) {
        LOG(ERROR) << "Failed to get firmware debug dump: "
                   << legacyErrorToString(legacy_status);
        return {createWifiStatusFromLegacyError(legacy_status), {}};
    }
    return {createWifiStatus(WifiStatusCode::SUCCESS), firmware_dump};
}

WifiStatus WifiChip::createVirtualApInterface(const std::string& apVirtIf) {
    legacy_hal::wifi_error legacy_status;
    legacy_status = legacy_hal_.lock()->createVirtualInterface(
        apVirtIf,
        hidl_struct_util::convertHidlIfaceTypeToLegacy(IfaceType::AP));
    if (legacy_status != legacy_hal::WIFI_SUCCESS) {
        LOG(ERROR) << "Failed to add interface: " << apVirtIf << " "
                   << legacyErrorToString(legacy_status);
        return createWifiStatusFromLegacyError(legacy_status);
    }
    return createWifiStatus(WifiStatusCode::SUCCESS);
}

sp<WifiApIface> WifiChip::newWifiApIface(std::string& ifname) {
    std::vector<std::string> ap_instances;
    for (auto const& it : br_ifaces_ap_instances_) {
        if (it.first == ifname) {
            ap_instances = it.second;
        }
    }
    iface_util_.lock()->setRandomMacAddressIndex(ap_ifaces_.size());
    sp<WifiApIface> iface =
        new WifiApIface(ifname, ap_instances, legacy_hal_, iface_util_);
    ap_ifaces_.push_back(iface);
    for (const auto& callback : event_cb_handler_.getCallbacks()) {
        if (!callback->onIfaceAdded(IfaceType::AP, ifname).isOk()) {
            LOG(ERROR) << "Failed to invoke onIfaceAdded callback";
        }
    }
    setActiveWlanIfaceNameProperty(getFirstActiveWlanIfaceName());
    return iface;
}

std::pair<WifiStatus, sp<V1_5::IWifiApIface>>
WifiChip::createApIfaceInternal() {
    if (!canCurrentModeSupportIfaceOfTypeWithCurrentIfaces(IfaceType::AP)) {
        return {createWifiStatus(WifiStatusCode::ERROR_NOT_AVAILABLE), {}};
    }
    bool iface_created = false;
    std::string ifname = allocateApIfaceName();
    if (!if_nametoindex(ifname.c_str())) {
        WifiStatus status = createVirtualApInterface(ifname);
        if (status.code != WifiStatusCode::SUCCESS) {
            return {status, {}};
        }
        iface_created = true;
    }
    sp<WifiApIface> iface = newWifiApIface(ifname);
    if (iface_created) created_ap_ifaces_.push_back(iface);
    return {createWifiStatus(WifiStatusCode::SUCCESS), iface};
}

std::pair<WifiStatus, sp<V1_5::IWifiApIface>>
WifiChip::createBridgedApIfaceInternal() {
    if (!canCurrentModeSupportIfaceOfTypeWithCurrentIfaces(IfaceType::AP)) {
        return {createWifiStatus(WifiStatusCode::ERROR_NOT_AVAILABLE), {}};
    }
    std::vector<std::string> ap_instances = allocateBridgedApInstanceNames();
    if (ap_instances.size() < 2) {
        LOG(ERROR) << "Fail to allocate two instances";
        return {createWifiStatus(WifiStatusCode::ERROR_NOT_AVAILABLE), {}};
    }
    std::string br_ifname = kApBridgeIfacePrefix + ap_instances[0];
    for (int i = 0; i < 2; i++) {
        WifiStatus status = createVirtualApInterface(ap_instances[i]);
        if (status.code != WifiStatusCode::SUCCESS) {
            if (i != 0) {  // The failure happened when creating second virtual
                           // iface.
                legacy_hal_.lock()->deleteVirtualInterface(
                    ap_instances.front());  // Remove the first virtual iface.
            }
            return {status, {}};
        }
    }
    br_ifaces_ap_instances_[br_ifname] = ap_instances;
    if (!iface_util_.lock()->createBridge(br_ifname)) {
        LOG(ERROR) << "Failed createBridge - br_name=" << br_ifname.c_str();
        invalidateAndClearBridgedAp(br_ifname);
        return {createWifiStatus(WifiStatusCode::ERROR_NOT_AVAILABLE), {}};
    }
    for (auto const& instance : ap_instances) {
        // Bind ap instance interface to AP bridge
        if (!iface_util_.lock()->addIfaceToBridge(br_ifname, instance)) {
            LOG(ERROR) << "Failed add if to Bridge - if_name="
                       << instance.c_str();
            invalidateAndClearBridgedAp(br_ifname);
            return {createWifiStatus(WifiStatusCode::ERROR_NOT_AVAILABLE), {}};
        }
    }
    sp<WifiApIface> iface = newWifiApIface(br_ifname);
    return {createWifiStatus(WifiStatusCode::SUCCESS), iface};
}

std::pair<WifiStatus, std::vector<hidl_string>>
WifiChip::getApIfaceNamesInternal() {
    if (ap_ifaces_.empty()) {
        return {createWifiStatus(WifiStatusCode::SUCCESS), {}};
    }
    return {createWifiStatus(WifiStatusCode::SUCCESS), getNames(ap_ifaces_)};
}

std::pair<WifiStatus, sp<V1_5::IWifiApIface>> WifiChip::getApIfaceInternal(
    const std::string& ifname) {
    const auto iface = findUsingName(ap_ifaces_, ifname);
    if (!iface.get()) {
        return {createWifiStatus(WifiStatusCode::ERROR_INVALID_ARGS), nullptr};
    }
    return {createWifiStatus(WifiStatusCode::SUCCESS), iface};
}

WifiStatus WifiChip::removeApIfaceInternal(const std::string& ifname) {
    const auto iface = findUsingName(ap_ifaces_, ifname);
    if (!iface.get()) {
        return createWifiStatus(WifiStatusCode::ERROR_INVALID_ARGS);
    }
    // Invalidate & remove any dependent objects first.
    // Note: This is probably not required because we never create
    // nan/rtt objects over AP iface. But, there is no harm to do it
    // here and not make that assumption all over the place.
    invalidateAndRemoveDependencies(ifname);
    if (findUsingName(created_ap_ifaces_, ifname) != nullptr) {
        invalidateAndClear(created_ap_ifaces_, iface);
    }
    // Clear the bridge interface and the iface instance.
    invalidateAndClearBridgedAp(ifname);
    invalidateAndClear(ap_ifaces_, iface);
    for (const auto& callback : event_cb_handler_.getCallbacks()) {
        if (!callback->onIfaceRemoved(IfaceType::AP, ifname).isOk()) {
            LOG(ERROR) << "Failed to invoke onIfaceRemoved callback";
        }
    }
    setActiveWlanIfaceNameProperty(getFirstActiveWlanIfaceName());
    return createWifiStatus(WifiStatusCode::SUCCESS);
}

WifiStatus WifiChip::removeIfaceInstanceFromBridgedApIfaceInternal(
    const std::string& ifname, const std::string& ifInstanceName) {
    legacy_hal::wifi_error legacy_status;
    const auto iface = findUsingName(ap_ifaces_, ifname);
    if (!iface.get() || !ifInstanceName.empty()) {
        return createWifiStatus(WifiStatusCode::ERROR_INVALID_ARGS);
    }
    // Requires to remove one of the instance in bridge mode
    for (auto const& it : br_ifaces_ap_instances_) {
        if (it.first == ifname) {
            for (auto const& iface : it.second) {
                if (iface == ifInstanceName) {
                    if (!iface_util_.lock()->removeIfaceFromBridge(it.first,
                                                                   iface)) {
                        LOG(ERROR) << "Failed to remove interface: " << iface
                                   << " from " << ifname << ", error: "
                                   << legacyErrorToString(legacy_status);
                        return createWifiStatus(
                            WifiStatusCode::ERROR_NOT_AVAILABLE);
                    }
                    legacy_status =
                        legacy_hal_.lock()->deleteVirtualInterface(iface);
                    if (legacy_status != legacy_hal::WIFI_SUCCESS) {
                        LOG(ERROR) << "Failed to del interface: " << iface
                                   << " " << legacyErrorToString(legacy_status);
                        return createWifiStatusFromLegacyError(legacy_status);
                    }
                }
            }
            break;
        }
    }
    br_ifaces_ap_instances_.erase(ifInstanceName);
    return createWifiStatus(WifiStatusCode::SUCCESS);
}

std::pair<WifiStatus, sp<V1_4::IWifiNanIface>>
WifiChip::createNanIfaceInternal() {
    if (!canCurrentModeSupportIfaceOfTypeWithCurrentIfaces(IfaceType::NAN)) {
        return {createWifiStatus(WifiStatusCode::ERROR_NOT_AVAILABLE), {}};
    }
    bool is_dedicated_iface = true;
    std::string ifname = getPredefinedNanIfaceName();
    if (ifname.empty() || !iface_util_.lock()->ifNameToIndex(ifname)) {
        // Use the first shared STA iface (wlan0) if a dedicated aware iface is
        // not defined.
        ifname = getFirstActiveWlanIfaceName();
        is_dedicated_iface = false;
    }
    sp<WifiNanIface> iface =
        new WifiNanIface(ifname, is_dedicated_iface, legacy_hal_, iface_util_);
    nan_ifaces_.push_back(iface);
    for (const auto& callback : event_cb_handler_.getCallbacks()) {
        if (!callback->onIfaceAdded(IfaceType::NAN, ifname).isOk()) {
            LOG(ERROR) << "Failed to invoke onIfaceAdded callback";
        }
    }
    return {createWifiStatus(WifiStatusCode::SUCCESS), iface};
}

std::pair<WifiStatus, std::vector<hidl_string>>
WifiChip::getNanIfaceNamesInternal() {
    if (nan_ifaces_.empty()) {
        return {createWifiStatus(WifiStatusCode::SUCCESS), {}};
    }
    return {createWifiStatus(WifiStatusCode::SUCCESS), getNames(nan_ifaces_)};
}

std::pair<WifiStatus, sp<V1_4::IWifiNanIface>> WifiChip::getNanIfaceInternal(
    const std::string& ifname) {
    const auto iface = findUsingName(nan_ifaces_, ifname);
    if (!iface.get()) {
        return {createWifiStatus(WifiStatusCode::ERROR_INVALID_ARGS), nullptr};
    }
    return {createWifiStatus(WifiStatusCode::SUCCESS), iface};
}

WifiStatus WifiChip::removeNanIfaceInternal(const std::string& ifname) {
    const auto iface = findUsingName(nan_ifaces_, ifname);
    if (!iface.get()) {
        return createWifiStatus(WifiStatusCode::ERROR_INVALID_ARGS);
    }
    invalidateAndClear(nan_ifaces_, iface);
    for (const auto& callback : event_cb_handler_.getCallbacks()) {
        if (!callback->onIfaceRemoved(IfaceType::NAN, ifname).isOk()) {
            LOG(ERROR) << "Failed to invoke onIfaceAdded callback";
        }
    }
    return createWifiStatus(WifiStatusCode::SUCCESS);
}

std::pair<WifiStatus, sp<IWifiP2pIface>> WifiChip::createP2pIfaceInternal() {
    if (!canCurrentModeSupportIfaceOfTypeWithCurrentIfaces(IfaceType::P2P)) {
        return {createWifiStatus(WifiStatusCode::ERROR_NOT_AVAILABLE), {}};
    }
    std::string ifname = getPredefinedP2pIfaceName();
    sp<WifiP2pIface> iface = new WifiP2pIface(ifname, legacy_hal_);
    p2p_ifaces_.push_back(iface);
    for (const auto& callback : event_cb_handler_.getCallbacks()) {
        if (!callback->onIfaceAdded(IfaceType::P2P, ifname).isOk()) {
            LOG(ERROR) << "Failed to invoke onIfaceAdded callback";
        }
    }
    return {createWifiStatus(WifiStatusCode::SUCCESS), iface};
}

std::pair<WifiStatus, std::vector<hidl_string>>
WifiChip::getP2pIfaceNamesInternal() {
    if (p2p_ifaces_.empty()) {
        return {createWifiStatus(WifiStatusCode::SUCCESS), {}};
    }
    return {createWifiStatus(WifiStatusCode::SUCCESS), getNames(p2p_ifaces_)};
}

std::pair<WifiStatus, sp<IWifiP2pIface>> WifiChip::getP2pIfaceInternal(
    const std::string& ifname) {
    const auto iface = findUsingName(p2p_ifaces_, ifname);
    if (!iface.get()) {
        return {createWifiStatus(WifiStatusCode::ERROR_INVALID_ARGS), nullptr};
    }
    return {createWifiStatus(WifiStatusCode::SUCCESS), iface};
}

WifiStatus WifiChip::removeP2pIfaceInternal(const std::string& ifname) {
    const auto iface = findUsingName(p2p_ifaces_, ifname);
    if (!iface.get()) {
        return createWifiStatus(WifiStatusCode::ERROR_INVALID_ARGS);
    }
    invalidateAndClear(p2p_ifaces_, iface);
    for (const auto& callback : event_cb_handler_.getCallbacks()) {
        if (!callback->onIfaceRemoved(IfaceType::P2P, ifname).isOk()) {
            LOG(ERROR) << "Failed to invoke onIfaceRemoved callback";
        }
    }
    return createWifiStatus(WifiStatusCode::SUCCESS);
}

std::pair<WifiStatus, sp<V1_5::IWifiStaIface>>
WifiChip::createStaIfaceInternal() {
    if (!canCurrentModeSupportIfaceOfTypeWithCurrentIfaces(IfaceType::STA)) {
        return {createWifiStatus(WifiStatusCode::ERROR_NOT_AVAILABLE), {}};
    }
    bool iface_created = false;
    std::string ifname = allocateStaIfaceName();
    if (!if_nametoindex(ifname.c_str())) {
        legacy_hal::wifi_error legacy_status =
            legacy_hal_.lock()->createVirtualInterface(
                ifname,
                hidl_struct_util::convertHidlIfaceTypeToLegacy(IfaceType::STA));
        if (legacy_status != legacy_hal::WIFI_SUCCESS) {
            LOG(ERROR) << "Failed to add interface: " << ifname << " "
                       << legacyErrorToString(legacy_status);
            return {createWifiStatusFromLegacyError(legacy_status), {}};
        }
        iface_created = true;
    }
    sp<WifiStaIface> iface = new WifiStaIface(ifname, legacy_hal_, iface_util_);
    sta_ifaces_.push_back(iface);
    if (iface_created) created_sta_ifaces_.push_back(iface);
    for (const auto& callback : event_cb_handler_.getCallbacks()) {
        if (!callback->onIfaceAdded(IfaceType::STA, ifname).isOk()) {
            LOG(ERROR) << "Failed to invoke onIfaceAdded callback";
        }
    }
    setActiveWlanIfaceNameProperty(getFirstActiveWlanIfaceName());
    return {createWifiStatus(WifiStatusCode::SUCCESS), iface};
}

std::pair<WifiStatus, std::vector<hidl_string>>
WifiChip::getStaIfaceNamesInternal() {
    if (sta_ifaces_.empty()) {
        return {createWifiStatus(WifiStatusCode::SUCCESS), {}};
    }
    return {createWifiStatus(WifiStatusCode::SUCCESS), getNames(sta_ifaces_)};
}

std::pair<WifiStatus, sp<V1_5::IWifiStaIface>> WifiChip::getStaIfaceInternal(
    const std::string& ifname) {
    const auto iface = findUsingName(sta_ifaces_, ifname);
    if (!iface.get()) {
        return {createWifiStatus(WifiStatusCode::ERROR_INVALID_ARGS), nullptr};
    }
    return {createWifiStatus(WifiStatusCode::SUCCESS), iface};
}

WifiStatus WifiChip::removeStaIfaceInternal(const std::string& ifname) {
    const auto iface = findUsingName(sta_ifaces_, ifname);
    if (!iface.get()) {
        return createWifiStatus(WifiStatusCode::ERROR_INVALID_ARGS);
    }
    // Invalidate & remove any dependent objects first.
    invalidateAndRemoveDependencies(ifname);
    if (findUsingName(created_sta_ifaces_, ifname) != nullptr) {
        legacy_hal::wifi_error legacy_status =
            legacy_hal_.lock()->deleteVirtualInterface(ifname);
        if (legacy_status != legacy_hal::WIFI_SUCCESS) {
            LOG(ERROR) << "Failed to remove interface: " << ifname << " "
                       << legacyErrorToString(legacy_status);
        }
        invalidateAndClear(created_sta_ifaces_, iface);
    }
    invalidateAndClear(sta_ifaces_, iface);
    for (const auto& callback : event_cb_handler_.getCallbacks()) {
        if (!callback->onIfaceRemoved(IfaceType::STA, ifname).isOk()) {
            LOG(ERROR) << "Failed to invoke onIfaceRemoved callback";
        }
    }
    setActiveWlanIfaceNameProperty(getFirstActiveWlanIfaceName());
    return createWifiStatus(WifiStatusCode::SUCCESS);
}

std::pair<WifiStatus, sp<V1_0::IWifiRttController>>
WifiChip::createRttControllerInternal(const sp<IWifiIface>& /*bound_iface*/) {
    LOG(ERROR) << "createRttController is not supported on this HAL";
    return {createWifiStatus(WifiStatusCode::ERROR_NOT_SUPPORTED), {}};
}

std::pair<WifiStatus, std::vector<WifiDebugRingBufferStatus>>
WifiChip::getDebugRingBuffersStatusInternal() {
    legacy_hal::wifi_error legacy_status;
    std::vector<legacy_hal::wifi_ring_buffer_status>
        legacy_ring_buffer_status_vec;
    std::tie(legacy_status, legacy_ring_buffer_status_vec) =
        legacy_hal_.lock()->getRingBuffersStatus(getFirstActiveWlanIfaceName());
    if (legacy_status != legacy_hal::WIFI_SUCCESS) {
        return {createWifiStatusFromLegacyError(legacy_status), {}};
    }
    std::vector<WifiDebugRingBufferStatus> hidl_ring_buffer_status_vec;
    if (!hidl_struct_util::convertLegacyVectorOfDebugRingBufferStatusToHidl(
            legacy_ring_buffer_status_vec, &hidl_ring_buffer_status_vec)) {
        return {createWifiStatus(WifiStatusCode::ERROR_UNKNOWN), {}};
    }
    return {createWifiStatus(WifiStatusCode::SUCCESS),
            hidl_ring_buffer_status_vec};
}

WifiStatus WifiChip::startLoggingToDebugRingBufferInternal(
    const hidl_string& ring_name, WifiDebugRingBufferVerboseLevel verbose_level,
    uint32_t max_interval_in_sec, uint32_t min_data_size_in_bytes) {
    WifiStatus status = registerDebugRingBufferCallback();
    if (status.code != WifiStatusCode::SUCCESS) {
        return status;
    }
    legacy_hal::wifi_error legacy_status =
        legacy_hal_.lock()->startRingBufferLogging(
            getFirstActiveWlanIfaceName(), ring_name,
            static_cast<
                std::underlying_type<WifiDebugRingBufferVerboseLevel>::type>(
                verbose_level),
            max_interval_in_sec, min_data_size_in_bytes);
    ringbuffer_map_.insert(std::pair<std::string, Ringbuffer>(
        ring_name, Ringbuffer(kMaxBufferSizeBytes)));
    // if verbose logging enabled, turn up HAL daemon logging as well.
    if (verbose_level < WifiDebugRingBufferVerboseLevel::VERBOSE) {
        android::base::SetMinimumLogSeverity(android::base::DEBUG);
    } else {
        android::base::SetMinimumLogSeverity(android::base::VERBOSE);
    }
    return createWifiStatusFromLegacyError(legacy_status);
}

WifiStatus WifiChip::forceDumpToDebugRingBufferInternal(
    const hidl_string& ring_name) {
    WifiStatus status = registerDebugRingBufferCallback();
    if (status.code != WifiStatusCode::SUCCESS) {
        return status;
    }
    legacy_hal::wifi_error legacy_status =
        legacy_hal_.lock()->getRingBufferData(getFirstActiveWlanIfaceName(),
                                              ring_name);

    return createWifiStatusFromLegacyError(legacy_status);
}

WifiStatus WifiChip::flushRingBufferToFileInternal() {
    if (!writeRingbufferFilesInternal()) {
        LOG(ERROR) << "Error writing files to flash";
        return createWifiStatus(WifiStatusCode::ERROR_UNKNOWN);
    }
    return createWifiStatus(WifiStatusCode::SUCCESS);
}

WifiStatus WifiChip::stopLoggingToDebugRingBufferInternal() {
    legacy_hal::wifi_error legacy_status =
        legacy_hal_.lock()->deregisterRingBufferCallbackHandler(
            getFirstActiveWlanIfaceName());
    if (legacy_status == legacy_hal::WIFI_SUCCESS) {
        debug_ring_buffer_cb_registered_ = false;
    }
    return createWifiStatusFromLegacyError(legacy_status);
}

std::pair<WifiStatus, WifiDebugHostWakeReasonStats>
WifiChip::getDebugHostWakeReasonStatsInternal() {
    legacy_hal::wifi_error legacy_status;
    legacy_hal::WakeReasonStats legacy_stats;
    std::tie(legacy_status, legacy_stats) =
        legacy_hal_.lock()->getWakeReasonStats(getFirstActiveWlanIfaceName());
    if (legacy_status != legacy_hal::WIFI_SUCCESS) {
        return {createWifiStatusFromLegacyError(legacy_status), {}};
    }
    WifiDebugHostWakeReasonStats hidl_stats;
    if (!hidl_struct_util::convertLegacyWakeReasonStatsToHidl(legacy_stats,
                                                              &hidl_stats)) {
        return {createWifiStatus(WifiStatusCode::ERROR_UNKNOWN), {}};
    }
    return {createWifiStatus(WifiStatusCode::SUCCESS), hidl_stats};
}

WifiStatus WifiChip::enableDebugErrorAlertsInternal(bool enable) {
    legacy_hal::wifi_error legacy_status;
    if (enable) {
        android::wp<WifiChip> weak_ptr_this(this);
        const auto& on_alert_callback = [weak_ptr_this](
                                            int32_t error_code,
                                            std::vector<uint8_t> debug_data) {
            const auto shared_ptr_this = weak_ptr_this.promote();
            if (!shared_ptr_this.get() || !shared_ptr_this->isValid()) {
                LOG(ERROR) << "Callback invoked on an invalid object";
                return;
            }
            for (const auto& callback : shared_ptr_this->getEventCallbacks()) {
                if (!callback->onDebugErrorAlert(error_code, debug_data)
                         .isOk()) {
                    LOG(ERROR) << "Failed to invoke onDebugErrorAlert callback";
                }
            }
        };
        legacy_status = legacy_hal_.lock()->registerErrorAlertCallbackHandler(
            getFirstActiveWlanIfaceName(), on_alert_callback);
    } else {
        legacy_status = legacy_hal_.lock()->deregisterErrorAlertCallbackHandler(
            getFirstActiveWlanIfaceName());
    }
    return createWifiStatusFromLegacyError(legacy_status);
}

WifiStatus WifiChip::selectTxPowerScenarioInternal(
    V1_1::IWifiChip::TxPowerScenario scenario) {
    auto legacy_status = legacy_hal_.lock()->selectTxPowerScenario(
        getFirstActiveWlanIfaceName(),
        hidl_struct_util::convertHidlTxPowerScenarioToLegacy(scenario));
    return createWifiStatusFromLegacyError(legacy_status);
}

WifiStatus WifiChip::resetTxPowerScenarioInternal() {
    auto legacy_status =
        legacy_hal_.lock()->resetTxPowerScenario(getFirstActiveWlanIfaceName());
    return createWifiStatusFromLegacyError(legacy_status);
}

WifiStatus WifiChip::setLatencyModeInternal(LatencyMode mode) {
    auto legacy_status = legacy_hal_.lock()->setLatencyMode(
        getFirstActiveWlanIfaceName(),
        hidl_struct_util::convertHidlLatencyModeToLegacy(mode));
    return createWifiStatusFromLegacyError(legacy_status);
}

WifiStatus WifiChip::registerEventCallbackInternal_1_2(
    const sp<V1_2::IWifiChipEventCallback>& /* event_callback */) {
    // Deprecated support for this callback.
    return createWifiStatus(WifiStatusCode::ERROR_NOT_SUPPORTED);
}

WifiStatus WifiChip::selectTxPowerScenarioInternal_1_2(
    TxPowerScenario scenario) {
    auto legacy_status = legacy_hal_.lock()->selectTxPowerScenario(
        getFirstActiveWlanIfaceName(),
        hidl_struct_util::convertHidlTxPowerScenarioToLegacy_1_2(scenario));
    return createWifiStatusFromLegacyError(legacy_status);
}

std::pair<WifiStatus, uint32_t> WifiChip::getCapabilitiesInternal_1_3() {
    // Deprecated support for this callback.
    return {createWifiStatus(WifiStatusCode::ERROR_NOT_SUPPORTED), 0};
}

std::pair<WifiStatus, uint32_t> WifiChip::getCapabilitiesInternal_1_5() {
    legacy_hal::wifi_error legacy_status;
    uint64_t legacy_feature_set;
    uint32_t legacy_logger_feature_set;
    const auto ifname = getFirstActiveWlanIfaceName();
    std::tie(legacy_status, legacy_feature_set) =
        legacy_hal_.lock()->getSupportedFeatureSet(ifname);
    if (legacy_status != legacy_hal::WIFI_SUCCESS) {
        return {createWifiStatusFromLegacyError(legacy_status), 0};
    }
    std::tie(legacy_status, legacy_logger_feature_set) =
        legacy_hal_.lock()->getLoggerSupportedFeatureSet(ifname);
    if (legacy_status != legacy_hal::WIFI_SUCCESS) {
        // some devices don't support querying logger feature set
        legacy_logger_feature_set = 0;
    }
    uint32_t hidl_caps;
    if (!hidl_struct_util::convertLegacyFeaturesToHidlChipCapabilities(
            legacy_feature_set, legacy_logger_feature_set, &hidl_caps)) {
        return {createWifiStatus(WifiStatusCode::ERROR_UNKNOWN), 0};
    }
    return {createWifiStatus(WifiStatusCode::SUCCESS), hidl_caps};
}

std::pair<WifiStatus, sp<V1_4::IWifiRttController>>
WifiChip::createRttControllerInternal_1_4(const sp<IWifiIface>& bound_iface) {
    if (sta_ifaces_.size() == 0 &&
        !canCurrentModeSupportIfaceOfType(IfaceType::STA)) {
        LOG(ERROR)
            << "createRttControllerInternal_1_4: Chip cannot support STAs "
               "(and RTT by extension)";
        return {createWifiStatus(WifiStatusCode::ERROR_NOT_AVAILABLE), {}};
    }
    sp<WifiRttController> rtt = new WifiRttController(
        getFirstActiveWlanIfaceName(), bound_iface, legacy_hal_);
    rtt_controllers_.emplace_back(rtt);
    return {createWifiStatus(WifiStatusCode::SUCCESS), rtt};
}

WifiStatus WifiChip::registerEventCallbackInternal_1_4(
    const sp<V1_4::IWifiChipEventCallback>& event_callback) {
    if (!event_cb_handler_.addCallback(event_callback)) {
        return createWifiStatus(WifiStatusCode::ERROR_UNKNOWN);
    }
    return createWifiStatus(WifiStatusCode::SUCCESS);
}

WifiStatus WifiChip::setMultiStaPrimaryConnectionInternal(
    const std::string& ifname) {
    auto legacy_status =
        legacy_hal_.lock()->multiStaSetPrimaryConnection(ifname);
    return createWifiStatusFromLegacyError(legacy_status);
}

WifiStatus WifiChip::setMultiStaUseCaseInternal(MultiStaUseCase use_case) {
    auto legacy_status = legacy_hal_.lock()->multiStaSetUseCase(
        hidl_struct_util::convertHidlMultiStaUseCaseToLegacy(use_case));
    return createWifiStatusFromLegacyError(legacy_status);
}

WifiStatus WifiChip::setCoexUnsafeChannelsInternal(
    std::vector<CoexUnsafeChannel> unsafe_channels, uint32_t restrictions) {
    std::vector<legacy_hal::wifi_coex_unsafe_channel> legacy_unsafe_channels;
    if (!hidl_struct_util::convertHidlVectorOfCoexUnsafeChannelToLegacy(
            unsafe_channels, &legacy_unsafe_channels)) {
        return createWifiStatus(WifiStatusCode::ERROR_INVALID_ARGS);
    }
    uint32_t legacy_restrictions = 0;
    if (restrictions & CoexRestriction::WIFI_DIRECT) {
        legacy_restrictions |= legacy_hal::wifi_coex_restriction::WIFI_DIRECT;
    }
    if (restrictions & CoexRestriction::SOFTAP) {
        legacy_restrictions |= legacy_hal::wifi_coex_restriction::SOFTAP;
    }
    if (restrictions & CoexRestriction::WIFI_AWARE) {
        legacy_restrictions |= legacy_hal::wifi_coex_restriction::WIFI_AWARE;
    }
    auto legacy_status = legacy_hal_.lock()->setCoexUnsafeChannels(
        legacy_unsafe_channels, legacy_restrictions);
    return createWifiStatusFromLegacyError(legacy_status);
}

WifiStatus WifiChip::handleChipConfiguration(
    /* NONNULL */ std::unique_lock<std::recursive_mutex>* lock,
    ChipModeId mode_id) {
    // If the chip is already configured in a different mode, stop
    // the legacy HAL and then start it after firmware mode change.
    if (isValidModeId(current_mode_id_)) {
        LOG(INFO) << "Reconfiguring chip from mode " << current_mode_id_
                  << " to mode " << mode_id;
        invalidateAndRemoveAllIfaces();
        legacy_hal::wifi_error legacy_status =
            legacy_hal_.lock()->stop(lock, []() {});
        if (legacy_status != legacy_hal::WIFI_SUCCESS) {
            LOG(ERROR) << "Failed to stop legacy HAL: "
                       << legacyErrorToString(legacy_status);
            return createWifiStatusFromLegacyError(legacy_status);
        }
    }
    // Firmware mode change not needed for V2 devices.
    bool success = true;
    if (mode_id == feature_flags::chip_mode_ids::kV1Sta) {
        success = mode_controller_.lock()->changeFirmwareMode(IfaceType::STA);
    } else if (mode_id == feature_flags::chip_mode_ids::kV1Ap) {
        success = mode_controller_.lock()->changeFirmwareMode(IfaceType::AP);
    }
    if (!success) {
        return createWifiStatus(WifiStatusCode::ERROR_UNKNOWN);
    }
    legacy_hal::wifi_error legacy_status = legacy_hal_.lock()->start();
    if (legacy_status != legacy_hal::WIFI_SUCCESS) {
        LOG(ERROR) << "Failed to start legacy HAL: "
                   << legacyErrorToString(legacy_status);
        return createWifiStatusFromLegacyError(legacy_status);
    }
    // Every time the HAL is restarted, we need to register the
    // radio mode change callback.
    WifiStatus status = registerRadioModeChangeCallback();
    if (status.code != WifiStatusCode::SUCCESS) {
        // This probably is not a critical failure?
        LOG(ERROR) << "Failed to register radio mode change callback";
    }
    // Extract and save the version information into property.
    std::pair<WifiStatus, V1_4::IWifiChip::ChipDebugInfo> version_info;
    version_info = WifiChip::requestChipDebugInfoInternal();
    if (WifiStatusCode::SUCCESS == version_info.first.code) {
        property_set("vendor.wlan.firmware.version",
                     version_info.second.firmwareDescription.c_str());
        property_set("vendor.wlan.driver.version",
                     version_info.second.driverDescription.c_str());
    }

    return createWifiStatus(WifiStatusCode::SUCCESS);
}

WifiStatus WifiChip::registerDebugRingBufferCallback() {
    if (debug_ring_buffer_cb_registered_) {
        return createWifiStatus(WifiStatusCode::SUCCESS);
    }

    android::wp<WifiChip> weak_ptr_this(this);
    const auto& on_ring_buffer_data_callback =
        [weak_ptr_this](const std::string& name,
                        const std::vector<uint8_t>& data,
                        const legacy_hal::wifi_ring_buffer_status& status) {
            const auto shared_ptr_this = weak_ptr_this.promote();
            if (!shared_ptr_this.get() || !shared_ptr_this->isValid()) {
                LOG(ERROR) << "Callback invoked on an invalid object";
                return;
            }
            WifiDebugRingBufferStatus hidl_status;
            if (!hidl_struct_util::convertLegacyDebugRingBufferStatusToHidl(
                    status, &hidl_status)) {
                LOG(ERROR) << "Error converting ring buffer status";
                return;
            }
            {
                std::unique_lock<std::mutex> lk(shared_ptr_this->lock_t);
                const auto& target =
                    shared_ptr_this->ringbuffer_map_.find(name);
                if (target != shared_ptr_this->ringbuffer_map_.end()) {
                    Ringbuffer& cur_buffer = target->second;
                    cur_buffer.append(data);
                } else {
                    LOG(ERROR) << "Ringname " << name << " not found";
                    return;
                }
                // unique_lock unlocked here
            }
        };
    legacy_hal::wifi_error legacy_status =
        legacy_hal_.lock()->registerRingBufferCallbackHandler(
            getFirstActiveWlanIfaceName(), on_ring_buffer_data_callback);

    if (legacy_status == legacy_hal::WIFI_SUCCESS) {
        debug_ring_buffer_cb_registered_ = true;
    }
    return createWifiStatusFromLegacyError(legacy_status);
}

WifiStatus WifiChip::registerRadioModeChangeCallback() {
    android::wp<WifiChip> weak_ptr_this(this);
    const auto& on_radio_mode_change_callback =
        [weak_ptr_this](const std::vector<legacy_hal::WifiMacInfo>& mac_infos) {
            const auto shared_ptr_this = weak_ptr_this.promote();
            if (!shared_ptr_this.get() || !shared_ptr_this->isValid()) {
                LOG(ERROR) << "Callback invoked on an invalid object";
                return;
            }
            std::vector<V1_4::IWifiChipEventCallback::RadioModeInfo>
                hidl_radio_mode_infos;
            if (!hidl_struct_util::convertLegacyWifiMacInfosToHidl(
                    mac_infos, &hidl_radio_mode_infos)) {
                LOG(ERROR) << "Error converting wifi mac info";
                return;
            }
            for (const auto& callback : shared_ptr_this->getEventCallbacks()) {
                if (!callback->onRadioModeChange_1_4(hidl_radio_mode_infos)
                         .isOk()) {
                    LOG(ERROR) << "Failed to invoke onRadioModeChange_1_4"
                               << " callback on: " << toString(callback);
                }
            }
        };
    legacy_hal::wifi_error legacy_status =
        legacy_hal_.lock()->registerRadioModeChangeCallbackHandler(
            getFirstActiveWlanIfaceName(), on_radio_mode_change_callback);
    return createWifiStatusFromLegacyError(legacy_status);
}

std::vector<V1_4::IWifiChip::ChipIfaceCombination>
WifiChip::getCurrentModeIfaceCombinations() {
    if (!isValidModeId(current_mode_id_)) {
        LOG(ERROR) << "Chip not configured in a mode yet";
        return {};
    }
    for (const auto& mode : modes_) {
        if (mode.id == current_mode_id_) {
            return mode.availableCombinations;
        }
    }
    CHECK(0) << "Expected to find iface combinations for current mode!";
    return {};
}

// Returns a map indexed by IfaceType with the number of ifaces currently
// created of the corresponding type.
std::map<IfaceType, size_t> WifiChip::getCurrentIfaceCombination() {
    std::map<IfaceType, size_t> iface_counts;
    iface_counts[IfaceType::AP] = ap_ifaces_.size();
    iface_counts[IfaceType::NAN] = nan_ifaces_.size();
    iface_counts[IfaceType::P2P] = p2p_ifaces_.size();
    iface_counts[IfaceType::STA] = sta_ifaces_.size();
    return iface_counts;
}

// This expands the provided iface combinations to a more parseable
// form. Returns a vector of available combinations possible with the number
// of ifaces of each type in the combination.
// This method is a port of HalDeviceManager.expandIfaceCombos() from framework.
std::vector<std::map<IfaceType, size_t>> WifiChip::expandIfaceCombinations(
    const V1_4::IWifiChip::ChipIfaceCombination& combination) {
    uint32_t num_expanded_combos = 1;
    for (const auto& limit : combination.limits) {
        for (uint32_t i = 0; i < limit.maxIfaces; i++) {
            num_expanded_combos *= limit.types.size();
        }
    }

    // Allocate the vector of expanded combos and reset all iface counts to 0
    // in each combo.
    std::vector<std::map<IfaceType, size_t>> expanded_combos;
    expanded_combos.resize(num_expanded_combos);
    for (auto& expanded_combo : expanded_combos) {
        for (const auto type :
             {IfaceType::AP, IfaceType::NAN, IfaceType::P2P, IfaceType::STA}) {
            expanded_combo[type] = 0;
        }
    }
    uint32_t span = num_expanded_combos;
    for (const auto& limit : combination.limits) {
        for (uint32_t i = 0; i < limit.maxIfaces; i++) {
            span /= limit.types.size();
            for (uint32_t k = 0; k < num_expanded_combos; ++k) {
                const auto iface_type =
                    limit.types[(k / span) % limit.types.size()];
                expanded_combos[k][iface_type]++;
            }
        }
    }
    return expanded_combos;
}

bool WifiChip::canExpandedIfaceComboSupportIfaceOfTypeWithCurrentIfaces(
    const std::map<IfaceType, size_t>& expanded_combo,
    IfaceType requested_type) {
    const auto current_combo = getCurrentIfaceCombination();

    // Check if we have space for 1 more iface of |type| in this combo
    for (const auto type :
         {IfaceType::AP, IfaceType::NAN, IfaceType::P2P, IfaceType::STA}) {
        size_t num_ifaces_needed = current_combo.at(type);
        if (type == requested_type) {
            num_ifaces_needed++;
        }
        size_t num_ifaces_allowed = expanded_combo.at(type);
        if (num_ifaces_needed > num_ifaces_allowed) {
            return false;
        }
    }
    return true;
}

// This method does the following:
// a) Enumerate all possible iface combos by expanding the current
//    ChipIfaceCombination.
// b) Check if the requested iface type can be added to the current mode
//    with the iface combination that is already active.
bool WifiChip::canCurrentModeSupportIfaceOfTypeWithCurrentIfaces(
    IfaceType requested_type) {
    if (!isValidModeId(current_mode_id_)) {
        LOG(ERROR) << "Chip not configured in a mode yet";
        return false;
    }
    const auto combinations = getCurrentModeIfaceCombinations();
    for (const auto& combination : combinations) {
        const auto expanded_combos = expandIfaceCombinations(combination);
        for (const auto& expanded_combo : expanded_combos) {
            if (canExpandedIfaceComboSupportIfaceOfTypeWithCurrentIfaces(
                    expanded_combo, requested_type)) {
                return true;
            }
        }
    }
    return false;
}

// Note: This does not consider ifaces already active. It only checks if the
// provided expanded iface combination can support the requested combo.
bool WifiChip::canExpandedIfaceComboSupportIfaceCombo(
    const std::map<IfaceType, size_t>& expanded_combo,
    const std::map<IfaceType, size_t>& req_combo) {
    // Check if we have space for 1 more iface of |type| in this combo
    for (const auto type :
         {IfaceType::AP, IfaceType::NAN, IfaceType::P2P, IfaceType::STA}) {
        if (req_combo.count(type) == 0) {
            // Iface of "type" not in the req_combo.
            continue;
        }
        size_t num_ifaces_needed = req_combo.at(type);
        size_t num_ifaces_allowed = expanded_combo.at(type);
        if (num_ifaces_needed > num_ifaces_allowed) {
            return false;
        }
    }
    return true;
}
// This method does the following:
// a) Enumerate all possible iface combos by expanding the current
//    ChipIfaceCombination.
// b) Check if the requested iface combo can be added to the current mode.
// Note: This does not consider ifaces already active. It only checks if the
// current mode can support the requested combo.
bool WifiChip::canCurrentModeSupportIfaceCombo(
    const std::map<IfaceType, size_t>& req_combo) {
    if (!isValidModeId(current_mode_id_)) {
        LOG(ERROR) << "Chip not configured in a mode yet";
        return false;
    }
    const auto combinations = getCurrentModeIfaceCombinations();
    for (const auto& combination : combinations) {
        const auto expanded_combos = expandIfaceCombinations(combination);
        for (const auto& expanded_combo : expanded_combos) {
            if (canExpandedIfaceComboSupportIfaceCombo(expanded_combo,
                                                       req_combo)) {
                return true;
            }
        }
    }
    return false;
}

// This method does the following:
// a) Enumerate all possible iface combos by expanding the current
//    ChipIfaceCombination.
// b) Check if the requested iface type can be added to the current mode.
bool WifiChip::canCurrentModeSupportIfaceOfType(IfaceType requested_type) {
    // Check if we can support at least 1 iface of type.
    std::map<IfaceType, size_t> req_iface_combo;
    req_iface_combo[requested_type] = 1;
    return canCurrentModeSupportIfaceCombo(req_iface_combo);
}

bool WifiChip::isValidModeId(ChipModeId mode_id) {
    for (const auto& mode : modes_) {
        if (mode.id == mode_id) {
            return true;
        }
    }
    return false;
}

bool WifiChip::isStaApConcurrencyAllowedInCurrentMode() {
    // Check if we can support at least 1 STA & 1 AP concurrently.
    std::map<IfaceType, size_t> req_iface_combo;
    req_iface_combo[IfaceType::AP] = 1;
    req_iface_combo[IfaceType::STA] = 1;
    return canCurrentModeSupportIfaceCombo(req_iface_combo);
}

bool WifiChip::isDualStaConcurrencyAllowedInCurrentMode() {
    // Check if we can support at least 2 STA concurrently.
    std::map<IfaceType, size_t> req_iface_combo;
    req_iface_combo[IfaceType::STA] = 2;
    return canCurrentModeSupportIfaceCombo(req_iface_combo);
}

std::string WifiChip::getFirstActiveWlanIfaceName() {
    if (sta_ifaces_.size() > 0) return sta_ifaces_[0]->getName();
    if (ap_ifaces_.size() > 0) return ap_ifaces_[0]->getName();
    // This could happen if the chip call is made before any STA/AP
    // iface is created. Default to wlan0 for such cases.
    LOG(WARNING) << "No active wlan interfaces in use! Using default";
    return getWlanIfaceNameWithType(IfaceType::STA, 0);
}

// Return the first wlan (wlan0, wlan1 etc.) starting from |start_idx|
// not already in use.
// Note: This doesn't check the actual presence of these interfaces.
std::string WifiChip::allocateApOrStaIfaceName(IfaceType type,
                                               uint32_t start_idx) {
    for (unsigned idx = start_idx; idx < kMaxWlanIfaces; idx++) {
        const auto ifname = getWlanIfaceNameWithType(type, idx);
        if (findUsingNameFromBridgedApInstances(ifname)) continue;
        if (findUsingName(ap_ifaces_, ifname)) continue;
        if (findUsingName(sta_ifaces_, ifname)) continue;
        return ifname;
    }
    // This should never happen. We screwed up somewhere if it did.
    CHECK(false) << "All wlan interfaces in use already!";
    return {};
}

uint32_t WifiChip::startIdxOfApIface() {
    if (isDualStaConcurrencyAllowedInCurrentMode()) {
        // When the HAL support dual STAs, AP should start with idx 2.
        return 2;
    } else if (isStaApConcurrencyAllowedInCurrentMode()) {
        //  When the HAL support STA + AP but it doesn't support dual STAs.
        //  AP should start with idx 1.
        return 1;
    }
    // No concurrency support.
    return 0;
}

// AP iface names start with idx 1 for modes supporting
// concurrent STA, else start with idx 0.
std::string WifiChip::allocateApIfaceName() {
    // Check if we have a dedicated iface for AP.
    std::vector<std::string> ifnames = getPredefinedApIfaceNames(false);
    if (!ifnames.empty()) {
        return ifnames[0];
    }
    return allocateApOrStaIfaceName(IfaceType::AP, startIdxOfApIface());
}

std::vector<std::string> WifiChip::allocateBridgedApInstanceNames() {
    // Check if we have a dedicated iface for AP.
    std::vector<std::string> instances = getPredefinedApIfaceNames(true);
    if (instances.size() == 2) {
        return instances;
    } else {
        int num_ifaces_need_to_allocate = 2 - instances.size();
        for (int i = 0; i < num_ifaces_need_to_allocate; i++) {
            std::string instance_name = allocateApOrStaIfaceName(
                IfaceType::AP, startIdxOfApIface() + i);
            if (!instance_name.empty()) {
                instances.push_back(instance_name);
            }
        }
    }
    return instances;
}

// STA iface names start with idx 0.
// Primary STA iface will always be 0.
std::string WifiChip::allocateStaIfaceName() {
    return allocateApOrStaIfaceName(IfaceType::STA, 0);
}

bool WifiChip::writeRingbufferFilesInternal() {
    if (!removeOldFilesInternal()) {
        LOG(ERROR) << "Error occurred while deleting old tombstone files";
        return false;
    }
    // write ringbuffers to file
    {
        std::unique_lock<std::mutex> lk(lock_t);
        for (const auto& item : ringbuffer_map_) {
            const Ringbuffer& cur_buffer = item.second;
            if (cur_buffer.getData().empty()) {
                continue;
            }
            const std::string file_path_raw =
                kTombstoneFolderPath + item.first + "XXXXXXXXXX";
            const int dump_fd = mkstemp(makeCharVec(file_path_raw).data());
            if (dump_fd == -1) {
                PLOG(ERROR) << "create file failed";
                return false;
            }
            unique_fd file_auto_closer(dump_fd);
            for (const auto& cur_block : cur_buffer.getData()) {
                if (write(dump_fd, cur_block.data(),
                          sizeof(cur_block[0]) * cur_block.size()) == -1) {
                    PLOG(ERROR) << "Error writing to file";
                }
            }
        }
        // unique_lock unlocked here
    }
    return true;
}

std::string WifiChip::getWlanIfaceNameWithType(IfaceType type, unsigned idx) {
    std::string ifname;

    // let the legacy hal override the interface name
    legacy_hal::wifi_error err =
        legacy_hal_.lock()->getSupportedIfaceName((uint32_t)type, ifname);
    if (err == legacy_hal::WIFI_SUCCESS) return ifname;

    return getWlanIfaceName(idx);
}

void WifiChip::invalidateAndClearBridgedApAll() {
    for (auto const& it : br_ifaces_ap_instances_) {
        for (auto const& iface : it.second) {
            iface_util_.lock()->removeIfaceFromBridge(it.first, iface);
            legacy_hal_.lock()->deleteVirtualInterface(iface);
        }
        iface_util_.lock()->deleteBridge(it.first);
    }
    br_ifaces_ap_instances_.clear();
}

void WifiChip::invalidateAndClearBridgedAp(const std::string& br_name) {
    if (br_name.empty()) return;
    // delete managed interfaces
    for (auto const& it : br_ifaces_ap_instances_) {
        if (it.first == br_name) {
            for (auto const& iface : it.second) {
                iface_util_.lock()->removeIfaceFromBridge(br_name, iface);
                legacy_hal_.lock()->deleteVirtualInterface(iface);
            }
            iface_util_.lock()->deleteBridge(br_name);
            br_ifaces_ap_instances_.erase(br_name);
            break;
        }
    }
    return;
}

bool WifiChip::findUsingNameFromBridgedApInstances(const std::string& name) {
    for (auto const& it : br_ifaces_ap_instances_) {
        if (it.first == name) {
            return true;
        }
        for (auto const& iface : it.second) {
            if (iface == name) {
                return true;
            }
        }
    }
    return false;
}

}  // namespace implementation
}  // namespace V1_5
}  // namespace wifi
}  // namespace hardware
}  // namespace android<|MERGE_RESOLUTION|>--- conflicted
+++ resolved
@@ -723,7 +723,15 @@
                            hidl_status_cb, use_case);
 }
 
-<<<<<<< HEAD
+Return<void> WifiChip::setCoexUnsafeChannels(
+    const hidl_vec<CoexUnsafeChannel>& unsafeChannels,
+    hidl_bitfield<CoexRestriction> restrictions,
+    setCoexUnsafeChannels_cb hidl_status_cb) {
+    return validateAndCall(this, WifiStatusCode::ERROR_WIFI_CHIP_INVALID,
+                           &WifiChip::setCoexUnsafeChannelsInternal,
+                           hidl_status_cb, unsafeChannels, restrictions);
+}
+
 void WifiChip::QcRemoveAndClearDynamicIfaces() {
     for (const auto& iface : created_ap_ifaces_) {
         std::string ifname = iface->getName();
@@ -750,15 +758,6 @@
 
     created_ap_ifaces_.clear();
     created_sta_ifaces_.clear();
-=======
-Return<void> WifiChip::setCoexUnsafeChannels(
-    const hidl_vec<CoexUnsafeChannel>& unsafeChannels,
-    hidl_bitfield<CoexRestriction> restrictions,
-    setCoexUnsafeChannels_cb hidl_status_cb) {
-    return validateAndCall(this, WifiStatusCode::ERROR_WIFI_CHIP_INVALID,
-                           &WifiChip::setCoexUnsafeChannelsInternal,
-                           hidl_status_cb, unsafeChannels, restrictions);
->>>>>>> 78c4ffcb
 }
 
 void WifiChip::invalidateAndRemoveAllIfaces() {
