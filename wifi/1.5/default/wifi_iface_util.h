/*
 * Copyright (C) 2019 The Android Open Source Project
 *
 * Licensed under the Apache License, Version 2.0 (the "License");
 * you may not use this file except in compliance with the License.
 * You may obtain a copy of the License at
 *
 *      http://www.apache.org/licenses/LICENSE-2.0
 *
 * Unless required by applicable law or agreed to in writing, software
 * distributed under the License is distributed on an "AS IS" BASIS,
 * WITHOUT WARRANTIES OR CONDITIONS OF ANY KIND, either express or implied.
 * See the License for the specific language governing permissions and
 * limitations under the License.
 */

#ifndef WIFI_IFACE_UTIL_H_
#define WIFI_IFACE_UTIL_H_

#define MAX_RANDOM_MAC_ADDR_INDEX 5

#include <wifi_system/interface_tool.h>

#include <android/hardware/wifi/1.0/IWifi.h>

#include "wifi_legacy_hal.h"

namespace android {
namespace hardware {
namespace wifi {
namespace V1_5 {
namespace implementation {
namespace iface_util {

// Iface event handlers.
struct IfaceEventHandlers {
    // Callback to be invoked when the iface is set down & up for MAC address
    // change.
    std::function<void(const std::string& iface_name)> on_state_toggle_off_on;
};

/**
 * Util class for common iface operations.
 */
class WifiIfaceUtil {
   public:
    WifiIfaceUtil(const std::weak_ptr<wifi_system::InterfaceTool> iface_tool,
                  const std::weak_ptr<legacy_hal::WifiLegacyHal> legacy_hal);
    virtual ~WifiIfaceUtil() = default;

    virtual std::array<uint8_t, 6> getFactoryMacAddress(
        const std::string& iface_name);
    virtual bool setMacAddress(const std::string& iface_name,
                               const std::array<uint8_t, 6>& mac);
    // Get or create a random MAC address. The MAC address returned from
    // this method will remain the same throughout the lifetime of the HAL
    // daemon. (So, changes on every reboot)
    virtual std::array<uint8_t, 6> getOrCreateRandomMacAddress();

    virtual void setRandomMacAddressIndex(int idx);
    // Register for any iface event callbacks for the provided interface.
    virtual void registerIfaceEventHandlers(const std::string& iface_name,
                                            IfaceEventHandlers handlers);
    virtual void unregisterIfaceEventHandlers(const std::string& iface_name);
    virtual bool setUpState(const std::string& iface_name, bool request_up);
    virtual unsigned ifNameToIndex(const std::string& iface_name);

    virtual bool createBridge(const std::string& br_name);

    virtual bool deleteBridge(const std::string& br_name);

    virtual bool addIfaceToBridge(const std::string& br_name,
                                  const std::string& if_name);

    virtual bool removeIfaceFromBridge(const std::string& br_name,
                                       const std::string& if_name);

   private:
    std::array<uint8_t, 6> createRandomMacAddress();

    std::weak_ptr<wifi_system::InterfaceTool> iface_tool_;
<<<<<<< HEAD
    std::unique_ptr<std::array<uint8_t, 6>> random_mac_address_[MAX_RANDOM_MAC_ADDR_INDEX];

    int random_mac_address_index_;
=======
    std::weak_ptr<legacy_hal::WifiLegacyHal> legacy_hal_;
    std::unique_ptr<std::array<uint8_t, 6>> random_mac_address_;
>>>>>>> 45d9b4ac
    std::map<std::string, IfaceEventHandlers> event_handlers_map_;
};

}  // namespace iface_util
}  // namespace implementation
}  // namespace V1_5
}  // namespace wifi
}  // namespace hardware
}  // namespace android

#endif  // WIFI_IFACE_UTIL_H_<|MERGE_RESOLUTION|>--- conflicted
+++ resolved
@@ -79,14 +79,10 @@
     std::array<uint8_t, 6> createRandomMacAddress();
 
     std::weak_ptr<wifi_system::InterfaceTool> iface_tool_;
-<<<<<<< HEAD
+    std::weak_ptr<legacy_hal::WifiLegacyHal> legacy_hal_;
     std::unique_ptr<std::array<uint8_t, 6>> random_mac_address_[MAX_RANDOM_MAC_ADDR_INDEX];
 
     int random_mac_address_index_;
-=======
-    std::weak_ptr<legacy_hal::WifiLegacyHal> legacy_hal_;
-    std::unique_ptr<std::array<uint8_t, 6>> random_mac_address_;
->>>>>>> 45d9b4ac
     std::map<std::string, IfaceEventHandlers> event_handlers_map_;
 };
 
