/*
 * Copyright (C) 2016 The Android Open Source Project
 *
 * Licensed under the Apache License, Version 2.0 (the "License");
 * you may not use this file except in compliance with the License.
 * You may obtain a copy of the License at
 *
 *      http://www.apache.org/licenses/LICENSE-2.0
 *
 * Unless required by applicable law or agreed to in writing, software
 * distributed under the License is distributed on an "AS IS" BASIS,
 * WITHOUT WARRANTIES OR CONDITIONS OF ANY KIND, either express or implied.
 * See the License for the specific language governing permissions and
 * limitations under the License.
 */

#include "wifi_legacy_hal_stubs.h"

// TODO: Remove these stubs from HalTool in libwifi-system.
namespace android {
namespace hardware {
namespace wifi {
namespace V1_3 {
namespace implementation {
namespace legacy_hal {
template <typename>
struct stubFunction;

template <typename R, typename... Args>
struct stubFunction<R (*)(Args...)> {
    static constexpr R invoke(Args...) { return WIFI_ERROR_NOT_SUPPORTED; }
};
template <typename... Args>
struct stubFunction<void (*)(Args...)> {
    static constexpr void invoke(Args...) {}
};

template <typename T>
void populateStubFor(T* val) {
    *val = &stubFunction<T>::invoke;
}

bool initHalFuncTableWithStubs(wifi_hal_fn* hal_fn) {
    if (hal_fn == nullptr) {
        return false;
    }
    populateStubFor(&hal_fn->wifi_initialize);
    populateStubFor(&hal_fn->wifi_wait_for_driver_ready);
    populateStubFor(&hal_fn->wifi_cleanup);
    populateStubFor(&hal_fn->wifi_event_loop);
    populateStubFor(&hal_fn->wifi_get_error_info);
    populateStubFor(&hal_fn->wifi_get_supported_feature_set);
    populateStubFor(&hal_fn->wifi_get_concurrency_matrix);
    populateStubFor(&hal_fn->wifi_set_scanning_mac_oui);
    populateStubFor(&hal_fn->wifi_get_supported_channels);
    populateStubFor(&hal_fn->wifi_is_epr_supported);
    populateStubFor(&hal_fn->wifi_get_ifaces);
    populateStubFor(&hal_fn->wifi_get_iface_name);
    populateStubFor(&hal_fn->wifi_set_iface_event_handler);
    populateStubFor(&hal_fn->wifi_reset_iface_event_handler);
    populateStubFor(&hal_fn->wifi_start_gscan);
    populateStubFor(&hal_fn->wifi_stop_gscan);
    populateStubFor(&hal_fn->wifi_get_cached_gscan_results);
    populateStubFor(&hal_fn->wifi_set_bssid_hotlist);
    populateStubFor(&hal_fn->wifi_reset_bssid_hotlist);
    populateStubFor(&hal_fn->wifi_set_significant_change_handler);
    populateStubFor(&hal_fn->wifi_reset_significant_change_handler);
    populateStubFor(&hal_fn->wifi_get_gscan_capabilities);
    populateStubFor(&hal_fn->wifi_set_link_stats);
    populateStubFor(&hal_fn->wifi_get_link_stats);
    populateStubFor(&hal_fn->wifi_clear_link_stats);
    populateStubFor(&hal_fn->wifi_get_valid_channels);
    populateStubFor(&hal_fn->wifi_rtt_range_request);
    populateStubFor(&hal_fn->wifi_rtt_range_cancel);
    populateStubFor(&hal_fn->wifi_get_rtt_capabilities);
    populateStubFor(&hal_fn->wifi_rtt_get_responder_info);
    populateStubFor(&hal_fn->wifi_enable_responder);
    populateStubFor(&hal_fn->wifi_disable_responder);
    populateStubFor(&hal_fn->wifi_set_nodfs_flag);
    populateStubFor(&hal_fn->wifi_start_logging);
    populateStubFor(&hal_fn->wifi_set_epno_list);
    populateStubFor(&hal_fn->wifi_reset_epno_list);
    populateStubFor(&hal_fn->wifi_set_country_code);
    populateStubFor(&hal_fn->wifi_get_firmware_memory_dump);
    populateStubFor(&hal_fn->wifi_set_log_handler);
    populateStubFor(&hal_fn->wifi_reset_log_handler);
    populateStubFor(&hal_fn->wifi_set_alert_handler);
    populateStubFor(&hal_fn->wifi_reset_alert_handler);
    populateStubFor(&hal_fn->wifi_get_firmware_version);
    populateStubFor(&hal_fn->wifi_get_ring_buffers_status);
    populateStubFor(&hal_fn->wifi_get_logger_supported_feature_set);
    populateStubFor(&hal_fn->wifi_get_ring_data);
    populateStubFor(&hal_fn->wifi_enable_tdls);
    populateStubFor(&hal_fn->wifi_disable_tdls);
    populateStubFor(&hal_fn->wifi_get_tdls_status);
    populateStubFor(&hal_fn->wifi_get_tdls_capabilities);
    populateStubFor(&hal_fn->wifi_get_driver_version);
    populateStubFor(&hal_fn->wifi_set_passpoint_list);
    populateStubFor(&hal_fn->wifi_reset_passpoint_list);
    populateStubFor(&hal_fn->wifi_set_lci);
    populateStubFor(&hal_fn->wifi_set_lcr);
    populateStubFor(&hal_fn->wifi_start_sending_offloaded_packet);
    populateStubFor(&hal_fn->wifi_stop_sending_offloaded_packet);
    populateStubFor(&hal_fn->wifi_start_rssi_monitoring);
    populateStubFor(&hal_fn->wifi_stop_rssi_monitoring);
    populateStubFor(&hal_fn->wifi_get_wake_reason_stats);
    populateStubFor(&hal_fn->wifi_configure_nd_offload);
    populateStubFor(&hal_fn->wifi_get_driver_memory_dump);
    populateStubFor(&hal_fn->wifi_start_pkt_fate_monitoring);
    populateStubFor(&hal_fn->wifi_get_tx_pkt_fates);
    populateStubFor(&hal_fn->wifi_get_rx_pkt_fates);
    populateStubFor(&hal_fn->wifi_nan_enable_request);
    populateStubFor(&hal_fn->wifi_nan_disable_request);
    populateStubFor(&hal_fn->wifi_nan_publish_request);
    populateStubFor(&hal_fn->wifi_nan_publish_cancel_request);
    populateStubFor(&hal_fn->wifi_nan_subscribe_request);
    populateStubFor(&hal_fn->wifi_nan_subscribe_cancel_request);
    populateStubFor(&hal_fn->wifi_nan_transmit_followup_request);
    populateStubFor(&hal_fn->wifi_nan_stats_request);
    populateStubFor(&hal_fn->wifi_nan_config_request);
    populateStubFor(&hal_fn->wifi_nan_tca_request);
    populateStubFor(&hal_fn->wifi_nan_beacon_sdf_payload_request);
    populateStubFor(&hal_fn->wifi_nan_register_handler);
    populateStubFor(&hal_fn->wifi_nan_get_version);
    populateStubFor(&hal_fn->wifi_nan_get_capabilities);
    populateStubFor(&hal_fn->wifi_nan_data_interface_create);
    populateStubFor(&hal_fn->wifi_nan_data_interface_delete);
    populateStubFor(&hal_fn->wifi_nan_data_request_initiator);
    populateStubFor(&hal_fn->wifi_nan_data_indication_response);
    populateStubFor(&hal_fn->wifi_nan_data_end);
    populateStubFor(&hal_fn->wifi_get_packet_filter_capabilities);
    populateStubFor(&hal_fn->wifi_set_packet_filter);
    populateStubFor(&hal_fn->wifi_read_packet_filter);
    populateStubFor(&hal_fn->wifi_get_roaming_capabilities);
    populateStubFor(&hal_fn->wifi_enable_firmware_roaming);
    populateStubFor(&hal_fn->wifi_configure_roaming);
    populateStubFor(&hal_fn->wifi_select_tx_power_scenario);
    populateStubFor(&hal_fn->wifi_reset_tx_power_scenario);
    populateStubFor(&hal_fn->wifi_set_radio_mode_change_handler);
<<<<<<< HEAD
    populateStubFor(&hal_fn->wifi_add_or_remove_virtual_intf);
=======
    populateStubFor(&hal_fn->wifi_set_latency_mode);
>>>>>>> a2810e95
    return true;
}
}  // namespace legacy_hal
}  // namespace implementation
}  // namespace V1_3
}  // namespace wifi
}  // namespace hardware
}  // namespace android<|MERGE_RESOLUTION|>--- conflicted
+++ resolved
@@ -137,11 +137,8 @@
     populateStubFor(&hal_fn->wifi_select_tx_power_scenario);
     populateStubFor(&hal_fn->wifi_reset_tx_power_scenario);
     populateStubFor(&hal_fn->wifi_set_radio_mode_change_handler);
-<<<<<<< HEAD
+    populateStubFor(&hal_fn->wifi_set_latency_mode);
     populateStubFor(&hal_fn->wifi_add_or_remove_virtual_intf);
-=======
-    populateStubFor(&hal_fn->wifi_set_latency_mode);
->>>>>>> a2810e95
     return true;
 }
 }  // namespace legacy_hal
