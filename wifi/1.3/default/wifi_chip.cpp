/*
 * Copyright (C) 2016 The Android Open Source Project
 *
 * Licensed under the Apache License, Version 2.0 (the "License");
 * you may not use this file except in compliance with the License.
 * You may obtain a copy of the License at
 *
 *      http://www.apache.org/licenses/LICENSE-2.0
 *
 * Unless required by applicable law or agreed to in writing, software
 * distributed under the License is distributed on an "AS IS" BASIS,
 * WITHOUT WARRANTIES OR CONDITIONS OF ANY KIND, either express or implied.
 * See the License for the specific language governing permissions and
 * limitations under the License.
 */

#include <fcntl.h>

#include <android-base/logging.h>
#include <android-base/unique_fd.h>
#include <cutils/properties.h>
#include <sys/stat.h>
#include <sys/sysmacros.h>
#include <net/if.h>

#include "hidl_return_util.h"
#include "hidl_struct_util.h"
#include "wifi_chip.h"
#include "wifi_status_util.h"

namespace {
using android::sp;
using android::base::unique_fd;
using android::hardware::hidl_string;
using android::hardware::hidl_vec;
using android::hardware::wifi::V1_0::ChipModeId;
using android::hardware::wifi::V1_0::IfaceType;
using android::hardware::wifi::V1_0::IWifiChip;

constexpr char kCpioMagic[] = "070701";
constexpr size_t kMaxBufferSizeBytes = 1024 * 1024 * 3;
constexpr uint32_t kMaxRingBufferFileAgeSeconds = 60 * 60 * 10;
constexpr uint32_t kMaxRingBufferFileNum = 20;
constexpr char kTombstoneFolderPath[] = "/data/vendor/tombstones/wifi/";
constexpr unsigned kMaxWlanIfaces = 100;

template <typename Iface>
void invalidateAndClear(std::vector<sp<Iface>>& ifaces, sp<Iface> iface) {
    iface->invalidate();
    ifaces.erase(std::remove(ifaces.begin(), ifaces.end(), iface),
                 ifaces.end());
}

template <typename Iface>
void invalidateAndClearAll(std::vector<sp<Iface>>& ifaces) {
    for (const auto& iface : ifaces) {
        iface->invalidate();
    }
    ifaces.clear();
}

template <typename Iface>
std::vector<hidl_string> getNames(std::vector<sp<Iface>>& ifaces) {
    std::vector<hidl_string> names;
    for (const auto& iface : ifaces) {
        names.emplace_back(iface->getName());
    }
    return names;
}

template <typename Iface>
sp<Iface> findUsingName(std::vector<sp<Iface>>& ifaces,
                        const std::string& name) {
    std::vector<hidl_string> names;
    for (const auto& iface : ifaces) {
        if (name == iface->getName()) {
            return iface;
        }
    }
    return nullptr;
}

std::string getWlanIfaceName(unsigned idx) {
    if (idx >= kMaxWlanIfaces) {
        CHECK(false) << "Requested interface beyond wlan" << kMaxWlanIfaces;
        return {};
    }

    std::array<char, PROPERTY_VALUE_MAX> buffer;
    std::string propName = "wifi.interface." + std::to_string(idx);
    auto res = property_get(propName.c_str(), buffer.data(), nullptr);
    if (res > 0) return buffer.data();

    if (idx == 0 || idx == 1) {
        const char* altPropName =
            (idx == 0) ? "wifi.interface" : "wifi.concurrent.interface";
        res = property_get(altPropName, buffer.data(), nullptr);
        if (res > 0) return buffer.data();
    }

    return "wlan" + std::to_string(idx);
}

std::string getP2pIfaceName() {
    std::array<char, PROPERTY_VALUE_MAX> buffer;
    property_get("wifi.direct.interface", buffer.data(), "p2p0");
    return buffer.data();
}

// delete files that meet either conditions:
// 1. older than a predefined time in the wifi tombstone dir.
// 2. Files in excess to a predefined amount, starting from the oldest ones
bool removeOldFilesInternal() {
    time_t now = time(0);
    const time_t delete_files_before = now - kMaxRingBufferFileAgeSeconds;
    std::unique_ptr<DIR, decltype(&closedir)> dir_dump(
        opendir(kTombstoneFolderPath), closedir);
    if (!dir_dump) {
        LOG(ERROR) << "Failed to open directory: " << strerror(errno);
        return false;
    }
    struct dirent* dp;
    bool success = true;
    std::list<std::pair<const time_t, std::string>> valid_files;
    while ((dp = readdir(dir_dump.get()))) {
        if (dp->d_type != DT_REG) {
            continue;
        }
        std::string cur_file_name(dp->d_name);
        struct stat cur_file_stat;
        std::string cur_file_path = kTombstoneFolderPath + cur_file_name;
        if (stat(cur_file_path.c_str(), &cur_file_stat) == -1) {
            LOG(ERROR) << "Failed to get file stat for " << cur_file_path
                       << ": " << strerror(errno);
            success = false;
            continue;
        }
        const time_t cur_file_time = cur_file_stat.st_mtime;
        valid_files.push_back(
            std::pair<const time_t, std::string>(cur_file_time, cur_file_path));
    }
    valid_files.sort();  // sort the list of files by last modified time from
                         // small to big.
    uint32_t cur_file_count = valid_files.size();
    for (auto cur_file : valid_files) {
        if (cur_file_count > kMaxRingBufferFileNum ||
            cur_file.first < delete_files_before) {
            if (unlink(cur_file.second.c_str()) != 0) {
                LOG(ERROR) << "Error deleting file " << strerror(errno);
                success = false;
            }
            cur_file_count--;
        } else {
            break;
        }
    }
    return success;
}

// Helper function for |cpioArchiveFilesInDir|
bool cpioWriteHeader(int out_fd, struct stat& st, const char* file_name,
                     size_t file_name_len) {
    std::array<char, 32 * 1024> read_buf;
    ssize_t llen =
        sprintf(read_buf.data(),
                "%s%08X%08X%08X%08X%08X%08X%08X%08X%08X%08X%08X%08X%08X",
                kCpioMagic, static_cast<int>(st.st_ino), st.st_mode, st.st_uid,
                st.st_gid, static_cast<int>(st.st_nlink),
                static_cast<int>(st.st_mtime), static_cast<int>(st.st_size),
                major(st.st_dev), minor(st.st_dev), major(st.st_rdev),
                minor(st.st_rdev), static_cast<uint32_t>(file_name_len), 0);
    if (write(out_fd, read_buf.data(), llen) == -1) {
        LOG(ERROR) << "Error writing cpio header to file " << file_name << " "
                   << strerror(errno);
        return false;
    }
    if (write(out_fd, file_name, file_name_len) == -1) {
        LOG(ERROR) << "Error writing filename to file " << file_name << " "
                   << strerror(errno);
        return false;
    }

    // NUL Pad header up to 4 multiple bytes.
    llen = (llen + file_name_len) % 4;
    if (llen != 0) {
        const uint32_t zero = 0;
        if (write(out_fd, &zero, 4 - llen) == -1) {
            LOG(ERROR) << "Error padding 0s to file " << file_name << " "
                       << strerror(errno);
            return false;
        }
    }
    return true;
}

// Helper function for |cpioArchiveFilesInDir|
size_t cpioWriteFileContent(int fd_read, int out_fd, struct stat& st) {
    // writing content of file
    std::array<char, 32 * 1024> read_buf;
    ssize_t llen = st.st_size;
    size_t n_error = 0;
    while (llen > 0) {
        ssize_t bytes_read = read(fd_read, read_buf.data(), read_buf.size());
        if (bytes_read == -1) {
            LOG(ERROR) << "Error reading file " << strerror(errno);
            return ++n_error;
        }
        llen -= bytes_read;
        if (write(out_fd, read_buf.data(), bytes_read) == -1) {
            LOG(ERROR) << "Error writing data to file " << strerror(errno);
            return ++n_error;
        }
        if (bytes_read == 0) {  // this should never happen, but just in case
                                // to unstuck from while loop
            LOG(ERROR) << "Unexpected read result for " << strerror(errno);
            n_error++;
            break;
        }
    }
    llen = st.st_size % 4;
    if (llen != 0) {
        const uint32_t zero = 0;
        if (write(out_fd, &zero, 4 - llen) == -1) {
            LOG(ERROR) << "Error padding 0s to file " << strerror(errno);
            return ++n_error;
        }
    }
    return n_error;
}

// Helper function for |cpioArchiveFilesInDir|
bool cpioWriteFileTrailer(int out_fd) {
    std::array<char, 4096> read_buf;
    read_buf.fill(0);
    if (write(out_fd, read_buf.data(),
              sprintf(read_buf.data(), "070701%040X%056X%08XTRAILER!!!", 1,
                      0x0b, 0) +
                  4) == -1) {
        LOG(ERROR) << "Error writing trailing bytes " << strerror(errno);
        return false;
    }
    return true;
}

// Archives all files in |input_dir| and writes result into |out_fd|
// Logic obtained from //external/toybox/toys/posix/cpio.c "Output cpio archive"
// portion
size_t cpioArchiveFilesInDir(int out_fd, const char* input_dir) {
    struct dirent* dp;
    size_t n_error = 0;
    std::unique_ptr<DIR, decltype(&closedir)> dir_dump(opendir(input_dir),
                                                       closedir);
    if (!dir_dump) {
        LOG(ERROR) << "Failed to open directory: " << strerror(errno);
        return ++n_error;
    }
    while ((dp = readdir(dir_dump.get()))) {
        if (dp->d_type != DT_REG) {
            continue;
        }
        std::string cur_file_name(dp->d_name);
        // string.size() does not include the null terminator. The cpio FreeBSD
        // file header expects the null character to be included in the length.
        const size_t file_name_len = cur_file_name.size() + 1;
        struct stat st;
        const std::string cur_file_path = kTombstoneFolderPath + cur_file_name;
        if (stat(cur_file_path.c_str(), &st) == -1) {
            LOG(ERROR) << "Failed to get file stat for " << cur_file_path
                       << ": " << strerror(errno);
            n_error++;
            continue;
        }
        const int fd_read = open(cur_file_path.c_str(), O_RDONLY);
        if (fd_read == -1) {
            LOG(ERROR) << "Failed to open file " << cur_file_path << " "
                       << strerror(errno);
            n_error++;
            continue;
        }
        unique_fd file_auto_closer(fd_read);
        if (!cpioWriteHeader(out_fd, st, cur_file_name.c_str(),
                             file_name_len)) {
            return ++n_error;
        }
        size_t write_error = cpioWriteFileContent(fd_read, out_fd, st);
        if (write_error) {
            return n_error + write_error;
        }
    }
    if (!cpioWriteFileTrailer(out_fd)) {
        return ++n_error;
    }
    return n_error;
}

// Helper function to create a non-const char*.
std::vector<char> makeCharVec(const std::string& str) {
    std::vector<char> vec(str.size() + 1);
    vec.assign(str.begin(), str.end());
    vec.push_back('\0');
    return vec;
}

}  // namespace

namespace android {
namespace hardware {
namespace wifi {
namespace V1_3 {
namespace implementation {
using hidl_return_util::validateAndCall;
using hidl_return_util::validateAndCallWithLock;

WifiChip::WifiChip(
    ChipId chip_id, const std::weak_ptr<legacy_hal::WifiLegacyHal> legacy_hal,
    const std::weak_ptr<mode_controller::WifiModeController> mode_controller,
    const std::weak_ptr<iface_util::WifiIfaceUtil> iface_util,
    const std::weak_ptr<feature_flags::WifiFeatureFlags> feature_flags)
    : chip_id_(chip_id),
      legacy_hal_(legacy_hal),
      mode_controller_(mode_controller),
      iface_util_(iface_util),
      feature_flags_(feature_flags),
      is_valid_(true),
      current_mode_id_(feature_flags::chip_mode_ids::kInvalid),
      modes_(feature_flags.lock()->getChipModes()),
      debug_ring_buffer_cb_registered_(false) {}

void WifiChip::invalidate() {
    if (!writeRingbufferFilesInternal()) {
        LOG(ERROR) << "Error writing files to flash";
    }
    invalidateAndRemoveAllIfaces();
    legacy_hal_.reset();
    event_cb_handler_.invalidate();
    is_valid_ = false;
}

bool WifiChip::isValid() { return is_valid_; }

std::set<sp<V1_2::IWifiChipEventCallback>> WifiChip::getEventCallbacks() {
    return event_cb_handler_.getCallbacks();
}

Return<void> WifiChip::getId(getId_cb hidl_status_cb) {
    return validateAndCall(this, WifiStatusCode::ERROR_WIFI_CHIP_INVALID,
                           &WifiChip::getIdInternal, hidl_status_cb);
}

// Deprecated support for this callback
Return<void> WifiChip::registerEventCallback(
    const sp<V1_0::IWifiChipEventCallback>& event_callback,
    registerEventCallback_cb hidl_status_cb) {
    return validateAndCall(this, WifiStatusCode::ERROR_WIFI_CHIP_INVALID,
                           &WifiChip::registerEventCallbackInternal,
                           hidl_status_cb, event_callback);
}

Return<void> WifiChip::getCapabilities(getCapabilities_cb hidl_status_cb) {
    return validateAndCall(this, WifiStatusCode::ERROR_WIFI_CHIP_INVALID,
                           &WifiChip::getCapabilitiesInternal, hidl_status_cb);
}

Return<void> WifiChip::getAvailableModes(getAvailableModes_cb hidl_status_cb) {
    return validateAndCall(this, WifiStatusCode::ERROR_WIFI_CHIP_INVALID,
                           &WifiChip::getAvailableModesInternal,
                           hidl_status_cb);
}

Return<void> WifiChip::configureChip(ChipModeId mode_id,
                                     configureChip_cb hidl_status_cb) {
    return validateAndCallWithLock(
        this, WifiStatusCode::ERROR_WIFI_CHIP_INVALID,
        &WifiChip::configureChipInternal, hidl_status_cb, mode_id);
}

Return<void> WifiChip::getMode(getMode_cb hidl_status_cb) {
    return validateAndCall(this, WifiStatusCode::ERROR_WIFI_CHIP_INVALID,
                           &WifiChip::getModeInternal, hidl_status_cb);
}

Return<void> WifiChip::requestChipDebugInfo(
    requestChipDebugInfo_cb hidl_status_cb) {
    return validateAndCall(this, WifiStatusCode::ERROR_WIFI_CHIP_INVALID,
                           &WifiChip::requestChipDebugInfoInternal,
                           hidl_status_cb);
}

Return<void> WifiChip::requestDriverDebugDump(
    requestDriverDebugDump_cb hidl_status_cb) {
    return validateAndCall(this, WifiStatusCode::ERROR_WIFI_CHIP_INVALID,
                           &WifiChip::requestDriverDebugDumpInternal,
                           hidl_status_cb);
}

Return<void> WifiChip::requestFirmwareDebugDump(
    requestFirmwareDebugDump_cb hidl_status_cb) {
    return validateAndCall(this, WifiStatusCode::ERROR_WIFI_CHIP_INVALID,
                           &WifiChip::requestFirmwareDebugDumpInternal,
                           hidl_status_cb);
}

Return<void> WifiChip::createApIface(createApIface_cb hidl_status_cb) {
    return validateAndCall(this, WifiStatusCode::ERROR_WIFI_CHIP_INVALID,
                           &WifiChip::createApIfaceInternal, hidl_status_cb);
}

Return<void> WifiChip::getApIfaceNames(getApIfaceNames_cb hidl_status_cb) {
    return validateAndCall(this, WifiStatusCode::ERROR_WIFI_CHIP_INVALID,
                           &WifiChip::getApIfaceNamesInternal, hidl_status_cb);
}

Return<void> WifiChip::getApIface(const hidl_string& ifname,
                                  getApIface_cb hidl_status_cb) {
    return validateAndCall(this, WifiStatusCode::ERROR_WIFI_CHIP_INVALID,
                           &WifiChip::getApIfaceInternal, hidl_status_cb,
                           ifname);
}

Return<void> WifiChip::removeApIface(const hidl_string& ifname,
                                     removeApIface_cb hidl_status_cb) {
    return validateAndCall(this, WifiStatusCode::ERROR_WIFI_CHIP_INVALID,
                           &WifiChip::removeApIfaceInternal, hidl_status_cb,
                           ifname);
}

Return<void> WifiChip::createNanIface(createNanIface_cb hidl_status_cb) {
    return validateAndCall(this, WifiStatusCode::ERROR_WIFI_CHIP_INVALID,
                           &WifiChip::createNanIfaceInternal, hidl_status_cb);
}

Return<void> WifiChip::getNanIfaceNames(getNanIfaceNames_cb hidl_status_cb) {
    return validateAndCall(this, WifiStatusCode::ERROR_WIFI_CHIP_INVALID,
                           &WifiChip::getNanIfaceNamesInternal, hidl_status_cb);
}

Return<void> WifiChip::getNanIface(const hidl_string& ifname,
                                   getNanIface_cb hidl_status_cb) {
    return validateAndCall(this, WifiStatusCode::ERROR_WIFI_CHIP_INVALID,
                           &WifiChip::getNanIfaceInternal, hidl_status_cb,
                           ifname);
}

Return<void> WifiChip::removeNanIface(const hidl_string& ifname,
                                      removeNanIface_cb hidl_status_cb) {
    return validateAndCall(this, WifiStatusCode::ERROR_WIFI_CHIP_INVALID,
                           &WifiChip::removeNanIfaceInternal, hidl_status_cb,
                           ifname);
}

Return<void> WifiChip::createP2pIface(createP2pIface_cb hidl_status_cb) {
    return validateAndCall(this, WifiStatusCode::ERROR_WIFI_CHIP_INVALID,
                           &WifiChip::createP2pIfaceInternal, hidl_status_cb);
}

Return<void> WifiChip::getP2pIfaceNames(getP2pIfaceNames_cb hidl_status_cb) {
    return validateAndCall(this, WifiStatusCode::ERROR_WIFI_CHIP_INVALID,
                           &WifiChip::getP2pIfaceNamesInternal, hidl_status_cb);
}

Return<void> WifiChip::getP2pIface(const hidl_string& ifname,
                                   getP2pIface_cb hidl_status_cb) {
    return validateAndCall(this, WifiStatusCode::ERROR_WIFI_CHIP_INVALID,
                           &WifiChip::getP2pIfaceInternal, hidl_status_cb,
                           ifname);
}

Return<void> WifiChip::removeP2pIface(const hidl_string& ifname,
                                      removeP2pIface_cb hidl_status_cb) {
    return validateAndCall(this, WifiStatusCode::ERROR_WIFI_CHIP_INVALID,
                           &WifiChip::removeP2pIfaceInternal, hidl_status_cb,
                           ifname);
}

Return<void> WifiChip::createStaIface(createStaIface_cb hidl_status_cb) {
    return validateAndCall(this, WifiStatusCode::ERROR_WIFI_CHIP_INVALID,
                           &WifiChip::createStaIfaceInternal, hidl_status_cb);
}

Return<void> WifiChip::getStaIfaceNames(getStaIfaceNames_cb hidl_status_cb) {
    return validateAndCall(this, WifiStatusCode::ERROR_WIFI_CHIP_INVALID,
                           &WifiChip::getStaIfaceNamesInternal, hidl_status_cb);
}

Return<void> WifiChip::getStaIface(const hidl_string& ifname,
                                   getStaIface_cb hidl_status_cb) {
    return validateAndCall(this, WifiStatusCode::ERROR_WIFI_CHIP_INVALID,
                           &WifiChip::getStaIfaceInternal, hidl_status_cb,
                           ifname);
}

Return<void> WifiChip::removeStaIface(const hidl_string& ifname,
                                      removeStaIface_cb hidl_status_cb) {
    return validateAndCall(this, WifiStatusCode::ERROR_WIFI_CHIP_INVALID,
                           &WifiChip::removeStaIfaceInternal, hidl_status_cb,
                           ifname);
}

Return<void> WifiChip::createRttController(
    const sp<IWifiIface>& bound_iface, createRttController_cb hidl_status_cb) {
    return validateAndCall(this, WifiStatusCode::ERROR_WIFI_CHIP_INVALID,
                           &WifiChip::createRttControllerInternal,
                           hidl_status_cb, bound_iface);
}

Return<void> WifiChip::getDebugRingBuffersStatus(
    getDebugRingBuffersStatus_cb hidl_status_cb) {
    return validateAndCall(this, WifiStatusCode::ERROR_WIFI_CHIP_INVALID,
                           &WifiChip::getDebugRingBuffersStatusInternal,
                           hidl_status_cb);
}

Return<void> WifiChip::startLoggingToDebugRingBuffer(
    const hidl_string& ring_name, WifiDebugRingBufferVerboseLevel verbose_level,
    uint32_t max_interval_in_sec, uint32_t min_data_size_in_bytes,
    startLoggingToDebugRingBuffer_cb hidl_status_cb) {
    return validateAndCall(this, WifiStatusCode::ERROR_WIFI_CHIP_INVALID,
                           &WifiChip::startLoggingToDebugRingBufferInternal,
                           hidl_status_cb, ring_name, verbose_level,
                           max_interval_in_sec, min_data_size_in_bytes);
}

Return<void> WifiChip::forceDumpToDebugRingBuffer(
    const hidl_string& ring_name,
    forceDumpToDebugRingBuffer_cb hidl_status_cb) {
    return validateAndCall(this, WifiStatusCode::ERROR_WIFI_CHIP_INVALID,
                           &WifiChip::forceDumpToDebugRingBufferInternal,
                           hidl_status_cb, ring_name);
}

Return<void> WifiChip::flushRingBufferToFile(
    flushRingBufferToFile_cb hidl_status_cb) {
    return validateAndCall(this, WifiStatusCode::ERROR_WIFI_CHIP_INVALID,
                           &WifiChip::flushRingBufferToFileInternal,
                           hidl_status_cb);
}

Return<void> WifiChip::stopLoggingToDebugRingBuffer(
    stopLoggingToDebugRingBuffer_cb hidl_status_cb) {
    return validateAndCall(this, WifiStatusCode::ERROR_WIFI_CHIP_INVALID,
                           &WifiChip::stopLoggingToDebugRingBufferInternal,
                           hidl_status_cb);
}

Return<void> WifiChip::getDebugHostWakeReasonStats(
    getDebugHostWakeReasonStats_cb hidl_status_cb) {
    return validateAndCall(this, WifiStatusCode::ERROR_WIFI_CHIP_INVALID,
                           &WifiChip::getDebugHostWakeReasonStatsInternal,
                           hidl_status_cb);
}

Return<void> WifiChip::enableDebugErrorAlerts(
    bool enable, enableDebugErrorAlerts_cb hidl_status_cb) {
    return validateAndCall(this, WifiStatusCode::ERROR_WIFI_CHIP_INVALID,
                           &WifiChip::enableDebugErrorAlertsInternal,
                           hidl_status_cb, enable);
}

Return<void> WifiChip::selectTxPowerScenario(
    V1_1::IWifiChip::TxPowerScenario scenario,
    selectTxPowerScenario_cb hidl_status_cb) {
    return validateAndCall(this, WifiStatusCode::ERROR_WIFI_CHIP_INVALID,
                           &WifiChip::selectTxPowerScenarioInternal,
                           hidl_status_cb, scenario);
}

Return<void> WifiChip::resetTxPowerScenario(
    resetTxPowerScenario_cb hidl_status_cb) {
    return validateAndCall(this, WifiStatusCode::ERROR_WIFI_CHIP_INVALID,
                           &WifiChip::resetTxPowerScenarioInternal,
                           hidl_status_cb);
}

Return<void> WifiChip::setLatencyMode(LatencyMode mode,
                                      setLatencyMode_cb hidl_status_cb) {
    return validateAndCall(this, WifiStatusCode::ERROR_WIFI_CHIP_INVALID,
                           &WifiChip::setLatencyModeInternal, hidl_status_cb,
                           mode);
}

Return<void> WifiChip::registerEventCallback_1_2(
    const sp<V1_2::IWifiChipEventCallback>& event_callback,
    registerEventCallback_cb hidl_status_cb) {
    return validateAndCall(this, WifiStatusCode::ERROR_WIFI_CHIP_INVALID,
                           &WifiChip::registerEventCallbackInternal_1_2,
                           hidl_status_cb, event_callback);
}

Return<void> WifiChip::selectTxPowerScenario_1_2(
    TxPowerScenario scenario, selectTxPowerScenario_cb hidl_status_cb) {
    return validateAndCall(this, WifiStatusCode::ERROR_WIFI_CHIP_INVALID,
                           &WifiChip::selectTxPowerScenarioInternal_1_2,
                           hidl_status_cb, scenario);
}

Return<void> WifiChip::getCapabilities_1_3(getCapabilities_cb hidl_status_cb) {
    return validateAndCall(this, WifiStatusCode::ERROR_WIFI_CHIP_INVALID,
                           &WifiChip::getCapabilitiesInternal_1_3,
                           hidl_status_cb);
}

Return<void> WifiChip::debug(const hidl_handle& handle,
                             const hidl_vec<hidl_string>&) {
    if (handle != nullptr && handle->numFds >= 1) {
        int fd = handle->data[0];
        if (!writeRingbufferFilesInternal()) {
            LOG(ERROR) << "Error writing files to flash";
        }
        uint32_t n_error = cpioArchiveFilesInDir(fd, kTombstoneFolderPath);
        if (n_error != 0) {
            LOG(ERROR) << n_error << " errors occured in cpio function";
        }
        fsync(fd);
    } else {
        LOG(ERROR) << "File handle error";
    }
    return Void();
}

void WifiChip::invalidateAndRemoveAllIfaces() {
    invalidateAndClearAll(ap_ifaces_);
    invalidateAndClearAll(nan_ifaces_);
    invalidateAndClearAll(p2p_ifaces_);
    invalidateAndClearAll(sta_ifaces_);
    invalidateAndClearAll(created_ap_ifaces_);
    invalidateAndClearAll(created_sta_ifaces_);
    // Since all the ifaces are invalid now, all RTT controller objects
    // using those ifaces also need to be invalidated.
    for (const auto& rtt : rtt_controllers_) {
        rtt->invalidate();
    }
    rtt_controllers_.clear();
}

std::pair<WifiStatus, ChipId> WifiChip::getIdInternal() {
    return {createWifiStatus(WifiStatusCode::SUCCESS), chip_id_};
}

WifiStatus WifiChip::registerEventCallbackInternal(
    const sp<V1_0::IWifiChipEventCallback>& /* event_callback */) {
    // Deprecated support for this callback.
    return createWifiStatus(WifiStatusCode::ERROR_NOT_SUPPORTED);
}

std::pair<WifiStatus, uint32_t> WifiChip::getCapabilitiesInternal() {
    // Deprecated support for this callback.
    return {createWifiStatus(WifiStatusCode::ERROR_NOT_SUPPORTED), 0};
}

std::pair<WifiStatus, uint32_t> WifiChip::getCapabilitiesInternal_1_3() {
    legacy_hal::wifi_error legacy_status;
    uint32_t legacy_feature_set;
    uint32_t legacy_logger_feature_set;
    const auto ifname = getWlanIfaceName(0);
    std::tie(legacy_status, legacy_feature_set) =
        legacy_hal_.lock()->getSupportedFeatureSet(ifname);
    if (legacy_status != legacy_hal::WIFI_SUCCESS) {
        return {createWifiStatusFromLegacyError(legacy_status), 0};
    }
    std::tie(legacy_status, legacy_logger_feature_set) =
        legacy_hal_.lock()->getLoggerSupportedFeatureSet(ifname);
    if (legacy_status != legacy_hal::WIFI_SUCCESS) {
        // some devices don't support querying logger feature set
        legacy_logger_feature_set = 0;
    }
    uint32_t hidl_caps;
    if (!hidl_struct_util::convertLegacyFeaturesToHidlChipCapabilities(
            legacy_feature_set, legacy_logger_feature_set, &hidl_caps)) {
        return {createWifiStatus(WifiStatusCode::ERROR_UNKNOWN), 0};
    }
    return {createWifiStatus(WifiStatusCode::SUCCESS), hidl_caps};
}

std::pair<WifiStatus, std::vector<IWifiChip::ChipMode>>
WifiChip::getAvailableModesInternal() {
    return {createWifiStatus(WifiStatusCode::SUCCESS), modes_};
}

WifiStatus WifiChip::configureChipInternal(
    /* NONNULL */ std::unique_lock<std::recursive_mutex>* lock,
    ChipModeId mode_id) {
    if (!isValidModeId(mode_id)) {
        return createWifiStatus(WifiStatusCode::ERROR_INVALID_ARGS);
    }
    if (mode_id == current_mode_id_) {
        LOG(DEBUG) << "Already in the specified mode " << mode_id;
        return createWifiStatus(WifiStatusCode::SUCCESS);
    }
    WifiStatus status = handleChipConfiguration(lock, mode_id);
    if (status.code != WifiStatusCode::SUCCESS) {
        for (const auto& callback : event_cb_handler_.getCallbacks()) {
            if (!callback->onChipReconfigureFailure(status).isOk()) {
                LOG(ERROR)
                    << "Failed to invoke onChipReconfigureFailure callback";
            }
        }
        return status;
    }
    for (const auto& callback : event_cb_handler_.getCallbacks()) {
        if (!callback->onChipReconfigured(mode_id).isOk()) {
            LOG(ERROR) << "Failed to invoke onChipReconfigured callback";
        }
    }
    current_mode_id_ = mode_id;
    LOG(INFO) << "Configured chip in mode " << mode_id;
    return status;
}

std::pair<WifiStatus, uint32_t> WifiChip::getModeInternal() {
    if (!isValidModeId(current_mode_id_)) {
        return {createWifiStatus(WifiStatusCode::ERROR_NOT_AVAILABLE),
                current_mode_id_};
    }
    return {createWifiStatus(WifiStatusCode::SUCCESS), current_mode_id_};
}

std::pair<WifiStatus, IWifiChip::ChipDebugInfo>
WifiChip::requestChipDebugInfoInternal() {
    IWifiChip::ChipDebugInfo result;
    legacy_hal::wifi_error legacy_status;
    std::string driver_desc;
    const auto ifname = getWlanIfaceName(0);
    std::tie(legacy_status, driver_desc) =
        legacy_hal_.lock()->getDriverVersion(ifname);
    if (legacy_status != legacy_hal::WIFI_SUCCESS) {
        LOG(ERROR) << "Failed to get driver version: "
                   << legacyErrorToString(legacy_status);
        WifiStatus status = createWifiStatusFromLegacyError(
            legacy_status, "failed to get driver version");
        return {status, result};
    }
    result.driverDescription = driver_desc.c_str();

    std::string firmware_desc;
    std::tie(legacy_status, firmware_desc) =
        legacy_hal_.lock()->getFirmwareVersion(ifname);
    if (legacy_status != legacy_hal::WIFI_SUCCESS) {
        LOG(ERROR) << "Failed to get firmware version: "
                   << legacyErrorToString(legacy_status);
        WifiStatus status = createWifiStatusFromLegacyError(
            legacy_status, "failed to get firmware version");
        return {status, result};
    }
    result.firmwareDescription = firmware_desc.c_str();

    return {createWifiStatus(WifiStatusCode::SUCCESS), result};
}

std::pair<WifiStatus, std::vector<uint8_t>>
WifiChip::requestDriverDebugDumpInternal() {
    legacy_hal::wifi_error legacy_status;
    std::vector<uint8_t> driver_dump;
    std::tie(legacy_status, driver_dump) =
        legacy_hal_.lock()->requestDriverMemoryDump(getWlanIfaceName(0));
    if (legacy_status != legacy_hal::WIFI_SUCCESS) {
        LOG(ERROR) << "Failed to get driver debug dump: "
                   << legacyErrorToString(legacy_status);
        return {createWifiStatusFromLegacyError(legacy_status),
                std::vector<uint8_t>()};
    }
    return {createWifiStatus(WifiStatusCode::SUCCESS), driver_dump};
}

std::pair<WifiStatus, std::vector<uint8_t>>
WifiChip::requestFirmwareDebugDumpInternal() {
    legacy_hal::wifi_error legacy_status;
    std::vector<uint8_t> firmware_dump;
    std::tie(legacy_status, firmware_dump) =
        legacy_hal_.lock()->requestFirmwareMemoryDump(getWlanIfaceName(0));
    if (legacy_status != legacy_hal::WIFI_SUCCESS) {
        LOG(ERROR) << "Failed to get firmware debug dump: "
                   << legacyErrorToString(legacy_status);
        return {createWifiStatusFromLegacyError(legacy_status), {}};
    }
    return {createWifiStatus(WifiStatusCode::SUCCESS), firmware_dump};
}

std::pair<WifiStatus, sp<IWifiApIface>> WifiChip::createApIfaceInternal() {
    if (!canCurrentModeSupportIfaceOfType(IfaceType::AP)) {
        return {createWifiStatus(WifiStatusCode::ERROR_NOT_AVAILABLE), {}};
    }

    bool iface_created = false;
    std::string ifname = allocateApOrStaIfaceName();
<<<<<<< HEAD
    if (!if_nametoindex(ifname.c_str())) {
        legacy_hal::wifi_error legacy_status =
            legacy_hal_.lock()->QcAddInterface(getWlanIfaceName(0), ifname,
                                               (uint32_t)IfaceType::AP);
        if (legacy_status != legacy_hal::WIFI_SUCCESS) {
            LOG(ERROR) << "Failed to add interface: " << ifname << " "
                       << legacyErrorToString(legacy_status);
            return {createWifiStatusFromLegacyError(legacy_status), {}};
        }
        iface_created = true;
    }
    sp<WifiApIface> iface = new WifiApIface(ifname, legacy_hal_);
=======
    sp<WifiApIface> iface =
        new WifiApIface(ifname, legacy_hal_, iface_util_, feature_flags_);
>>>>>>> 22f25de7
    ap_ifaces_.push_back(iface);
    if (iface_created) created_ap_ifaces_.push_back(iface);
    for (const auto& callback : event_cb_handler_.getCallbacks()) {
        if (!callback->onIfaceAdded(IfaceType::AP, ifname).isOk()) {
            LOG(ERROR) << "Failed to invoke onIfaceAdded callback";
        }
    }
    return {createWifiStatus(WifiStatusCode::SUCCESS), iface};
}

std::pair<WifiStatus, std::vector<hidl_string>>
WifiChip::getApIfaceNamesInternal() {
    if (ap_ifaces_.empty()) {
        return {createWifiStatus(WifiStatusCode::SUCCESS), {}};
    }
    return {createWifiStatus(WifiStatusCode::SUCCESS), getNames(ap_ifaces_)};
}

std::pair<WifiStatus, sp<IWifiApIface>> WifiChip::getApIfaceInternal(
    const std::string& ifname) {
    const auto iface = findUsingName(ap_ifaces_, ifname);
    if (!iface.get()) {
        return {createWifiStatus(WifiStatusCode::ERROR_INVALID_ARGS), nullptr};
    }
    return {createWifiStatus(WifiStatusCode::SUCCESS), iface};
}

WifiStatus WifiChip::removeApIfaceInternal(const std::string& ifname) {
    const auto iface = findUsingName(ap_ifaces_, ifname);
    if (!iface.get()) {
        return createWifiStatus(WifiStatusCode::ERROR_INVALID_ARGS);
    }

    if (findUsingName(created_ap_ifaces_, ifname) != nullptr) {
        legacy_hal::wifi_error legacy_status =
            legacy_hal_.lock()->QcRemoveInterface(getWlanIfaceName(0), ifname);
        if (legacy_status != legacy_hal::WIFI_SUCCESS) {
            LOG(ERROR) << "Failed to remove interface: " << ifname << " "
                       << legacyErrorToString(legacy_status);
        }
        invalidateAndClear(created_ap_ifaces_, iface);
    }
    invalidateAndClear(ap_ifaces_, iface);
    for (const auto& callback : event_cb_handler_.getCallbacks()) {
        if (!callback->onIfaceRemoved(IfaceType::AP, ifname).isOk()) {
            LOG(ERROR) << "Failed to invoke onIfaceRemoved callback";
        }
    }
    return createWifiStatus(WifiStatusCode::SUCCESS);
}

std::pair<WifiStatus, sp<IWifiNanIface>> WifiChip::createNanIfaceInternal() {
    if (!canCurrentModeSupportIfaceOfType(IfaceType::NAN)) {
        return {createWifiStatus(WifiStatusCode::ERROR_NOT_AVAILABLE), {}};
    }
    // These are still assumed to be based on wlan0.
    std::string ifname = getWlanIfaceName(0);
    sp<WifiNanIface> iface = new WifiNanIface(ifname, legacy_hal_);
    nan_ifaces_.push_back(iface);
    for (const auto& callback : event_cb_handler_.getCallbacks()) {
        if (!callback->onIfaceAdded(IfaceType::NAN, ifname).isOk()) {
            LOG(ERROR) << "Failed to invoke onIfaceAdded callback";
        }
    }
    return {createWifiStatus(WifiStatusCode::SUCCESS), iface};
}

std::pair<WifiStatus, std::vector<hidl_string>>
WifiChip::getNanIfaceNamesInternal() {
    if (nan_ifaces_.empty()) {
        return {createWifiStatus(WifiStatusCode::SUCCESS), {}};
    }
    return {createWifiStatus(WifiStatusCode::SUCCESS), getNames(nan_ifaces_)};
}

std::pair<WifiStatus, sp<IWifiNanIface>> WifiChip::getNanIfaceInternal(
    const std::string& ifname) {
    const auto iface = findUsingName(nan_ifaces_, ifname);
    if (!iface.get()) {
        return {createWifiStatus(WifiStatusCode::ERROR_INVALID_ARGS), nullptr};
    }
    return {createWifiStatus(WifiStatusCode::SUCCESS), iface};
}

WifiStatus WifiChip::removeNanIfaceInternal(const std::string& ifname) {
    const auto iface = findUsingName(nan_ifaces_, ifname);
    if (!iface.get()) {
        return createWifiStatus(WifiStatusCode::ERROR_INVALID_ARGS);
    }
    invalidateAndClear(nan_ifaces_, iface);
    for (const auto& callback : event_cb_handler_.getCallbacks()) {
        if (!callback->onIfaceRemoved(IfaceType::NAN, ifname).isOk()) {
            LOG(ERROR) << "Failed to invoke onIfaceAdded callback";
        }
    }
    return createWifiStatus(WifiStatusCode::SUCCESS);
}

std::pair<WifiStatus, sp<IWifiP2pIface>> WifiChip::createP2pIfaceInternal() {
    if (!canCurrentModeSupportIfaceOfType(IfaceType::P2P)) {
        return {createWifiStatus(WifiStatusCode::ERROR_NOT_AVAILABLE), {}};
    }
    std::string ifname = getP2pIfaceName();
    sp<WifiP2pIface> iface = new WifiP2pIface(ifname, legacy_hal_);
    p2p_ifaces_.push_back(iface);
    for (const auto& callback : event_cb_handler_.getCallbacks()) {
        if (!callback->onIfaceAdded(IfaceType::P2P, ifname).isOk()) {
            LOG(ERROR) << "Failed to invoke onIfaceAdded callback";
        }
    }
    return {createWifiStatus(WifiStatusCode::SUCCESS), iface};
}

std::pair<WifiStatus, std::vector<hidl_string>>
WifiChip::getP2pIfaceNamesInternal() {
    if (p2p_ifaces_.empty()) {
        return {createWifiStatus(WifiStatusCode::SUCCESS), {}};
    }
    return {createWifiStatus(WifiStatusCode::SUCCESS), getNames(p2p_ifaces_)};
}

std::pair<WifiStatus, sp<IWifiP2pIface>> WifiChip::getP2pIfaceInternal(
    const std::string& ifname) {
    const auto iface = findUsingName(p2p_ifaces_, ifname);
    if (!iface.get()) {
        return {createWifiStatus(WifiStatusCode::ERROR_INVALID_ARGS), nullptr};
    }
    return {createWifiStatus(WifiStatusCode::SUCCESS), iface};
}

WifiStatus WifiChip::removeP2pIfaceInternal(const std::string& ifname) {
    const auto iface = findUsingName(p2p_ifaces_, ifname);
    if (!iface.get()) {
        return createWifiStatus(WifiStatusCode::ERROR_INVALID_ARGS);
    }
    invalidateAndClear(p2p_ifaces_, iface);
    for (const auto& callback : event_cb_handler_.getCallbacks()) {
        if (!callback->onIfaceRemoved(IfaceType::P2P, ifname).isOk()) {
            LOG(ERROR) << "Failed to invoke onIfaceRemoved callback";
        }
    }
    return createWifiStatus(WifiStatusCode::SUCCESS);
}

std::pair<WifiStatus, sp<IWifiStaIface>> WifiChip::createStaIfaceInternal() {
    if (!canCurrentModeSupportIfaceOfType(IfaceType::STA)) {
        return {createWifiStatus(WifiStatusCode::ERROR_NOT_AVAILABLE), {}};
    }
    bool iface_created = false;
    std::string ifname = allocateApOrStaIfaceName();
<<<<<<< HEAD
    if (!if_nametoindex(ifname.c_str())) {
        legacy_hal::wifi_error legacy_status =
            legacy_hal_.lock()->QcAddInterface(getWlanIfaceName(0), ifname,
                                               (uint32_t)IfaceType::STA);
        if (legacy_status != legacy_hal::WIFI_SUCCESS) {
            LOG(ERROR) << "Failed to add interface: " << ifname << " "
                       << legacyErrorToString(legacy_status);
            return {createWifiStatusFromLegacyError(legacy_status), {}};
        }
        iface_created = true;
    }
    sp<WifiStaIface> iface = new WifiStaIface(ifname, legacy_hal_);
=======
    sp<WifiStaIface> iface = new WifiStaIface(ifname, legacy_hal_, iface_util_);
>>>>>>> 22f25de7
    sta_ifaces_.push_back(iface);
    if (iface_created) created_sta_ifaces_.push_back(iface);
    for (const auto& callback : event_cb_handler_.getCallbacks()) {
        if (!callback->onIfaceAdded(IfaceType::STA, ifname).isOk()) {
            LOG(ERROR) << "Failed to invoke onIfaceAdded callback";
        }
    }
    return {createWifiStatus(WifiStatusCode::SUCCESS), iface};
}

std::pair<WifiStatus, std::vector<hidl_string>>
WifiChip::getStaIfaceNamesInternal() {
    if (sta_ifaces_.empty()) {
        return {createWifiStatus(WifiStatusCode::SUCCESS), {}};
    }
    return {createWifiStatus(WifiStatusCode::SUCCESS), getNames(sta_ifaces_)};
}

std::pair<WifiStatus, sp<IWifiStaIface>> WifiChip::getStaIfaceInternal(
    const std::string& ifname) {
    const auto iface = findUsingName(sta_ifaces_, ifname);
    if (!iface.get()) {
        return {createWifiStatus(WifiStatusCode::ERROR_INVALID_ARGS), nullptr};
    }
    return {createWifiStatus(WifiStatusCode::SUCCESS), iface};
}

WifiStatus WifiChip::removeStaIfaceInternal(const std::string& ifname) {
    const auto iface = findUsingName(sta_ifaces_, ifname);
    if (!iface.get()) {
        return createWifiStatus(WifiStatusCode::ERROR_INVALID_ARGS);
    }
    if (findUsingName(created_sta_ifaces_, ifname) != nullptr) {
        legacy_hal::wifi_error legacy_status =
            legacy_hal_.lock()->QcRemoveInterface(getWlanIfaceName(0), ifname);
        if (legacy_status != legacy_hal::WIFI_SUCCESS) {
            LOG(ERROR) << "Failed to remove interface: " << ifname << " "
                       << legacyErrorToString(legacy_status);
        }
        invalidateAndClear(created_sta_ifaces_, iface);
    }
    invalidateAndClear(sta_ifaces_, iface);
    for (const auto& callback : event_cb_handler_.getCallbacks()) {
        if (!callback->onIfaceRemoved(IfaceType::STA, ifname).isOk()) {
            LOG(ERROR) << "Failed to invoke onIfaceRemoved callback";
        }
    }
    return createWifiStatus(WifiStatusCode::SUCCESS);
}

std::pair<WifiStatus, sp<IWifiRttController>>
WifiChip::createRttControllerInternal(const sp<IWifiIface>& bound_iface) {
    if (sta_ifaces_.size() == 0 &&
        !canCurrentModeSupportIfaceOfType(IfaceType::STA)) {
        LOG(ERROR) << "createRttControllerInternal: Chip cannot support STAs "
                      "(and RTT by extension)";
        return {createWifiStatus(WifiStatusCode::ERROR_NOT_AVAILABLE), {}};
    }
    sp<WifiRttController> rtt =
        new WifiRttController(getWlanIfaceName(0), bound_iface, legacy_hal_);
    rtt_controllers_.emplace_back(rtt);
    return {createWifiStatus(WifiStatusCode::SUCCESS), rtt};
}

std::pair<WifiStatus, std::vector<WifiDebugRingBufferStatus>>
WifiChip::getDebugRingBuffersStatusInternal() {
    legacy_hal::wifi_error legacy_status;
    std::vector<legacy_hal::wifi_ring_buffer_status>
        legacy_ring_buffer_status_vec;
    std::tie(legacy_status, legacy_ring_buffer_status_vec) =
        legacy_hal_.lock()->getRingBuffersStatus(getWlanIfaceName(0));
    if (legacy_status != legacy_hal::WIFI_SUCCESS) {
        return {createWifiStatusFromLegacyError(legacy_status), {}};
    }
    std::vector<WifiDebugRingBufferStatus> hidl_ring_buffer_status_vec;
    if (!hidl_struct_util::convertLegacyVectorOfDebugRingBufferStatusToHidl(
            legacy_ring_buffer_status_vec, &hidl_ring_buffer_status_vec)) {
        return {createWifiStatus(WifiStatusCode::ERROR_UNKNOWN), {}};
    }
    return {createWifiStatus(WifiStatusCode::SUCCESS),
            hidl_ring_buffer_status_vec};
}

WifiStatus WifiChip::startLoggingToDebugRingBufferInternal(
    const hidl_string& ring_name, WifiDebugRingBufferVerboseLevel verbose_level,
    uint32_t max_interval_in_sec, uint32_t min_data_size_in_bytes) {
    WifiStatus status = registerDebugRingBufferCallback();
    if (status.code != WifiStatusCode::SUCCESS) {
        return status;
    }
    legacy_hal::wifi_error legacy_status =
        legacy_hal_.lock()->startRingBufferLogging(
            getWlanIfaceName(0), ring_name,
            static_cast<
                std::underlying_type<WifiDebugRingBufferVerboseLevel>::type>(
                verbose_level),
            max_interval_in_sec, min_data_size_in_bytes);
    ringbuffer_map_.insert(std::pair<std::string, Ringbuffer>(
        ring_name, Ringbuffer(kMaxBufferSizeBytes)));
    return createWifiStatusFromLegacyError(legacy_status);
}

WifiStatus WifiChip::forceDumpToDebugRingBufferInternal(
    const hidl_string& ring_name) {
    WifiStatus status = registerDebugRingBufferCallback();
    if (status.code != WifiStatusCode::SUCCESS) {
        return status;
    }
    legacy_hal::wifi_error legacy_status =
        legacy_hal_.lock()->getRingBufferData(getWlanIfaceName(0), ring_name);

    return createWifiStatusFromLegacyError(legacy_status);
}

WifiStatus WifiChip::flushRingBufferToFileInternal() {
    if (!writeRingbufferFilesInternal()) {
        LOG(ERROR) << "Error writing files to flash";
        return createWifiStatus(WifiStatusCode::ERROR_UNKNOWN);
    }
    return createWifiStatus(WifiStatusCode::SUCCESS);
}

WifiStatus WifiChip::stopLoggingToDebugRingBufferInternal() {
    legacy_hal::wifi_error legacy_status =
        legacy_hal_.lock()->deregisterRingBufferCallbackHandler(
            getWlanIfaceName(0));
    return createWifiStatusFromLegacyError(legacy_status);
}

std::pair<WifiStatus, WifiDebugHostWakeReasonStats>
WifiChip::getDebugHostWakeReasonStatsInternal() {
    legacy_hal::wifi_error legacy_status;
    legacy_hal::WakeReasonStats legacy_stats;
    std::tie(legacy_status, legacy_stats) =
        legacy_hal_.lock()->getWakeReasonStats(getWlanIfaceName(0));
    if (legacy_status != legacy_hal::WIFI_SUCCESS) {
        return {createWifiStatusFromLegacyError(legacy_status), {}};
    }
    WifiDebugHostWakeReasonStats hidl_stats;
    if (!hidl_struct_util::convertLegacyWakeReasonStatsToHidl(legacy_stats,
                                                              &hidl_stats)) {
        return {createWifiStatus(WifiStatusCode::ERROR_UNKNOWN), {}};
    }
    return {createWifiStatus(WifiStatusCode::SUCCESS), hidl_stats};
}

WifiStatus WifiChip::enableDebugErrorAlertsInternal(bool enable) {
    legacy_hal::wifi_error legacy_status;
    if (enable) {
        android::wp<WifiChip> weak_ptr_this(this);
        const auto& on_alert_callback = [weak_ptr_this](
                                            int32_t error_code,
                                            std::vector<uint8_t> debug_data) {
            const auto shared_ptr_this = weak_ptr_this.promote();
            if (!shared_ptr_this.get() || !shared_ptr_this->isValid()) {
                LOG(ERROR) << "Callback invoked on an invalid object";
                return;
            }
            for (const auto& callback : shared_ptr_this->getEventCallbacks()) {
                if (!callback->onDebugErrorAlert(error_code, debug_data)
                         .isOk()) {
                    LOG(ERROR) << "Failed to invoke onDebugErrorAlert callback";
                }
            }
        };
        legacy_status = legacy_hal_.lock()->registerErrorAlertCallbackHandler(
            getWlanIfaceName(0), on_alert_callback);
    } else {
        legacy_status = legacy_hal_.lock()->deregisterErrorAlertCallbackHandler(
            getWlanIfaceName(0));
    }
    return createWifiStatusFromLegacyError(legacy_status);
}

WifiStatus WifiChip::selectTxPowerScenarioInternal(
    V1_1::IWifiChip::TxPowerScenario scenario) {
    auto legacy_status = legacy_hal_.lock()->selectTxPowerScenario(
        getWlanIfaceName(0),
        hidl_struct_util::convertHidlTxPowerScenarioToLegacy(scenario));
    return createWifiStatusFromLegacyError(legacy_status);
}

WifiStatus WifiChip::resetTxPowerScenarioInternal() {
    auto legacy_status =
        legacy_hal_.lock()->resetTxPowerScenario(getWlanIfaceName(0));
    return createWifiStatusFromLegacyError(legacy_status);
}

WifiStatus WifiChip::setLatencyModeInternal(LatencyMode mode) {
    auto legacy_status = legacy_hal_.lock()->setLatencyMode(
        getWlanIfaceName(0),
        hidl_struct_util::convertHidlLatencyModeToLegacy(mode));
    return createWifiStatusFromLegacyError(legacy_status);
}

WifiStatus WifiChip::registerEventCallbackInternal_1_2(
    const sp<V1_2::IWifiChipEventCallback>& event_callback) {
    if (!event_cb_handler_.addCallback(event_callback)) {
        return createWifiStatus(WifiStatusCode::ERROR_UNKNOWN);
    }
    return createWifiStatus(WifiStatusCode::SUCCESS);
}

WifiStatus WifiChip::selectTxPowerScenarioInternal_1_2(
    TxPowerScenario scenario) {
    auto legacy_status = legacy_hal_.lock()->selectTxPowerScenario(
        getWlanIfaceName(0),
        hidl_struct_util::convertHidlTxPowerScenarioToLegacy_1_2(scenario));
    return createWifiStatusFromLegacyError(legacy_status);
}

WifiStatus WifiChip::handleChipConfiguration(
    /* NONNULL */ std::unique_lock<std::recursive_mutex>* lock,
    ChipModeId mode_id) {
    // If the chip is already configured in a different mode, stop
    // the legacy HAL and then start it after firmware mode change.
    if (isValidModeId(current_mode_id_)) {
        LOG(INFO) << "Reconfiguring chip from mode " << current_mode_id_
                  << " to mode " << mode_id;
        invalidateAndRemoveAllIfaces();
        legacy_hal::wifi_error legacy_status =
            legacy_hal_.lock()->stop(lock, []() {});
        if (legacy_status != legacy_hal::WIFI_SUCCESS) {
            LOG(ERROR) << "Failed to stop legacy HAL: "
                       << legacyErrorToString(legacy_status);
            return createWifiStatusFromLegacyError(legacy_status);
        }
    }
    // Firmware mode change not needed for V2 devices.
    bool success = true;
    if (mode_id == feature_flags::chip_mode_ids::kV1Sta) {
        success = mode_controller_.lock()->changeFirmwareMode(IfaceType::STA);
    } else if (mode_id == feature_flags::chip_mode_ids::kV1Ap) {
        success = mode_controller_.lock()->changeFirmwareMode(IfaceType::AP);
    }
    if (!success) {
        return createWifiStatus(WifiStatusCode::ERROR_UNKNOWN);
    }
    legacy_hal::wifi_error legacy_status = legacy_hal_.lock()->start();
    if (legacy_status != legacy_hal::WIFI_SUCCESS) {
        LOG(ERROR) << "Failed to start legacy HAL: "
                   << legacyErrorToString(legacy_status);
        return createWifiStatusFromLegacyError(legacy_status);
    }
    // Every time the HAL is restarted, we need to register the
    // radio mode change callback.
    WifiStatus status = registerRadioModeChangeCallback();
    if (status.code != WifiStatusCode::SUCCESS) {
        // This probably is not a critical failure?
        LOG(ERROR) << "Failed to register radio mode change callback";
    }
    return createWifiStatus(WifiStatusCode::SUCCESS);
}

WifiStatus WifiChip::registerDebugRingBufferCallback() {
    if (debug_ring_buffer_cb_registered_) {
        return createWifiStatus(WifiStatusCode::SUCCESS);
    }

    android::wp<WifiChip> weak_ptr_this(this);
    const auto& on_ring_buffer_data_callback =
        [weak_ptr_this](const std::string& name,
                        const std::vector<uint8_t>& data,
                        const legacy_hal::wifi_ring_buffer_status& status) {
            const auto shared_ptr_this = weak_ptr_this.promote();
            if (!shared_ptr_this.get() || !shared_ptr_this->isValid()) {
                LOG(ERROR) << "Callback invoked on an invalid object";
                return;
            }
            WifiDebugRingBufferStatus hidl_status;
            if (!hidl_struct_util::convertLegacyDebugRingBufferStatusToHidl(
                    status, &hidl_status)) {
                LOG(ERROR) << "Error converting ring buffer status";
                return;
            }
            const auto& target = shared_ptr_this->ringbuffer_map_.find(name);
            if (target != shared_ptr_this->ringbuffer_map_.end()) {
                Ringbuffer& cur_buffer = target->second;
                cur_buffer.append(data);
            } else {
                LOG(ERROR) << "Ringname " << name << " not found";
                return;
            }
        };
    legacy_hal::wifi_error legacy_status =
        legacy_hal_.lock()->registerRingBufferCallbackHandler(
            getWlanIfaceName(0), on_ring_buffer_data_callback);

    if (legacy_status == legacy_hal::WIFI_SUCCESS) {
        debug_ring_buffer_cb_registered_ = true;
    }
    return createWifiStatusFromLegacyError(legacy_status);
}

WifiStatus WifiChip::registerRadioModeChangeCallback() {
    android::wp<WifiChip> weak_ptr_this(this);
    const auto& on_radio_mode_change_callback =
        [weak_ptr_this](const std::vector<legacy_hal::WifiMacInfo>& mac_infos) {
            const auto shared_ptr_this = weak_ptr_this.promote();
            if (!shared_ptr_this.get() || !shared_ptr_this->isValid()) {
                LOG(ERROR) << "Callback invoked on an invalid object";
                return;
            }
            std::vector<V1_2::IWifiChipEventCallback::RadioModeInfo>
                hidl_radio_mode_infos;
            if (!hidl_struct_util::convertLegacyWifiMacInfosToHidl(
                    mac_infos, &hidl_radio_mode_infos)) {
                LOG(ERROR) << "Error converting wifi mac info";
                return;
            }
            for (const auto& callback : shared_ptr_this->getEventCallbacks()) {
                if (!callback->onRadioModeChange(hidl_radio_mode_infos)
                         .isOk()) {
                    LOG(ERROR) << "Failed to invoke onRadioModeChange"
                               << " callback on: " << toString(callback);
                }
            }
        };
    legacy_hal::wifi_error legacy_status =
        legacy_hal_.lock()->registerRadioModeChangeCallbackHandler(
            getWlanIfaceName(0), on_radio_mode_change_callback);
    return createWifiStatusFromLegacyError(legacy_status);
}

std::vector<IWifiChip::ChipIfaceCombination>
WifiChip::getCurrentModeIfaceCombinations() {
    if (!isValidModeId(current_mode_id_)) {
        LOG(ERROR) << "Chip not configured in a mode yet";
        return {};
    }
    for (const auto& mode : modes_) {
        if (mode.id == current_mode_id_) {
            return mode.availableCombinations;
        }
    }
    CHECK(0) << "Expected to find iface combinations for current mode!";
    return {};
}

// Returns a map indexed by IfaceType with the number of ifaces currently
// created of the corresponding type.
std::map<IfaceType, size_t> WifiChip::getCurrentIfaceCombination() {
    std::map<IfaceType, size_t> iface_counts;
    iface_counts[IfaceType::AP] = ap_ifaces_.size();
    iface_counts[IfaceType::NAN] = nan_ifaces_.size();
    iface_counts[IfaceType::P2P] = p2p_ifaces_.size();
    iface_counts[IfaceType::STA] = sta_ifaces_.size();
    return iface_counts;
}

// This expands the provided iface combinations to a more parseable
// form. Returns a vector of available combinations possible with the number
// of ifaces of each type in the combination.
// This method is a port of HalDeviceManager.expandIfaceCombos() from framework.
std::vector<std::map<IfaceType, size_t>> WifiChip::expandIfaceCombinations(
    const IWifiChip::ChipIfaceCombination& combination) {
    uint32_t num_expanded_combos = 1;
    for (const auto& limit : combination.limits) {
        for (uint32_t i = 0; i < limit.maxIfaces; i++) {
            num_expanded_combos *= limit.types.size();
        }
    }

    // Allocate the vector of expanded combos and reset all iface counts to 0
    // in each combo.
    std::vector<std::map<IfaceType, size_t>> expanded_combos;
    expanded_combos.resize(num_expanded_combos);
    for (auto& expanded_combo : expanded_combos) {
        for (const auto type :
             {IfaceType::AP, IfaceType::NAN, IfaceType::P2P, IfaceType::STA}) {
            expanded_combo[type] = 0;
        }
    }
    uint32_t span = num_expanded_combos;
    for (const auto& limit : combination.limits) {
        for (uint32_t i = 0; i < limit.maxIfaces; i++) {
            span /= limit.types.size();
            for (uint32_t k = 0; k < num_expanded_combos; ++k) {
                const auto iface_type =
                    limit.types[(k / span) % limit.types.size()];
                expanded_combos[k][iface_type]++;
            }
        }
    }
    return expanded_combos;
}

bool WifiChip::canExpandedIfaceCombinationSupportIfaceOfType(
    const std::map<IfaceType, size_t>& combo, IfaceType requested_type) {
    const auto current_combo = getCurrentIfaceCombination();

    // Check if we have space for 1 more iface of |type| in this combo
    for (const auto type :
         {IfaceType::AP, IfaceType::NAN, IfaceType::P2P, IfaceType::STA}) {
        size_t num_ifaces_needed = current_combo.at(type);
        if (type == requested_type) {
            num_ifaces_needed++;
        }
        size_t num_ifaces_allowed = combo.at(type);
        if (num_ifaces_needed > num_ifaces_allowed) {
            return false;
        }
    }
    return true;
}

// This method does the following:
// a) Enumerate all possible iface combos by expanding the current
//    ChipIfaceCombination.
// b) Check if the requested iface type can be added to the current mode.
bool WifiChip::canCurrentModeSupportIfaceOfType(IfaceType type) {
    if (!isValidModeId(current_mode_id_)) {
        LOG(ERROR) << "Chip not configured in a mode yet";
        return false;
    }
    const auto combinations = getCurrentModeIfaceCombinations();
    for (const auto& combination : combinations) {
        const auto expanded_combos = expandIfaceCombinations(combination);
        for (const auto& expanded_combo : expanded_combos) {
            if (canExpandedIfaceCombinationSupportIfaceOfType(expanded_combo,
                                                              type)) {
                return true;
            }
        }
    }
    return false;
}

bool WifiChip::isValidModeId(ChipModeId mode_id) {
    for (const auto& mode : modes_) {
        if (mode.id == mode_id) {
            return true;
        }
    }
    return false;
}

// Return the first wlan (wlan0, wlan1 etc.) not already in use.
// This doesn't check the actual presence of these interfaces.
std::string WifiChip::allocateApOrStaIfaceName() {
    for (unsigned i = 0; i < kMaxWlanIfaces; i++) {
        const auto ifname = getWlanIfaceName(i);
        if (findUsingName(ap_ifaces_, ifname)) continue;
        if (findUsingName(sta_ifaces_, ifname)) continue;
        return ifname;
    }
    // This should never happen. We screwed up somewhere if it did.
    CHECK(false) << "All wlan interfaces in use already!";
    return {};
}

bool WifiChip::writeRingbufferFilesInternal() {
    if (!removeOldFilesInternal()) {
        LOG(ERROR) << "Error occurred while deleting old tombstone files";
        return false;
    }
    // write ringbuffers to file
    for (const auto& item : ringbuffer_map_) {
        const Ringbuffer& cur_buffer = item.second;
        if (cur_buffer.getData().empty()) {
            continue;
        }
        const std::string file_path_raw =
            kTombstoneFolderPath + item.first + "XXXXXXXXXX";
        const int dump_fd = mkstemp(makeCharVec(file_path_raw).data());
        if (dump_fd == -1) {
            LOG(ERROR) << "create file failed: " << strerror(errno);
            return false;
        }
        unique_fd file_auto_closer(dump_fd);
        for (const auto& cur_block : cur_buffer.getData()) {
            if (write(dump_fd, cur_block.data(),
                      sizeof(cur_block[0]) * cur_block.size()) == -1) {
                LOG(ERROR) << "Error writing to file " << strerror(errno);
            }
        }
    }
    return true;
}

}  // namespace implementation
}  // namespace V1_3
}  // namespace wifi
}  // namespace hardware
}  // namespace android<|MERGE_RESOLUTION|>--- conflicted
+++ resolved
@@ -782,7 +782,6 @@
 
     bool iface_created = false;
     std::string ifname = allocateApOrStaIfaceName();
-<<<<<<< HEAD
     if (!if_nametoindex(ifname.c_str())) {
         legacy_hal::wifi_error legacy_status =
             legacy_hal_.lock()->QcAddInterface(getWlanIfaceName(0), ifname,
@@ -794,11 +793,8 @@
         }
         iface_created = true;
     }
-    sp<WifiApIface> iface = new WifiApIface(ifname, legacy_hal_);
-=======
     sp<WifiApIface> iface =
         new WifiApIface(ifname, legacy_hal_, iface_util_, feature_flags_);
->>>>>>> 22f25de7
     ap_ifaces_.push_back(iface);
     if (iface_created) created_ap_ifaces_.push_back(iface);
     for (const auto& callback : event_cb_handler_.getCallbacks()) {
@@ -949,7 +945,6 @@
     }
     bool iface_created = false;
     std::string ifname = allocateApOrStaIfaceName();
-<<<<<<< HEAD
     if (!if_nametoindex(ifname.c_str())) {
         legacy_hal::wifi_error legacy_status =
             legacy_hal_.lock()->QcAddInterface(getWlanIfaceName(0), ifname,
@@ -961,10 +956,7 @@
         }
         iface_created = true;
     }
-    sp<WifiStaIface> iface = new WifiStaIface(ifname, legacy_hal_);
-=======
     sp<WifiStaIface> iface = new WifiStaIface(ifname, legacy_hal_, iface_util_);
->>>>>>> 22f25de7
     sta_ifaces_.push_back(iface);
     if (iface_created) created_sta_ifaces_.push_back(iface);
     for (const auto& callback : event_cb_handler_.getCallbacks()) {
