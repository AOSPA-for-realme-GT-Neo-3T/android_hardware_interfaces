--- conflicted
+++ resolved
@@ -164,25 +164,9 @@
 
 template <class T_IGnss>
 std::unique_ptr<V2_0::GnssLocation> GnssTemplate<T_IGnss>::getLocationFromHW() {
-<<<<<<< HEAD
-    if (!mHardwareModeChecked) {
-        // default using /dev/gnss0
-        std::string gnss_dev_path = ReplayUtils::getGnssPath();
-
-        mGnssFd = open(gnss_dev_path.c_str(), O_RDWR | O_NONBLOCK);
-        if (mGnssFd == -1) {
-            ALOGW("Failed to open %s errno: %d", gnss_dev_path.c_str(), errno);
-        }
-        mHardwareModeChecked = true;
-    }
-
-    std::string inputStr = ::android::hardware::gnss::common::ReplayUtils::getDataFromDeviceFile(
-            CMD_GET_LOCATION, mMinIntervalMs);
-=======
     mHardwareModeChecked = true;
     std::string inputStr =
             ::android::hardware::gnss::common::DeviceFileReader::Instance().getLocationData();
->>>>>>> 42ae8296
     return NmeaFixInfo::getLocationFromInputStr(inputStr);
 }
 
