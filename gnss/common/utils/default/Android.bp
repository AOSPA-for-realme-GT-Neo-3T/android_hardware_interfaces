--- conflicted
+++ resolved
@@ -43,12 +43,8 @@
         "GnssReplayUtils.cpp",
         "MockLocation.cpp",
         "NmeaFixInfo.cpp",
-<<<<<<< HEAD
-        "GnssReplayUtils.cpp",
-=======
         "ParseUtils.cpp",
         "Utils.cpp",
->>>>>>> 42ae8296
     ],
     export_include_dirs: ["include"],
     shared_libs: [
