/*
 * Copyright (C) 2022 The Android Open Source Project
 *
 * Licensed under the Apache License, Version 2.0 (the "License");
 * you may not use this file except in compliance with the License.
 * You may obtain a copy of the License at
 *
 *      http://www.apache.org/licenses/LICENSE-2.0
 *
 * Unless required by applicable law or agreed to in writing, software
 * distributed under the License is distributed on an "AS IS" BASIS,
 * WITHOUT WARRANTIES OR CONDITIONS OF ANY KIND, either express or implied.
 * See the License for the specific language governing permissions and
 * limitations under the License.
 */

#include <algorithm>
#include <set>

#define LOG_TAG "AHAL_Module"
#include <android-base/logging.h>
#include <android/binder_ibinder_platform.h>

#include <Utils.h>
#include <aidl/android/media/audio/common/AudioInputFlags.h>
#include <aidl/android/media/audio/common/AudioOutputFlags.h>

#include "core-impl/Module.h"
#include "core-impl/SoundDose.h"
#include "core-impl/Telephony.h"
#include "core-impl/utils.h"

using aidl::android::hardware::audio::common::SinkMetadata;
using aidl::android::hardware::audio::common::SourceMetadata;
using aidl::android::media::audio::common::AudioChannelLayout;
using aidl::android::media::audio::common::AudioDevice;
using aidl::android::media::audio::common::AudioFormatDescription;
using aidl::android::media::audio::common::AudioFormatType;
using aidl::android::media::audio::common::AudioInputFlags;
using aidl::android::media::audio::common::AudioIoFlags;
using aidl::android::media::audio::common::AudioOffloadInfo;
using aidl::android::media::audio::common::AudioOutputFlags;
using aidl::android::media::audio::common::AudioPort;
using aidl::android::media::audio::common::AudioPortConfig;
using aidl::android::media::audio::common::AudioPortExt;
using aidl::android::media::audio::common::AudioProfile;
using aidl::android::media::audio::common::Int;
using aidl::android::media::audio::common::PcmType;
using android::hardware::audio::common::getFrameSizeInBytes;
using android::hardware::audio::common::isBitPositionFlagSet;

namespace aidl::android::hardware::audio::core {

namespace {

bool generateDefaultPortConfig(const AudioPort& port, AudioPortConfig* config) {
    *config = {};
    config->portId = port.id;
    if (port.profiles.empty()) {
        LOG(ERROR) << __func__ << ": port " << port.id << " has no profiles";
        return false;
    }
    const auto& profile = port.profiles.begin();
    config->format = profile->format;
    if (profile->channelMasks.empty()) {
        LOG(ERROR) << __func__ << ": the first profile in port " << port.id
                   << " has no channel masks";
        return false;
    }
    config->channelMask = *profile->channelMasks.begin();
    if (profile->sampleRates.empty()) {
        LOG(ERROR) << __func__ << ": the first profile in port " << port.id
                   << " has no sample rates";
        return false;
    }
    Int sampleRate;
    sampleRate.value = *profile->sampleRates.begin();
    config->sampleRate = sampleRate;
    config->flags = port.flags;
    config->ext = port.ext;
    return true;
}

bool findAudioProfile(const AudioPort& port, const AudioFormatDescription& format,
                      AudioProfile* profile) {
    if (auto profilesIt =
                find_if(port.profiles.begin(), port.profiles.end(),
                        [&format](const auto& profile) { return profile.format == format; });
        profilesIt != port.profiles.end()) {
        *profile = *profilesIt;
        return true;
    }
    return false;
}

}  // namespace

void Module::cleanUpPatch(int32_t patchId) {
    erase_all_values(mPatches, std::set<int32_t>{patchId});
}

ndk::ScopedAStatus Module::createStreamContext(int32_t in_portConfigId, int64_t in_bufferSizeFrames,
                                               std::shared_ptr<IStreamCallback> asyncCallback,
                                               StreamContext* out_context) {
    if (in_bufferSizeFrames <= 0) {
        LOG(ERROR) << __func__ << ": non-positive buffer size " << in_bufferSizeFrames;
        return ndk::ScopedAStatus::fromExceptionCode(EX_ILLEGAL_ARGUMENT);
    }
    if (in_bufferSizeFrames < kMinimumStreamBufferSizeFrames) {
        LOG(ERROR) << __func__ << ": insufficient buffer size " << in_bufferSizeFrames
                   << ", must be at least " << kMinimumStreamBufferSizeFrames;
        return ndk::ScopedAStatus::fromExceptionCode(EX_ILLEGAL_ARGUMENT);
    }
    auto& configs = getConfig().portConfigs;
    auto portConfigIt = findById<AudioPortConfig>(configs, in_portConfigId);
    // Since this is a private method, it is assumed that
    // validity of the portConfigId has already been checked.
    const size_t frameSize =
            getFrameSizeInBytes(portConfigIt->format.value(), portConfigIt->channelMask.value());
    if (frameSize == 0) {
        LOG(ERROR) << __func__ << ": could not calculate frame size for port config "
                   << portConfigIt->toString();
        return ndk::ScopedAStatus::fromExceptionCode(EX_ILLEGAL_ARGUMENT);
    }
    LOG(DEBUG) << __func__ << ": frame size " << frameSize << " bytes";
    if (frameSize > kMaximumStreamBufferSizeBytes / in_bufferSizeFrames) {
        LOG(ERROR) << __func__ << ": buffer size " << in_bufferSizeFrames
                   << " frames is too large, maximum size is "
                   << kMaximumStreamBufferSizeBytes / frameSize;
        return ndk::ScopedAStatus::fromExceptionCode(EX_ILLEGAL_ARGUMENT);
    }
    const auto& flags = portConfigIt->flags.value();
    if ((flags.getTag() == AudioIoFlags::Tag::input &&
         !isBitPositionFlagSet(flags.get<AudioIoFlags::Tag::input>(),
                               AudioInputFlags::MMAP_NOIRQ)) ||
        (flags.getTag() == AudioIoFlags::Tag::output &&
         !isBitPositionFlagSet(flags.get<AudioIoFlags::Tag::output>(),
                               AudioOutputFlags::MMAP_NOIRQ))) {
        StreamContext temp(
                std::make_unique<StreamContext::CommandMQ>(1, true /*configureEventFlagWord*/),
                std::make_unique<StreamContext::ReplyMQ>(1, true /*configureEventFlagWord*/),
                portConfigIt->format.value(), portConfigIt->channelMask.value(),
                std::make_unique<StreamContext::DataMQ>(frameSize * in_bufferSizeFrames),
                asyncCallback, mDebug.streamTransientStateDelayMs);
        if (temp.isValid()) {
            *out_context = std::move(temp);
        } else {
            return ndk::ScopedAStatus::fromExceptionCode(EX_ILLEGAL_STATE);
        }
    } else {
        // TODO: Implement simulation of MMAP buffer allocation
    }
    return ndk::ScopedAStatus::ok();
}

std::vector<AudioDevice> Module::findConnectedDevices(int32_t portConfigId) {
    std::vector<AudioDevice> result;
    auto& ports = getConfig().ports;
    auto portIds = portIdsFromPortConfigIds(findConnectedPortConfigIds(portConfigId));
    for (auto it = portIds.begin(); it != portIds.end(); ++it) {
        auto portIt = findById<AudioPort>(ports, *it);
        if (portIt != ports.end() && portIt->ext.getTag() == AudioPortExt::Tag::device) {
            result.push_back(portIt->ext.template get<AudioPortExt::Tag::device>().device);
        }
    }
    return result;
}

std::set<int32_t> Module::findConnectedPortConfigIds(int32_t portConfigId) {
    std::set<int32_t> result;
    auto patchIdsRange = mPatches.equal_range(portConfigId);
    auto& patches = getConfig().patches;
    for (auto it = patchIdsRange.first; it != patchIdsRange.second; ++it) {
        auto patchIt = findById<AudioPatch>(patches, it->second);
        if (patchIt == patches.end()) {
            LOG(FATAL) << __func__ << ": patch with id " << it->second << " taken from mPatches "
                       << "not found in the configuration";
        }
        if (std::find(patchIt->sourcePortConfigIds.begin(), patchIt->sourcePortConfigIds.end(),
                      portConfigId) != patchIt->sourcePortConfigIds.end()) {
            result.insert(patchIt->sinkPortConfigIds.begin(), patchIt->sinkPortConfigIds.end());
        } else {
            result.insert(patchIt->sourcePortConfigIds.begin(), patchIt->sourcePortConfigIds.end());
        }
    }
    return result;
}

ndk::ScopedAStatus Module::findPortIdForNewStream(int32_t in_portConfigId, AudioPort** port) {
    auto& configs = getConfig().portConfigs;
    auto portConfigIt = findById<AudioPortConfig>(configs, in_portConfigId);
    if (portConfigIt == configs.end()) {
        LOG(ERROR) << __func__ << ": existing port config id " << in_portConfigId << " not found";
        return ndk::ScopedAStatus::fromExceptionCode(EX_ILLEGAL_ARGUMENT);
    }
    const int32_t portId = portConfigIt->portId;
    // In our implementation, configs of mix ports always have unique IDs.
    CHECK(portId != in_portConfigId);
    auto& ports = getConfig().ports;
    auto portIt = findById<AudioPort>(ports, portId);
    if (portIt == ports.end()) {
        LOG(ERROR) << __func__ << ": port id " << portId << " used by port config id "
                   << in_portConfigId << " not found";
        return ndk::ScopedAStatus::fromExceptionCode(EX_ILLEGAL_ARGUMENT);
    }
    if (mStreams.count(in_portConfigId) != 0) {
        LOG(ERROR) << __func__ << ": port config id " << in_portConfigId
                   << " already has a stream opened on it";
        return ndk::ScopedAStatus::fromExceptionCode(EX_ILLEGAL_STATE);
    }
    if (portIt->ext.getTag() != AudioPortExt::Tag::mix) {
        LOG(ERROR) << __func__ << ": port config id " << in_portConfigId
                   << " does not correspond to a mix port";
        return ndk::ScopedAStatus::fromExceptionCode(EX_ILLEGAL_ARGUMENT);
    }
    const int32_t maxOpenStreamCount = portIt->ext.get<AudioPortExt::Tag::mix>().maxOpenStreamCount;
    if (maxOpenStreamCount != 0 && mStreams.count(portId) >= maxOpenStreamCount) {
        LOG(ERROR) << __func__ << ": port id " << portId
                   << " has already reached maximum allowed opened stream count: "
                   << maxOpenStreamCount;
        return ndk::ScopedAStatus::fromExceptionCode(EX_ILLEGAL_STATE);
    }
    *port = &(*portIt);
    return ndk::ScopedAStatus::ok();
}

template <typename C>
std::set<int32_t> Module::portIdsFromPortConfigIds(C portConfigIds) {
    std::set<int32_t> result;
    auto& portConfigs = getConfig().portConfigs;
    for (auto it = portConfigIds.begin(); it != portConfigIds.end(); ++it) {
        auto portConfigIt = findById<AudioPortConfig>(portConfigs, *it);
        if (portConfigIt != portConfigs.end()) {
            result.insert(portConfigIt->portId);
        }
    }
    return result;
}

internal::Configuration& Module::getConfig() {
    if (!mConfig) {
        switch (mType) {
            case Type::DEFAULT:
                mConfig = std::move(internal::getPrimaryConfiguration());
                break;
            case Type::R_SUBMIX:
                mConfig = std::move(internal::getRSubmixConfiguration());
                break;
        }
    }
    return *mConfig;
}

void Module::registerPatch(const AudioPatch& patch) {
    auto& configs = getConfig().portConfigs;
    auto do_insert = [&](const std::vector<int32_t>& portConfigIds) {
        for (auto portConfigId : portConfigIds) {
            auto configIt = findById<AudioPortConfig>(configs, portConfigId);
            if (configIt != configs.end()) {
                mPatches.insert(std::pair{portConfigId, patch.id});
                if (configIt->portId != portConfigId) {
                    mPatches.insert(std::pair{configIt->portId, patch.id});
                }
            }
        };
    };
    do_insert(patch.sourcePortConfigIds);
    do_insert(patch.sinkPortConfigIds);
}

void Module::updateStreamsConnectedState(const AudioPatch& oldPatch, const AudioPatch& newPatch) {
    // Streams from the old patch need to be disconnected, streams from the new
    // patch need to be connected. If the stream belongs to both patches, no need
    // to update it.
    std::set<int32_t> idsToDisconnect, idsToConnect;
    idsToDisconnect.insert(oldPatch.sourcePortConfigIds.begin(),
                           oldPatch.sourcePortConfigIds.end());
    idsToDisconnect.insert(oldPatch.sinkPortConfigIds.begin(), oldPatch.sinkPortConfigIds.end());
    idsToConnect.insert(newPatch.sourcePortConfigIds.begin(), newPatch.sourcePortConfigIds.end());
    idsToConnect.insert(newPatch.sinkPortConfigIds.begin(), newPatch.sinkPortConfigIds.end());
    std::for_each(idsToDisconnect.begin(), idsToDisconnect.end(), [&](const auto& portConfigId) {
        if (idsToConnect.count(portConfigId) == 0) {
            LOG(DEBUG) << "The stream on port config id " << portConfigId << " is not connected";
            mStreams.setStreamIsConnected(portConfigId, {});
        }
    });
    std::for_each(idsToConnect.begin(), idsToConnect.end(), [&](const auto& portConfigId) {
        if (idsToDisconnect.count(portConfigId) == 0) {
            const auto connectedDevices = findConnectedDevices(portConfigId);
            LOG(DEBUG) << "The stream on port config id " << portConfigId
                       << " is connected to: " << ::android::internal::ToString(connectedDevices);
            mStreams.setStreamIsConnected(portConfigId, connectedDevices);
        }
    });
}

ndk::ScopedAStatus Module::setModuleDebug(
        const ::aidl::android::hardware::audio::core::ModuleDebug& in_debug) {
    LOG(DEBUG) << __func__ << ": old flags:" << mDebug.toString()
               << ", new flags: " << in_debug.toString();
    if (mDebug.simulateDeviceConnections != in_debug.simulateDeviceConnections &&
        !mConnectedDevicePorts.empty()) {
        LOG(ERROR) << __func__ << ": attempting to change device connections simulation "
                   << "while having external devices connected";
        return ndk::ScopedAStatus::fromExceptionCode(EX_ILLEGAL_STATE);
    }
    if (in_debug.streamTransientStateDelayMs < 0) {
        LOG(ERROR) << __func__ << ": streamTransientStateDelayMs is negative: "
                   << in_debug.streamTransientStateDelayMs;
        return ndk::ScopedAStatus::fromExceptionCode(EX_ILLEGAL_ARGUMENT);
    }
    mDebug = in_debug;
    return ndk::ScopedAStatus::ok();
}

ndk::ScopedAStatus Module::getTelephony(std::shared_ptr<ITelephony>* _aidl_return) {
    if (mTelephony == nullptr) {
        mTelephony = ndk::SharedRefBase::make<Telephony>();
        AIBinder_setMinSchedulerPolicy(mTelephony->asBinder().get(), SCHED_NORMAL,
                                       ANDROID_PRIORITY_AUDIO);
    }
    *_aidl_return = mTelephony;
    LOG(DEBUG) << __func__ << ": returning instance of ITelephony: " << _aidl_return->get();
    return ndk::ScopedAStatus::ok();
}

ndk::ScopedAStatus Module::connectExternalDevice(const AudioPort& in_templateIdAndAdditionalData,
                                                 AudioPort* _aidl_return) {
    const int32_t templateId = in_templateIdAndAdditionalData.id;
    auto& ports = getConfig().ports;
    AudioPort connectedPort;
    {  // Scope the template port so that we don't accidentally modify it.
        auto templateIt = findById<AudioPort>(ports, templateId);
        if (templateIt == ports.end()) {
            LOG(ERROR) << __func__ << ": port id " << templateId << " not found";
            return ndk::ScopedAStatus::fromExceptionCode(EX_ILLEGAL_ARGUMENT);
        }
        if (templateIt->ext.getTag() != AudioPortExt::Tag::device) {
            LOG(ERROR) << __func__ << ": port id " << templateId << " is not a device port";
            return ndk::ScopedAStatus::fromExceptionCode(EX_ILLEGAL_ARGUMENT);
        }
        if (!templateIt->profiles.empty()) {
            LOG(ERROR) << __func__ << ": port id " << templateId
                       << " does not have dynamic profiles";
            return ndk::ScopedAStatus::fromExceptionCode(EX_ILLEGAL_ARGUMENT);
        }
        auto& templateDevicePort = templateIt->ext.get<AudioPortExt::Tag::device>();
        if (templateDevicePort.device.type.connection.empty()) {
            LOG(ERROR) << __func__ << ": port id " << templateId << " is permanently attached";
            return ndk::ScopedAStatus::fromExceptionCode(EX_ILLEGAL_ARGUMENT);
        }
        // Postpone id allocation until we ensure that there are no client errors.
        connectedPort = *templateIt;
        connectedPort.extraAudioDescriptors = in_templateIdAndAdditionalData.extraAudioDescriptors;
        const auto& inputDevicePort =
                in_templateIdAndAdditionalData.ext.get<AudioPortExt::Tag::device>();
        auto& connectedDevicePort = connectedPort.ext.get<AudioPortExt::Tag::device>();
        connectedDevicePort.device.address = inputDevicePort.device.address;
        LOG(DEBUG) << __func__ << ": device port " << connectedPort.id << " device set to "
                   << connectedDevicePort.device.toString();
        // Check if there is already a connected port with for the same external device.
        for (auto connectedPortId : mConnectedDevicePorts) {
            auto connectedPortIt = findById<AudioPort>(ports, connectedPortId);
            if (connectedPortIt->ext.get<AudioPortExt::Tag::device>().device ==
                connectedDevicePort.device) {
                LOG(ERROR) << __func__ << ": device " << connectedDevicePort.device.toString()
                           << " is already connected at the device port id " << connectedPortId;
                return ndk::ScopedAStatus::fromExceptionCode(EX_ILLEGAL_STATE);
            }
        }
    }

    if (!mDebug.simulateDeviceConnections) {
        // In a real HAL here we would attempt querying the profiles from the device.
        LOG(ERROR) << __func__ << ": failed to query supported device profiles";
        return ndk::ScopedAStatus::fromExceptionCode(EX_ILLEGAL_STATE);
    }

    connectedPort.id = ++getConfig().nextPortId;
    mConnectedDevicePorts.insert(connectedPort.id);
    LOG(DEBUG) << __func__ << ": template port " << templateId << " external device connected, "
               << "connected port ID " << connectedPort.id;
    auto& connectedProfiles = getConfig().connectedProfiles;
    if (auto connectedProfilesIt = connectedProfiles.find(templateId);
        connectedProfilesIt != connectedProfiles.end()) {
        connectedPort.profiles = connectedProfilesIt->second;
    }
    ports.push_back(connectedPort);
    *_aidl_return = std::move(connectedPort);

    std::vector<AudioRoute> newRoutes;
    auto& routes = getConfig().routes;
    for (auto& r : routes) {
        if (r.sinkPortId == templateId) {
            AudioRoute newRoute;
            newRoute.sourcePortIds = r.sourcePortIds;
            newRoute.sinkPortId = connectedPort.id;
            newRoute.isExclusive = r.isExclusive;
            newRoutes.push_back(std::move(newRoute));
        } else {
            auto& srcs = r.sourcePortIds;
            if (std::find(srcs.begin(), srcs.end(), templateId) != srcs.end()) {
                srcs.push_back(connectedPort.id);
            }
        }
    }
    routes.insert(routes.end(), newRoutes.begin(), newRoutes.end());

    return ndk::ScopedAStatus::ok();
}

ndk::ScopedAStatus Module::disconnectExternalDevice(int32_t in_portId) {
    auto& ports = getConfig().ports;
    auto portIt = findById<AudioPort>(ports, in_portId);
    if (portIt == ports.end()) {
        LOG(ERROR) << __func__ << ": port id " << in_portId << " not found";
        return ndk::ScopedAStatus::fromExceptionCode(EX_ILLEGAL_ARGUMENT);
    }
    if (portIt->ext.getTag() != AudioPortExt::Tag::device) {
        LOG(ERROR) << __func__ << ": port id " << in_portId << " is not a device port";
        return ndk::ScopedAStatus::fromExceptionCode(EX_ILLEGAL_ARGUMENT);
    }
    if (mConnectedDevicePorts.count(in_portId) == 0) {
        LOG(ERROR) << __func__ << ": port id " << in_portId << " is not a connected device port";
        return ndk::ScopedAStatus::fromExceptionCode(EX_ILLEGAL_ARGUMENT);
    }
    auto& configs = getConfig().portConfigs;
    auto& initials = getConfig().initialConfigs;
    auto configIt = std::find_if(configs.begin(), configs.end(), [&](const auto& config) {
        if (config.portId == in_portId) {
            // Check if the configuration was provided by the client.
            const auto& initialIt = findById<AudioPortConfig>(initials, config.id);
            return initialIt == initials.end() || config != *initialIt;
        }
        return false;
    });
    if (configIt != configs.end()) {
        LOG(ERROR) << __func__ << ": port id " << in_portId << " has a non-default config with id "
                   << configIt->id;
        return ndk::ScopedAStatus::fromExceptionCode(EX_ILLEGAL_STATE);
    }
    ports.erase(portIt);
    mConnectedDevicePorts.erase(in_portId);
    LOG(DEBUG) << __func__ << ": connected device port " << in_portId << " released";

    auto& routes = getConfig().routes;
    for (auto routesIt = routes.begin(); routesIt != routes.end();) {
        if (routesIt->sinkPortId == in_portId) {
            routesIt = routes.erase(routesIt);
        } else {
            // Note: the list of sourcePortIds can't become empty because there must
            // be the id of the template port in the route.
            erase_if(routesIt->sourcePortIds, [in_portId](auto src) { return src == in_portId; });
            ++routesIt;
        }
    }

    return ndk::ScopedAStatus::ok();
}

ndk::ScopedAStatus Module::getAudioPatches(std::vector<AudioPatch>* _aidl_return) {
    *_aidl_return = getConfig().patches;
    LOG(DEBUG) << __func__ << ": returning " << _aidl_return->size() << " patches";
    return ndk::ScopedAStatus::ok();
}

ndk::ScopedAStatus Module::getAudioPort(int32_t in_portId, AudioPort* _aidl_return) {
    auto& ports = getConfig().ports;
    auto portIt = findById<AudioPort>(ports, in_portId);
    if (portIt != ports.end()) {
        *_aidl_return = *portIt;
        LOG(DEBUG) << __func__ << ": returning port by id " << in_portId;
        return ndk::ScopedAStatus::ok();
    }
    LOG(ERROR) << __func__ << ": port id " << in_portId << " not found";
    return ndk::ScopedAStatus::fromExceptionCode(EX_ILLEGAL_ARGUMENT);
}

ndk::ScopedAStatus Module::getAudioPortConfigs(std::vector<AudioPortConfig>* _aidl_return) {
    *_aidl_return = getConfig().portConfigs;
    LOG(DEBUG) << __func__ << ": returning " << _aidl_return->size() << " port configs";
    return ndk::ScopedAStatus::ok();
}

ndk::ScopedAStatus Module::getAudioPorts(std::vector<AudioPort>* _aidl_return) {
    *_aidl_return = getConfig().ports;
    LOG(DEBUG) << __func__ << ": returning " << _aidl_return->size() << " ports";
    return ndk::ScopedAStatus::ok();
}

ndk::ScopedAStatus Module::getAudioRoutes(std::vector<AudioRoute>* _aidl_return) {
    *_aidl_return = getConfig().routes;
    LOG(DEBUG) << __func__ << ": returning " << _aidl_return->size() << " routes";
    return ndk::ScopedAStatus::ok();
}

ndk::ScopedAStatus Module::getAudioRoutesForAudioPort(int32_t in_portId,
                                                      std::vector<AudioRoute>* _aidl_return) {
    auto& ports = getConfig().ports;
    if (auto portIt = findById<AudioPort>(ports, in_portId); portIt == ports.end()) {
        LOG(ERROR) << __func__ << ": port id " << in_portId << " not found";
        return ndk::ScopedAStatus::fromExceptionCode(EX_ILLEGAL_ARGUMENT);
    }
    auto& routes = getConfig().routes;
    std::copy_if(routes.begin(), routes.end(), std::back_inserter(*_aidl_return),
                 [&](const auto& r) {
                     const auto& srcs = r.sourcePortIds;
                     return r.sinkPortId == in_portId ||
                            std::find(srcs.begin(), srcs.end(), in_portId) != srcs.end();
                 });
    return ndk::ScopedAStatus::ok();
}

ndk::ScopedAStatus Module::openInputStream(const OpenInputStreamArguments& in_args,
                                           OpenInputStreamReturn* _aidl_return) {
    LOG(DEBUG) << __func__ << ": port config id " << in_args.portConfigId << ", buffer size "
               << in_args.bufferSizeFrames << " frames";
    AudioPort* port = nullptr;
    if (auto status = findPortIdForNewStream(in_args.portConfigId, &port); !status.isOk()) {
        return status;
    }
    if (port->flags.getTag() != AudioIoFlags::Tag::input) {
        LOG(ERROR) << __func__ << ": port config id " << in_args.portConfigId
                   << " does not correspond to an input mix port";
        return ndk::ScopedAStatus::fromExceptionCode(EX_ILLEGAL_ARGUMENT);
    }
    StreamContext context;
    if (auto status = createStreamContext(in_args.portConfigId, in_args.bufferSizeFrames, nullptr,
                                          &context);
        !status.isOk()) {
        return status;
    }
    context.fillDescriptor(&_aidl_return->desc);
    auto stream = ndk::SharedRefBase::make<StreamIn>(in_args.sinkMetadata, std::move(context),
                                                     mConfig->microphones);
    if (auto status = stream->init(); !status.isOk()) {
        return status;
    }
    AIBinder_setMinSchedulerPolicy(stream->asBinder().get(), SCHED_NORMAL, ANDROID_PRIORITY_AUDIO);
    StreamWrapper streamWrapper(stream);
    auto patchIt = mPatches.find(in_args.portConfigId);
    if (patchIt != mPatches.end()) {
        streamWrapper.setStreamIsConnected(findConnectedDevices(in_args.portConfigId));
    }
    mStreams.insert(port->id, in_args.portConfigId, std::move(streamWrapper));
    _aidl_return->stream = std::move(stream);
    return ndk::ScopedAStatus::ok();
}

ndk::ScopedAStatus Module::openOutputStream(const OpenOutputStreamArguments& in_args,
                                            OpenOutputStreamReturn* _aidl_return) {
    LOG(DEBUG) << __func__ << ": port config id " << in_args.portConfigId << ", has offload info? "
               << (in_args.offloadInfo.has_value()) << ", buffer size " << in_args.bufferSizeFrames
               << " frames";
    AudioPort* port = nullptr;
    if (auto status = findPortIdForNewStream(in_args.portConfigId, &port); !status.isOk()) {
        return status;
    }
    if (port->flags.getTag() != AudioIoFlags::Tag::output) {
        LOG(ERROR) << __func__ << ": port config id " << in_args.portConfigId
                   << " does not correspond to an output mix port";
        return ndk::ScopedAStatus::fromExceptionCode(EX_ILLEGAL_ARGUMENT);
    }
    const bool isOffload = isBitPositionFlagSet(port->flags.get<AudioIoFlags::Tag::output>(),
                                                AudioOutputFlags::COMPRESS_OFFLOAD);
    if (isOffload && !in_args.offloadInfo.has_value()) {
        LOG(ERROR) << __func__ << ": port id " << port->id
                   << " has COMPRESS_OFFLOAD flag set, requires offload info";
        return ndk::ScopedAStatus::fromExceptionCode(EX_ILLEGAL_ARGUMENT);
    }
    const bool isNonBlocking = isBitPositionFlagSet(port->flags.get<AudioIoFlags::Tag::output>(),
                                                    AudioOutputFlags::NON_BLOCKING);
    if (isNonBlocking && in_args.callback == nullptr) {
        LOG(ERROR) << __func__ << ": port id " << port->id
                   << " has NON_BLOCKING flag set, requires async callback";
        return ndk::ScopedAStatus::fromExceptionCode(EX_ILLEGAL_ARGUMENT);
    }
    StreamContext context;
    if (auto status = createStreamContext(in_args.portConfigId, in_args.bufferSizeFrames,
                                          isNonBlocking ? in_args.callback : nullptr, &context);
        !status.isOk()) {
        return status;
    }
    context.fillDescriptor(&_aidl_return->desc);
    auto stream = ndk::SharedRefBase::make<StreamOut>(in_args.sourceMetadata, std::move(context),
                                                      in_args.offloadInfo);
    if (auto status = stream->init(); !status.isOk()) {
        return status;
    }
    AIBinder_setMinSchedulerPolicy(stream->asBinder().get(), SCHED_NORMAL, ANDROID_PRIORITY_AUDIO);
    StreamWrapper streamWrapper(stream);
    auto patchIt = mPatches.find(in_args.portConfigId);
    if (patchIt != mPatches.end()) {
        streamWrapper.setStreamIsConnected(findConnectedDevices(in_args.portConfigId));
    }
    mStreams.insert(port->id, in_args.portConfigId, std::move(streamWrapper));
    _aidl_return->stream = std::move(stream);
    return ndk::ScopedAStatus::ok();
}

ndk::ScopedAStatus Module::setAudioPatch(const AudioPatch& in_requested, AudioPatch* _aidl_return) {
    LOG(DEBUG) << __func__ << ": requested patch " << in_requested.toString();
    if (in_requested.sourcePortConfigIds.empty()) {
        LOG(ERROR) << __func__ << ": requested patch has empty sources list";
        return ndk::ScopedAStatus::fromExceptionCode(EX_ILLEGAL_ARGUMENT);
    }
    if (!all_unique<int32_t>(in_requested.sourcePortConfigIds)) {
        LOG(ERROR) << __func__ << ": requested patch has duplicate ids in the sources list";
        return ndk::ScopedAStatus::fromExceptionCode(EX_ILLEGAL_ARGUMENT);
    }
    if (in_requested.sinkPortConfigIds.empty()) {
        LOG(ERROR) << __func__ << ": requested patch has empty sinks list";
        return ndk::ScopedAStatus::fromExceptionCode(EX_ILLEGAL_ARGUMENT);
    }
    if (!all_unique<int32_t>(in_requested.sinkPortConfigIds)) {
        LOG(ERROR) << __func__ << ": requested patch has duplicate ids in the sinks list";
        return ndk::ScopedAStatus::fromExceptionCode(EX_ILLEGAL_ARGUMENT);
    }

    auto& configs = getConfig().portConfigs;
    std::vector<int32_t> missingIds;
    auto sources =
            selectByIds<AudioPortConfig>(configs, in_requested.sourcePortConfigIds, &missingIds);
    if (!missingIds.empty()) {
        LOG(ERROR) << __func__ << ": following source port config ids not found: "
                   << ::android::internal::ToString(missingIds);
        return ndk::ScopedAStatus::fromExceptionCode(EX_ILLEGAL_ARGUMENT);
    }
    auto sinks = selectByIds<AudioPortConfig>(configs, in_requested.sinkPortConfigIds, &missingIds);
    if (!missingIds.empty()) {
        LOG(ERROR) << __func__ << ": following sink port config ids not found: "
                   << ::android::internal::ToString(missingIds);
        return ndk::ScopedAStatus::fromExceptionCode(EX_ILLEGAL_ARGUMENT);
    }
    // bool indicates whether a non-exclusive route is available.
    // If only an exclusive route is available, that means the patch can not be
    // established if there is any other patch which currently uses the sink port.
    std::map<int32_t, bool> allowedSinkPorts;
    auto& routes = getConfig().routes;
    for (auto src : sources) {
        for (const auto& r : routes) {
            const auto& srcs = r.sourcePortIds;
            if (std::find(srcs.begin(), srcs.end(), src->portId) != srcs.end()) {
                if (!allowedSinkPorts[r.sinkPortId]) {  // prefer non-exclusive
                    allowedSinkPorts[r.sinkPortId] = !r.isExclusive;
                }
            }
        }
    }
    for (auto sink : sinks) {
        if (allowedSinkPorts.count(sink->portId) == 0) {
            LOG(ERROR) << __func__ << ": there is no route to the sink port id " << sink->portId;
            return ndk::ScopedAStatus::fromExceptionCode(EX_ILLEGAL_ARGUMENT);
        }
    }

    auto& patches = getConfig().patches;
    auto existing = patches.end();
    std::optional<decltype(mPatches)> patchesBackup;
    if (in_requested.id != 0) {
        existing = findById<AudioPatch>(patches, in_requested.id);
        if (existing != patches.end()) {
            patchesBackup = mPatches;
            cleanUpPatch(existing->id);
        } else {
            LOG(ERROR) << __func__ << ": not found existing patch id " << in_requested.id;
            return ndk::ScopedAStatus::fromExceptionCode(EX_ILLEGAL_ARGUMENT);
        }
    }
    // Validate the requested patch.
    for (const auto& [sinkPortId, nonExclusive] : allowedSinkPorts) {
        if (!nonExclusive && mPatches.count(sinkPortId) != 0) {
            LOG(ERROR) << __func__ << ": sink port id " << sinkPortId
                       << "is exclusive and is already used by some other patch";
            if (patchesBackup.has_value()) {
                mPatches = std::move(*patchesBackup);
            }
            return ndk::ScopedAStatus::fromExceptionCode(EX_ILLEGAL_STATE);
        }
    }
    *_aidl_return = in_requested;
    _aidl_return->minimumStreamBufferSizeFrames = kMinimumStreamBufferSizeFrames;
    _aidl_return->latenciesMs.clear();
    _aidl_return->latenciesMs.insert(_aidl_return->latenciesMs.end(),
                                     _aidl_return->sinkPortConfigIds.size(), kLatencyMs);
    AudioPatch oldPatch{};
    if (existing == patches.end()) {
        _aidl_return->id = getConfig().nextPatchId++;
        patches.push_back(*_aidl_return);
        existing = patches.begin() + (patches.size() - 1);
    } else {
        oldPatch = *existing;
        *existing = *_aidl_return;
    }
    registerPatch(*existing);
    updateStreamsConnectedState(oldPatch, *_aidl_return);

    LOG(DEBUG) << __func__ << ": " << (oldPatch.id == 0 ? "created" : "updated") << " patch "
               << _aidl_return->toString();
    return ndk::ScopedAStatus::ok();
}

ndk::ScopedAStatus Module::setAudioPortConfig(const AudioPortConfig& in_requested,
                                              AudioPortConfig* out_suggested, bool* _aidl_return) {
    LOG(DEBUG) << __func__ << ": requested " << in_requested.toString();
    auto& configs = getConfig().portConfigs;
    auto existing = configs.end();
    if (in_requested.id != 0) {
        if (existing = findById<AudioPortConfig>(configs, in_requested.id);
            existing == configs.end()) {
            LOG(ERROR) << __func__ << ": existing port config id " << in_requested.id
                       << " not found";
            return ndk::ScopedAStatus::fromExceptionCode(EX_ILLEGAL_ARGUMENT);
        }
    }

    const int portId = existing != configs.end() ? existing->portId : in_requested.portId;
    if (portId == 0) {
        LOG(ERROR) << __func__ << ": input port config does not specify portId";
        return ndk::ScopedAStatus::fromExceptionCode(EX_ILLEGAL_ARGUMENT);
    }
    auto& ports = getConfig().ports;
    auto portIt = findById<AudioPort>(ports, portId);
    if (portIt == ports.end()) {
        LOG(ERROR) << __func__ << ": input port config points to non-existent portId " << portId;
        return ndk::ScopedAStatus::fromExceptionCode(EX_ILLEGAL_ARGUMENT);
    }
    if (existing != configs.end()) {
        *out_suggested = *existing;
    } else {
        AudioPortConfig newConfig;
        if (generateDefaultPortConfig(*portIt, &newConfig)) {
            *out_suggested = newConfig;
        } else {
            LOG(ERROR) << __func__ << ": unable generate a default config for port " << portId;
            return ndk::ScopedAStatus::fromExceptionCode(EX_ILLEGAL_ARGUMENT);
        }
    }
    // From this moment, 'out_suggested' is either an existing port config,
    // or a new generated config. Now attempt to update it according to the specified
    // fields of 'in_requested'.

    bool requestedIsValid = true, requestedIsFullySpecified = true;

    AudioIoFlags portFlags = portIt->flags;
    if (in_requested.flags.has_value()) {
        if (in_requested.flags.value() != portFlags) {
            LOG(WARNING) << __func__ << ": requested flags "
                         << in_requested.flags.value().toString() << " do not match port's "
                         << portId << " flags " << portFlags.toString();
            requestedIsValid = false;
        }
    } else {
        requestedIsFullySpecified = false;
    }

    AudioProfile portProfile;
    if (in_requested.format.has_value()) {
        const auto& format = in_requested.format.value();
        if (findAudioProfile(*portIt, format, &portProfile)) {
            out_suggested->format = format;
        } else {
            LOG(WARNING) << __func__ << ": requested format " << format.toString()
                         << " is not found in port's " << portId << " profiles";
            requestedIsValid = false;
        }
    } else {
        requestedIsFullySpecified = false;
    }
    if (!findAudioProfile(*portIt, out_suggested->format.value(), &portProfile)) {
        LOG(ERROR) << __func__ << ": port " << portId << " does not support format "
                   << out_suggested->format.value().toString() << " anymore";
        return ndk::ScopedAStatus::fromExceptionCode(EX_ILLEGAL_ARGUMENT);
    }

    if (in_requested.channelMask.has_value()) {
        const auto& channelMask = in_requested.channelMask.value();
        if (find(portProfile.channelMasks.begin(), portProfile.channelMasks.end(), channelMask) !=
            portProfile.channelMasks.end()) {
            out_suggested->channelMask = channelMask;
        } else {
            LOG(WARNING) << __func__ << ": requested channel mask " << channelMask.toString()
                         << " is not supported for the format " << portProfile.format.toString()
                         << " by the port " << portId;
            requestedIsValid = false;
        }
    } else {
        requestedIsFullySpecified = false;
    }

    if (in_requested.sampleRate.has_value()) {
        const auto& sampleRate = in_requested.sampleRate.value();
        if (find(portProfile.sampleRates.begin(), portProfile.sampleRates.end(),
                 sampleRate.value) != portProfile.sampleRates.end()) {
            out_suggested->sampleRate = sampleRate;
        } else {
            LOG(WARNING) << __func__ << ": requested sample rate " << sampleRate.value
                         << " is not supported for the format " << portProfile.format.toString()
                         << " by the port " << portId;
            requestedIsValid = false;
        }
    } else {
        requestedIsFullySpecified = false;
    }

    if (in_requested.gain.has_value()) {
        // Let's pretend that gain can always be applied.
        out_suggested->gain = in_requested.gain.value();
    }

    if (existing == configs.end() && requestedIsValid && requestedIsFullySpecified) {
        out_suggested->id = getConfig().nextPortId++;
        configs.push_back(*out_suggested);
        *_aidl_return = true;
        LOG(DEBUG) << __func__ << ": created new port config " << out_suggested->toString();
    } else if (existing != configs.end() && requestedIsValid) {
        *existing = *out_suggested;
        *_aidl_return = true;
        LOG(DEBUG) << __func__ << ": updated port config " << out_suggested->toString();
    } else {
        LOG(DEBUG) << __func__ << ": not applied; existing config ? " << (existing != configs.end())
                   << "; requested is valid? " << requestedIsValid << ", fully specified? "
                   << requestedIsFullySpecified;
        *_aidl_return = false;
    }
    return ndk::ScopedAStatus::ok();
}

ndk::ScopedAStatus Module::resetAudioPatch(int32_t in_patchId) {
    auto& patches = getConfig().patches;
    auto patchIt = findById<AudioPatch>(patches, in_patchId);
    if (patchIt != patches.end()) {
        cleanUpPatch(patchIt->id);
        updateStreamsConnectedState(*patchIt, AudioPatch{});
        patches.erase(patchIt);
        LOG(DEBUG) << __func__ << ": erased patch " << in_patchId;
        return ndk::ScopedAStatus::ok();
    }
    LOG(ERROR) << __func__ << ": patch id " << in_patchId << " not found";
    return ndk::ScopedAStatus::fromExceptionCode(EX_ILLEGAL_ARGUMENT);
}

ndk::ScopedAStatus Module::resetAudioPortConfig(int32_t in_portConfigId) {
    auto& configs = getConfig().portConfigs;
    auto configIt = findById<AudioPortConfig>(configs, in_portConfigId);
    if (configIt != configs.end()) {
        if (mStreams.count(in_portConfigId) != 0) {
            LOG(ERROR) << __func__ << ": port config id " << in_portConfigId
                       << " has a stream opened on it";
            return ndk::ScopedAStatus::fromExceptionCode(EX_ILLEGAL_STATE);
        }
        auto patchIt = mPatches.find(in_portConfigId);
        if (patchIt != mPatches.end()) {
            LOG(ERROR) << __func__ << ": port config id " << in_portConfigId
                       << " is used by the patch with id " << patchIt->second;
            return ndk::ScopedAStatus::fromExceptionCode(EX_ILLEGAL_STATE);
        }
        auto& initials = getConfig().initialConfigs;
        auto initialIt = findById<AudioPortConfig>(initials, in_portConfigId);
        if (initialIt == initials.end()) {
            configs.erase(configIt);
            LOG(DEBUG) << __func__ << ": erased port config " << in_portConfigId;
        } else if (*configIt != *initialIt) {
            *configIt = *initialIt;
            LOG(DEBUG) << __func__ << ": reset port config " << in_portConfigId;
        }
        return ndk::ScopedAStatus::ok();
    }
    LOG(ERROR) << __func__ << ": port config id " << in_portConfigId << " not found";
    return ndk::ScopedAStatus::fromExceptionCode(EX_ILLEGAL_ARGUMENT);
}

ndk::ScopedAStatus Module::getMasterMute(bool* _aidl_return) {
    *_aidl_return = mMasterMute;
    LOG(DEBUG) << __func__ << ": returning " << *_aidl_return;
    return ndk::ScopedAStatus::ok();
}

ndk::ScopedAStatus Module::setMasterMute(bool in_mute) {
    LOG(DEBUG) << __func__ << ": " << in_mute;
    mMasterMute = in_mute;
    return ndk::ScopedAStatus::ok();
}

ndk::ScopedAStatus Module::getMasterVolume(float* _aidl_return) {
    *_aidl_return = mMasterVolume;
    LOG(DEBUG) << __func__ << ": returning " << *_aidl_return;
    return ndk::ScopedAStatus::ok();
}

ndk::ScopedAStatus Module::setMasterVolume(float in_volume) {
    LOG(DEBUG) << __func__ << ": " << in_volume;
    if (in_volume >= 0.0f && in_volume <= 1.0f) {
        mMasterVolume = in_volume;
        return ndk::ScopedAStatus::ok();
    }
    LOG(ERROR) << __func__ << ": invalid master volume value: " << in_volume;
    return ndk::ScopedAStatus::fromExceptionCode(EX_ILLEGAL_ARGUMENT);
}

ndk::ScopedAStatus Module::getMicMute(bool* _aidl_return) {
    *_aidl_return = mMicMute;
    LOG(DEBUG) << __func__ << ": returning " << *_aidl_return;
    return ndk::ScopedAStatus::ok();
}

ndk::ScopedAStatus Module::setMicMute(bool in_mute) {
    LOG(DEBUG) << __func__ << ": " << in_mute;
    mMicMute = in_mute;
    return ndk::ScopedAStatus::ok();
}

ndk::ScopedAStatus Module::getMicrophones(std::vector<MicrophoneInfo>* _aidl_return) {
    *_aidl_return = mConfig->microphones;
    LOG(DEBUG) << __func__ << ": returning " << ::android::internal::ToString(*_aidl_return);
    return ndk::ScopedAStatus::ok();
}

ndk::ScopedAStatus Module::updateAudioMode(AudioMode in_mode) {
    // No checks for supported audio modes here, it's an informative notification.
    LOG(DEBUG) << __func__ << ": " << toString(in_mode);
    return ndk::ScopedAStatus::ok();
}

ndk::ScopedAStatus Module::updateScreenRotation(ScreenRotation in_rotation) {
    LOG(DEBUG) << __func__ << ": " << toString(in_rotation);
    return ndk::ScopedAStatus::ok();
}

ndk::ScopedAStatus Module::updateScreenState(bool in_isTurnedOn) {
    LOG(DEBUG) << __func__ << ": " << in_isTurnedOn;
    return ndk::ScopedAStatus::ok();
}

ndk::ScopedAStatus Module::getSoundDose(std::shared_ptr<ISoundDose>* _aidl_return) {
<<<<<<< HEAD
    *_aidl_return = nullptr;
    LOG(DEBUG) << __func__ << ": ISoundDose not implemented";
=======
    if (mSoundDose == nullptr) {
        mSoundDose = ndk::SharedRefBase::make<SoundDose>();
    }
    *_aidl_return = mSoundDose;
    LOG(DEBUG) << __func__ << ": returning instance of ISoundDose: " << _aidl_return->get();
>>>>>>> 2100e632
    return ndk::ScopedAStatus::ok();
}

}  // namespace aidl::android::hardware::audio::core<|MERGE_RESOLUTION|>--- conflicted
+++ resolved
@@ -933,16 +933,11 @@
 }
 
 ndk::ScopedAStatus Module::getSoundDose(std::shared_ptr<ISoundDose>* _aidl_return) {
-<<<<<<< HEAD
-    *_aidl_return = nullptr;
-    LOG(DEBUG) << __func__ << ": ISoundDose not implemented";
-=======
     if (mSoundDose == nullptr) {
         mSoundDose = ndk::SharedRefBase::make<SoundDose>();
     }
     *_aidl_return = mSoundDose;
     LOG(DEBUG) << __func__ << ": returning instance of ISoundDose: " << _aidl_return->get();
->>>>>>> 2100e632
     return ndk::ScopedAStatus::ok();
 }
 
