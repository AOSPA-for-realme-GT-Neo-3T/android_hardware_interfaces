filegroup {
    name: "android.hardware.audio-impl_srcs",
    srcs: [
        "Conversions.cpp",
        "Device.cpp",
        "DevicesFactory.cpp",
        "ParametersUtil.cpp",
        "PrimaryDevice.cpp",
        "Stream.cpp",
        "StreamIn.cpp",
        "StreamOut.cpp",
    ],
}

cc_library_headers {
    name: "android.hardware.audio-impl_headers",
    proprietary: true,
    vendor: true,
    export_include_dirs: ["include"],
}

cc_defaults {
    name: "android.hardware.audio-impl_default",
    relative_install_path: "hw",
    proprietary: true,
    vendor: true,
    srcs: [":android.hardware.audio-impl_srcs"],

    defaults: ["hidl_defaults"],

    static_libs: [
        "libaudiofoundation",
    ],

    shared_libs: [
        "libbase",
        "libcutils",
        "libfmq",
        "libhardware",
        "libhidlbase",
        "liblog",
        "libmedia_helper",
        "libutils",
        "android.hardware.audio.common-util",
    ],

    header_libs: [
        "android.hardware.audio-impl_headers",
        "android.hardware.audio.common.util@all-versions",
        "libaudioclient_headers",
        "libaudio_system_headers",
        "libhardware_headers",
        "libmedia_headers",
    ],

    export_header_lib_headers: [
        "android.hardware.audio-impl_headers",
    ],
}

cc_library_shared {
    name: "android.hardware.audio@2.0-impl",
    defaults: ["android.hardware.audio-impl_default"],
    shared_libs: [
        "android.hardware.audio@2.0",
        "android.hardware.audio.common@2.0",
        "android.hardware.audio.common@2.0-util",
    ],
    cflags: [
        "-DMAJOR_VERSION=2",
        "-DMINOR_VERSION=0",
        "-include common/all-versions/VersionMacro.h",
    ],
}

cc_library_shared {
    name: "android.hardware.audio@4.0-impl",
    defaults: ["android.hardware.audio-impl_default"],

    shared_libs: [
        "android.hardware.audio@4.0",
        "android.hardware.audio.common@4.0",
        "android.hardware.audio.common@4.0-util",
    ],
    cflags: [
        "-DMAJOR_VERSION=4",
        "-DMINOR_VERSION=0",
        "-include common/all-versions/VersionMacro.h",
    ],
}

cc_library_shared {
    name: "android.hardware.audio@5.0-impl",
    defaults: ["android.hardware.audio-impl_default"],
    shared_libs: [
        "android.hardware.audio@5.0",
        "android.hardware.audio.common@5.0",
        "android.hardware.audio.common@5.0-util",
    ],
    cflags: [
        "-DMAJOR_VERSION=5",
        "-DMINOR_VERSION=0",
        "-include common/all-versions/VersionMacro.h",
    ],
}

cc_defaults {
    name: "android.hardware.audio@6.0-impl_default",
    defaults: ["android.hardware.audio-impl_default"],
    shared_libs: [
        "android.hardware.audio@6.0",
        "android.hardware.audio.common@6.0",
        "android.hardware.audio.common@6.0-util",
    ],
    cflags: [
        "-DMAJOR_VERSION=6",
        "-DMINOR_VERSION=0",
        "-include common/all-versions/VersionMacro.h",
    ],
}

cc_library_shared {
    name: "android.hardware.audio@6.0-impl",
    defaults: ["android.hardware.audio@6.0-impl_default"],
<<<<<<< HEAD
=======
}

cc_library_shared {
    enabled: false,
    name: "android.hardware.audio@7.0-impl",
    defaults: ["android.hardware.audio-impl_default"],
    shared_libs: [
        "android.hardware.audio@7.0",
        "android.hardware.audio.common@7.0",
        "android.hardware.audio.common@7.0-util",
    ],
    cflags: [
        "-DMAJOR_VERSION=7",
        "-DMINOR_VERSION=0",
        "-include common/all-versions/VersionMacro.h",
    ],
>>>>>>> 94cfd8ee
}<|MERGE_RESOLUTION|>--- conflicted
+++ resolved
@@ -122,8 +122,6 @@
 cc_library_shared {
     name: "android.hardware.audio@6.0-impl",
     defaults: ["android.hardware.audio@6.0-impl_default"],
-<<<<<<< HEAD
-=======
 }
 
 cc_library_shared {
@@ -140,5 +138,4 @@
         "-DMINOR_VERSION=0",
         "-include common/all-versions/VersionMacro.h",
     ],
->>>>>>> 94cfd8ee
 }