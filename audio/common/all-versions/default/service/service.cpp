/*
 * Copyright (C) 2016 The Android Open Source Project
 *
 * Licensed under the Apache License, Version 2.0 (the "License");
 * you may not use this file except in compliance with the License.
 * You may obtain a copy of the License at
 *
 *      http://www.apache.org/licenses/LICENSE-2.0
 *
 * Unless required by applicable law or agreed to in writing, software
 * distributed under the License is distributed on an "AS IS" BASIS,
 * WITHOUT WARRANTIES OR CONDITIONS OF ANY KIND, either express or implied.
 * See the License for the specific language governing permissions and
 * limitations under the License.
 */

#define LOG_TAG "audiohalservice"

#include <signal.h>
#include <string>
#include <vector>

#include <binder/ProcessState.h>
#include <cutils/properties.h>
#include <hidl/HidlTransportSupport.h>
#include <hidl/LegacySupport.h>
#include <hwbinder/ProcessState.h>

using namespace android::hardware;
using android::OK;

using InterfacesList = std::vector<std::string>;

#ifdef ARCH_ARM_32
//default h/w binder memsize is 1 MB
#define DEFAULT_HW_BINDER_MEM_SIZE_KB 1024

size_t getHWBinderMmapSize(){
    int32_t value = DEFAULT_HW_BINDER_MEM_SIZE_KB;
    value = property_get_int32("persist.vendor.audio.hw.binder.size_kbyte", value);
    ALOGD("Init hw binder with mem  size = %d  ", value);
    return 1024 * value;
}
#endif

/** Try to register the provided factories in the provided order.
 *  If any registers successfully, do not register any other and return true.
 *  If all fail, return false.
 */
template <class Iter>
static bool registerPassthroughServiceImplementations(Iter first, Iter last) {
    for (; first != last; ++first) {
        if (registerPassthroughServiceImplementation(*first) == OK) {
            return true;
        }
    }
    return false;
}

int main(int /* argc */, char* /* argv */ []) {
    signal(SIGPIPE, SIG_IGN);
<<<<<<< HEAD
#ifdef ARCH_ARM_32
    android::hardware::ProcessState::initWithMmapSize(getHWBinderMmapSize());
#endif
=======

>>>>>>> e58dbcf0
    ::android::ProcessState::initWithDriver("/dev/vndbinder");
    // start a threadpool for vndbinder interactions
    ::android::ProcessState::self()->startThreadPool();

    const int32_t defaultValue = -1;
    int32_t value =
        property_get_int32("persist.vendor.audio.service.hwbinder.size_kbyte", defaultValue);
    if (value != defaultValue) {
        ALOGD("Configuring hwbinder with mmap size %d KBytes", value);
        ProcessState::initWithMmapSize(static_cast<size_t>(value) * 1024);
    }
    configureRpcThreadpool(16, true /*callerWillJoin*/);

    // Automatic formatting tries to compact the lines, making them less readable
    // clang-format off
    const std::vector<InterfacesList> mandatoryInterfaces = {
        {
            "Audio Core API",
            "android.hardware.audio@7.0::IDevicesFactory",
            "android.hardware.audio@6.0::IDevicesFactory",
            "android.hardware.audio@5.0::IDevicesFactory",
            "android.hardware.audio@4.0::IDevicesFactory",
        },
        {
            "Audio Effect API",
            "android.hardware.audio.effect@7.0::IEffectsFactory",
            "android.hardware.audio.effect@6.0::IEffectsFactory",
            "android.hardware.audio.effect@5.0::IEffectsFactory",
            "android.hardware.audio.effect@4.0::IEffectsFactory",
        }
    };

    const std::vector<InterfacesList> optionalInterfaces = {
        {
            "Soundtrigger API",
            "android.hardware.soundtrigger@2.3::ISoundTriggerHw",
            "android.hardware.soundtrigger@2.2::ISoundTriggerHw",
            "android.hardware.soundtrigger@2.1::ISoundTriggerHw",
            "android.hardware.soundtrigger@2.0::ISoundTriggerHw",
        },
        {
            "Bluetooth Audio API",
            "android.hardware.bluetooth.audio@2.1::IBluetoothAudioProvidersFactory",
            "android.hardware.bluetooth.audio@2.0::IBluetoothAudioProvidersFactory",
        },
        // remove the old HIDL when Bluetooth Audio Hal V2 has offloading supported
        {
            "Bluetooth Audio Offload API",
            "android.hardware.bluetooth.a2dp@1.0::IBluetoothAudioOffload"
        }
    };
    // clang-format on

    for (const auto& listIter : mandatoryInterfaces) {
        auto iter = listIter.begin();
        const std::string& interfaceFamilyName = *iter++;
        LOG_ALWAYS_FATAL_IF(!registerPassthroughServiceImplementations(iter, listIter.end()),
                            "Could not register %s", interfaceFamilyName.c_str());
    }

    for (const auto& listIter : optionalInterfaces) {
        auto iter = listIter.begin();
        const std::string& interfaceFamilyName = *iter++;
        ALOGW_IF(!registerPassthroughServiceImplementations(iter, listIter.end()),
                 "Could not register %s", interfaceFamilyName.c_str());
    }

    joinRpcThreadpool();
}<|MERGE_RESOLUTION|>--- conflicted
+++ resolved
@@ -59,13 +59,10 @@
 
 int main(int /* argc */, char* /* argv */ []) {
     signal(SIGPIPE, SIG_IGN);
-<<<<<<< HEAD
 #ifdef ARCH_ARM_32
     android::hardware::ProcessState::initWithMmapSize(getHWBinderMmapSize());
 #endif
-=======
 
->>>>>>> e58dbcf0
     ::android::ProcessState::initWithDriver("/dev/vndbinder");
     // start a threadpool for vndbinder interactions
     ::android::ProcessState::self()->startThreadPool();
