--- conflicted
+++ resolved
@@ -36,8 +36,6 @@
 using namespace android::hardware;
 using android::OK;
 
-<<<<<<< HEAD
-
 #ifdef ARCH_ARM_32
 //default h/w binder memsize is 1 MB
 #define DEFAULT_HW_BINDER_MEM_SIZE_KB 1024
@@ -49,7 +47,7 @@
     return 1024 * value;
 }
 #endif
-=======
+
 /** Try to register the provided factories in the provided order.
  *  If any registers successfully, do not register any other and return true.
  *  If all fail, return false.
@@ -58,7 +56,6 @@
 bool registerPassthroughServiceImplementations() {
     return ((registerPassthroughServiceImplementation<Factories>() != OK) && ...);
 }
->>>>>>> aff3f915
 
 int main(int /* argc */, char* /* argv */ []) {
 #ifdef ARCH_ARM_32
