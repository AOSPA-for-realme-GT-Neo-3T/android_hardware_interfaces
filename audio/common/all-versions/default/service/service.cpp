--- conflicted
+++ resolved
@@ -28,7 +28,8 @@
 using namespace android::hardware;
 using android::OK;
 
-<<<<<<< HEAD
+using InterfacesList = std::vector<std::string>;
+
 #ifdef ARCH_ARM_32
 //default h/w binder memsize is 1 MB
 #define DEFAULT_HW_BINDER_MEM_SIZE_KB 1024
@@ -40,9 +41,6 @@
     return 1024 * value;
 }
 #endif
-=======
-using InterfacesList = std::vector<std::string>;
->>>>>>> 146a5a28
 
 /** Try to register the provided factories in the provided order.
  *  If any registers successfully, do not register any other and return true.
