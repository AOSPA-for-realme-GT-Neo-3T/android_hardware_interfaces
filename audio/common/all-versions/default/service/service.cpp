--- conflicted
+++ resolved
@@ -37,7 +37,6 @@
 
 using InterfacesList = std::vector<std::string>;
 
-<<<<<<< HEAD
 #ifdef ARCH_ARM_32
 //default h/w binder memsize is 1 MB
 #define DEFAULT_HW_BINDER_MEM_SIZE_KB 1024
@@ -49,9 +48,8 @@
     return 1024 * value;
 }
 #endif
-=======
+
 using aidl::android::hardware::audio::sounddose::SoundDoseFactory;
->>>>>>> ed5adcdc
 
 /** Try to register the provided factories in the provided order.
  *  If any registers successfully, do not register any other and return true.
