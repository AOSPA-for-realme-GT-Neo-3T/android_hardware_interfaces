service vendor.audio-hal-2-0 /vendor/bin/hw/android.hardware.audio@2.0-service
    class hal
    user audioserver
    # media gid needed for /dev/fm (radio) and for /data/misc/media (tee)
<<<<<<< HEAD
    group audio camera drmrpc inet media mediadrm net_bt net_bt_admin net_bw_acct wakelock oem_2901
    capabilities BLOCK_SUSPEND
=======
    group audio camera drmrpc inet media mediadrm net_bt net_bt_admin net_bw_acct
>>>>>>> c3c0b085
    ioprio rt 4
    writepid /dev/cpuset/foreground/tasks /dev/stune/foreground/tasks
    # audioflinger restarts itself when it loses connection with the hal
    # and its .rc file has an "onrestart restart audio-hal" rule, thus
    # an additional auto-restart from the init process isn't needed.
    oneshot
    interface android.hardware.audio@4.0::IDevicesFactory default
    interface android.hardware.audio@2.0::IDevicesFactory default<|MERGE_RESOLUTION|>--- conflicted
+++ resolved
@@ -2,12 +2,8 @@
     class hal
     user audioserver
     # media gid needed for /dev/fm (radio) and for /data/misc/media (tee)
-<<<<<<< HEAD
-    group audio camera drmrpc inet media mediadrm net_bt net_bt_admin net_bw_acct wakelock oem_2901
+    group audio camera drmrpc inet media mediadrm net_bt net_bt_admin net_bw_acct wakelock
     capabilities BLOCK_SUSPEND
-=======
-    group audio camera drmrpc inet media mediadrm net_bt net_bt_admin net_bw_acct
->>>>>>> c3c0b085
     ioprio rt 4
     writepid /dev/cpuset/foreground/tasks /dev/stune/foreground/tasks
     # audioflinger restarts itself when it loses connection with the hal
