--- conflicted
+++ resolved
@@ -60,13 +60,11 @@
 LOCAL_MULTILIB := $(AUDIOSERVER_MULTILIB)
 endif
 
-<<<<<<< HEAD
 ifeq ($(TARGET_ARCH),arm)
     LOCAL_CFLAGS += -DARCH_ARM_32
 endif
-=======
+
 # b/117506164
 LOCAL_SANITIZE := never
->>>>>>> 8721df70
 
 include $(BUILD_EXECUTABLE)