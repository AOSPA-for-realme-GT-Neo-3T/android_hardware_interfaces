--- conflicted
+++ resolved
@@ -60,14 +60,8 @@
 LOCAL_MULTILIB := $(AUDIOSERVER_MULTILIB)
 endif
 
-<<<<<<< HEAD
 ifeq ($(TARGET_ARCH),arm)
     LOCAL_CFLAGS += -DARCH_ARM_32
 endif
 
-# b/117506164
-LOCAL_SANITIZE := never
-
-=======
->>>>>>> 85fc2487
 include $(BUILD_EXECUTABLE)