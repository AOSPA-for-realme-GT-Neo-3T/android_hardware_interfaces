--- conflicted
+++ resolved
@@ -31,9 +31,6 @@
 
 int main() {
     android::hardware::details::setTrebleTestingOverride(true);
-<<<<<<< HEAD
-    return defaultPassthroughServiceImplementation<ITestMsgQ>();
-=======
     // Register AIDL service
     ABinderProcess_startThreadPool();
     std::shared_ptr<TestAidlMsgQ> store = ndk::SharedRefBase::make<TestAidlMsgQ>();
@@ -47,5 +44,4 @@
     ABinderProcess_joinThreadPool();
 
     return EXIT_FAILURE;  // should not reach
->>>>>>> 94cfd8ee
 }