//
// Copyright (C) 2021 The Android Open Source Project
//
// Licensed under the Apache License, Version 2.0 (the "License");
// you may not use this file except in compliance with the License.
// You may obtain a copy of the License at
//
//      http://www.apache.org/licenses/LICENSE-2.0
//
// Unless required by applicable law or agreed to in writing, software
// distributed under the License is distributed on an "AS IS" BASIS,
// WITHOUT WARRANTIES OR CONDITIONS OF ANY KIND, either express or implied.
// See the License for the specific language governing permissions and
// limitations under the License.
//

package {
    // See: http://go/android-license-faq
    // A large-scale-change added 'default_applicable_licenses' to import
    // all of the 'license_kinds' from "hardware_interfaces_license"
    // to get the below license kinds:
    //   SPDX-license-identifier-Apache-2.0
    default_applicable_licenses: ["hardware_interfaces_license"],
}

cc_test {
    name: "VtsHalNeuralnetworksTargetTest",
    defaults: [
        "neuralnetworks_vts_functional_defaults",
        "use_libaidlvintf_gtest_helper_static",
    ],
    srcs: [
        "BasicTests.cpp",
        "Callbacks.cpp",
        "CompilationCachingTests.cpp",
        "GeneratedTestHarness.cpp",
        "MemoryDomainTests.cpp",
        "QualityOfServiceTests.cpp",
        "TestAssertions.cpp",
        "TestMain.cpp",
        "Utils.cpp",
        "ValidateModel.cpp",
        "ValidateRequest.cpp",
        "VtsHalNeuralnetworks.cpp",
    ],
    shared_libs: [
        "libbinder_ndk",
        "libnativewindow",
        "libvndksupport",
    ],
    static_libs: [
        "android.hardware.common-V2-ndk",
<<<<<<< HEAD
        "android.hardware.graphics.common-V2-ndk",
=======
        "android.hardware.graphics.common-V3-ndk",
>>>>>>> 42ae8296
        "android.hardware.neuralnetworks-V1-ndk",
        "android.hidl.allocator@1.0",
        "android.hidl.memory@1.0",
        "libaidlcommonsupport",
        "libgmock",
        "libhidlmemory",
        "libneuralnetworks_generated_test_harness",
        "libneuralnetworks_utils",
        "libsync",
        "neuralnetworks_utils_hal_aidl",
    ],
    whole_static_libs: [
        "neuralnetworks_generated_V1_0_example",
        "neuralnetworks_generated_V1_1_example",
        "neuralnetworks_generated_V1_2_example",
        "neuralnetworks_generated_V1_3_example",
    ],
    header_libs: [
        "libbase_headers",
        "libneuralnetworks_headers",
    ],
    test_suites: [
        "general-tests",
        "vts",
    ],
}<|MERGE_RESOLUTION|>--- conflicted
+++ resolved
@@ -50,11 +50,7 @@
     ],
     static_libs: [
         "android.hardware.common-V2-ndk",
-<<<<<<< HEAD
-        "android.hardware.graphics.common-V2-ndk",
-=======
         "android.hardware.graphics.common-V3-ndk",
->>>>>>> 42ae8296
         "android.hardware.neuralnetworks-V1-ndk",
         "android.hidl.allocator@1.0",
         "android.hidl.memory@1.0",
