/*
 * Copyright (C) 2021 The Android Open Source Project
 *
 * Licensed under the Apache License, Version 2.0 (the "License");
 * you may not use this file except in compliance with the License.
 * You may obtain a copy of the License at
 *
 *      http://www.apache.org/licenses/LICENSE-2.0
 *
 * Unless required by applicable law or agreed to in writing, software
 * distributed under the License is distributed on an "AS IS" BASIS,
 * WITHOUT WARRANTIES OR CONDITIONS OF ANY KIND, either express or implied.
 * See the License for the specific language governing permissions and
 * limitations under the License.
 */

#include "GeneratedTestHarness.h"

#include <aidl/android/hardware/neuralnetworks/ErrorStatus.h>
#include <aidl/android/hardware/neuralnetworks/RequestMemoryPool.h>
#include <android-base/logging.h>
#include <android/binder_auto_utils.h>
#include <android/sync.h>
#include <gtest/gtest.h>

#include <algorithm>
#include <chrono>
#include <iostream>
#include <iterator>
#include <numeric>
#include <vector>

#include <MemoryUtils.h>
#include <android/binder_status.h>
#include <nnapi/Result.h>
#include <nnapi/SharedMemory.h>
#include <nnapi/Types.h>
#include <nnapi/hal/aidl/Conversions.h>
#include <nnapi/hal/aidl/Utils.h>

#include "Callbacks.h"
#include "TestHarness.h"
#include "Utils.h"
#include "VtsHalNeuralnetworks.h"

namespace aidl::android::hardware::neuralnetworks::vts::functional {

namespace nn = ::android::nn;
using namespace test_helper;
using implementation::PreparedModelCallback;

namespace {

enum class OutputType { FULLY_SPECIFIED, UNSPECIFIED, INSUFFICIENT, MISSED_DEADLINE };

struct TestConfig {
    Executor executor;
    bool measureTiming;
    OutputType outputType;
    MemoryType memoryType;
    // `reportSkipping` indicates if a test should print an info message in case
    // it is skipped. The field is set to true by default and is set to false in
    // quantization coupling tests to suppress skipping a test
    bool reportSkipping;
    TestConfig(Executor executor, bool measureTiming, OutputType outputType, MemoryType memoryType)
        : executor(executor),
          measureTiming(measureTiming),
          outputType(outputType),
          memoryType(memoryType),
          reportSkipping(true) {}
    TestConfig(Executor executor, bool measureTiming, OutputType outputType, MemoryType memoryType,
               bool reportSkipping)
        : executor(executor),
          measureTiming(measureTiming),
          outputType(outputType),
          memoryType(memoryType),
          reportSkipping(reportSkipping) {}
};

enum class IOType { INPUT, OUTPUT };

class DeviceMemoryAllocator {
  public:
    DeviceMemoryAllocator(const std::shared_ptr<IDevice>& device,
                          const std::shared_ptr<IPreparedModel>& preparedModel,
                          const TestModel& testModel)
        : kDevice(device), kPreparedModel(preparedModel), kTestModel(testModel) {}

    // Allocate device memory for a target input/output operand.
    // Return {IBuffer object, token} if successful.
    // Return {nullptr, 0} if device memory is not supported.
    template <IOType ioType>
    std::pair<std::shared_ptr<IBuffer>, int32_t> allocate(uint32_t index) {
        std::pair<std::shared_ptr<IBuffer>, int32_t> buffer;
        allocateInternal<ioType>(index, &buffer);
        return buffer;
    }

  private:
    template <IOType ioType>
    void allocateInternal(int32_t index, std::pair<std::shared_ptr<IBuffer>, int32_t>* result) {
        ASSERT_NE(result, nullptr);

        // Prepare arguments.
        BufferRole role = {.modelIndex = 0, .ioIndex = index, .probability = 1.0f};
        std::vector<BufferRole> inputRoles, outputRoles;
        if constexpr (ioType == IOType::INPUT) {
            inputRoles = {role};
        } else {
            outputRoles = {role};
        }

        // Allocate device memory.
        DeviceBuffer buffer;
        IPreparedModelParcel parcel;
        parcel.preparedModel = kPreparedModel;
        const auto ret = kDevice->allocate({}, {parcel}, inputRoles, outputRoles, &buffer);

        // Check allocation results.
        if (ret.isOk()) {
            ASSERT_NE(buffer.buffer, nullptr);
            ASSERT_GT(buffer.token, 0);
        } else {
            ASSERT_EQ(ret.getExceptionCode(), EX_SERVICE_SPECIFIC);
            ASSERT_EQ(static_cast<ErrorStatus>(ret.getServiceSpecificError()),
                      ErrorStatus::GENERAL_FAILURE);
            buffer.buffer = nullptr;
            buffer.token = 0;
        }

        // Initialize input data from TestBuffer.
        if constexpr (ioType == IOType::INPUT) {
            if (buffer.buffer != nullptr) {
                // TestBuffer -> Shared memory.
                const auto& testBuffer =
                        kTestModel.main.operands[kTestModel.main.inputIndexes[index]].data;
                ASSERT_GT(testBuffer.size(), 0);
                const auto sharedMemory = nn::createSharedMemory(testBuffer.size()).value();
                const auto memory = utils::convert(sharedMemory).value();
                const auto mapping = nn::map(sharedMemory).value();
                uint8_t* inputPtr = static_cast<uint8_t*>(std::get<void*>(mapping.pointer));
                ASSERT_NE(inputPtr, nullptr);
                const uint8_t* begin = testBuffer.get<uint8_t>();
                const uint8_t* end = begin + testBuffer.size();
                std::copy(begin, end, inputPtr);

                // Shared memory -> IBuffer.
                auto ret = buffer.buffer->copyFrom(memory, {});
                ASSERT_TRUE(ret.isOk());
            }
        }
        *result = {std::move(buffer.buffer), buffer.token};
    }

    const std::shared_ptr<IDevice> kDevice;
    const std::shared_ptr<IPreparedModel> kPreparedModel;
    const TestModel& kTestModel;
};

Subgraph createSubgraph(const TestSubgraph& testSubgraph, uint32_t* constCopySize,
                        std::vector<const TestBuffer*>* constCopies, uint32_t* constRefSize,
                        std::vector<const TestBuffer*>* constReferences) {
    CHECK(constCopySize != nullptr);
    CHECK(constCopies != nullptr);
    CHECK(constRefSize != nullptr);
    CHECK(constReferences != nullptr);

    // Operands.
    std::vector<Operand> operands(testSubgraph.operands.size());
    for (uint32_t i = 0; i < testSubgraph.operands.size(); i++) {
        const auto& op = testSubgraph.operands[i];

        DataLocation loc = {};
        if (op.lifetime == TestOperandLifeTime::CONSTANT_COPY) {
            loc = {
                    .poolIndex = 0,
                    .offset = *constCopySize,
                    .length = static_cast<int64_t>(op.data.size()),
            };
            constCopies->push_back(&op.data);
            *constCopySize += op.data.alignedSize();
        } else if (op.lifetime == TestOperandLifeTime::CONSTANT_REFERENCE) {
            loc = {
                    .poolIndex = 0,
                    .offset = *constRefSize,
                    .length = static_cast<int64_t>(op.data.size()),
            };
            constReferences->push_back(&op.data);
            *constRefSize += op.data.alignedSize();
        } else if (op.lifetime == TestOperandLifeTime::SUBGRAPH) {
            loc = {
                    .poolIndex = 0,
                    .offset = *op.data.get<uint32_t>(),
                    .length = 0,
            };
        }

        std::optional<OperandExtraParams> extraParams;
        if (op.type == TestOperandType::TENSOR_QUANT8_SYMM_PER_CHANNEL) {
            using Tag = OperandExtraParams::Tag;
            extraParams = OperandExtraParams::make<Tag::channelQuant>(SymmPerChannelQuantParams{
                    .scales = op.channelQuant.scales,
                    .channelDim = static_cast<int32_t>(op.channelQuant.channelDim)});
        }

        operands[i] = {.type = static_cast<OperandType>(op.type),
                       .dimensions = utils::toSigned(op.dimensions).value(),
                       .scale = op.scale,
                       .zeroPoint = op.zeroPoint,
                       .lifetime = static_cast<OperandLifeTime>(op.lifetime),
                       .location = loc,
                       .extraParams = std::move(extraParams)};
    }

    // Operations.
    std::vector<Operation> operations(testSubgraph.operations.size());
    std::transform(testSubgraph.operations.begin(), testSubgraph.operations.end(),
                   operations.begin(), [](const TestOperation& op) -> Operation {
                       return {.type = static_cast<OperationType>(op.type),
                               .inputs = utils::toSigned(op.inputs).value(),
                               .outputs = utils::toSigned(op.outputs).value()};
                   });

    return {.operands = std::move(operands),
            .operations = std::move(operations),
            .inputIndexes = utils::toSigned(testSubgraph.inputIndexes).value(),
            .outputIndexes = utils::toSigned(testSubgraph.outputIndexes).value()};
}

void copyTestBuffers(const std::vector<const TestBuffer*>& buffers, uint8_t* output) {
    uint32_t offset = 0;
    for (const TestBuffer* buffer : buffers) {
        const uint8_t* begin = buffer->get<uint8_t>();
        const uint8_t* end = begin + buffer->size();
        std::copy(begin, end, output + offset);
        offset += buffer->alignedSize();
    }
}

}  // namespace

void waitForSyncFence(int syncFd) {
    constexpr int kInfiniteTimeout = -1;
    ASSERT_GT(syncFd, 0);
    int r = sync_wait(syncFd, kInfiniteTimeout);
    ASSERT_GE(r, 0);
}

Model createModel(const TestModel& testModel) {
    uint32_t constCopySize = 0;
    uint32_t constRefSize = 0;
    std::vector<const TestBuffer*> constCopies;
    std::vector<const TestBuffer*> constReferences;

    Subgraph mainSubgraph = createSubgraph(testModel.main, &constCopySize, &constCopies,
                                           &constRefSize, &constReferences);
    std::vector<Subgraph> refSubgraphs(testModel.referenced.size());
    std::transform(testModel.referenced.begin(), testModel.referenced.end(), refSubgraphs.begin(),
                   [&constCopySize, &constCopies, &constRefSize,
                    &constReferences](const TestSubgraph& testSubgraph) {
                       return createSubgraph(testSubgraph, &constCopySize, &constCopies,
                                             &constRefSize, &constReferences);
                   });

    // Constant copies.
    std::vector<uint8_t> operandValues(constCopySize);
    copyTestBuffers(constCopies, operandValues.data());

    // Shared memory.
    std::vector<nn::SharedMemory> pools = {};
    if (constRefSize > 0) {
        const auto pool = nn::createSharedMemory(constRefSize).value();
        pools.push_back(pool);

        // load data
        const auto mappedMemory = nn::map(pool).value();
        uint8_t* mappedPtr = static_cast<uint8_t*>(std::get<void*>(mappedMemory.pointer));
        CHECK(mappedPtr != nullptr);

        copyTestBuffers(constReferences, mappedPtr);
    }

    std::vector<Memory> aidlPools;
    aidlPools.reserve(pools.size());
    for (auto& pool : pools) {
        auto aidlPool = utils::convert(pool).value();
        aidlPools.push_back(std::move(aidlPool));
    }

    return {.main = std::move(mainSubgraph),
            .referenced = std::move(refSubgraphs),
            .operandValues = std::move(operandValues),
            .pools = std::move(aidlPools),
            .relaxComputationFloat32toFloat16 = testModel.isRelaxed};
}

static bool isOutputSizeGreaterThanOne(const TestModel& testModel, uint32_t index) {
    const auto byteSize = testModel.main.operands[testModel.main.outputIndexes[index]].data.size();
    return byteSize > 1u;
}

static void makeOutputInsufficientSize(uint32_t outputIndex, Request* request) {
    auto& loc = request->outputs[outputIndex].location;
    ASSERT_GT(loc.length, 1u);
    loc.length -= 1u;
    // Test that the padding is not used for output data.
    loc.padding += 1u;
}

static void makeOutputDimensionsUnspecified(Model* model) {
    for (auto i : model->main.outputIndexes) {
        auto& dims = model->main.operands[i].dimensions;
        std::fill(dims.begin(), dims.end(), 0);
    }
}

// Manages the lifetime of memory resources used in an execution.
class ExecutionContext {
  public:
    ExecutionContext(std::shared_ptr<IDevice> device, std::shared_ptr<IPreparedModel> preparedModel)
        : kDevice(std::move(device)), kPreparedModel(std::move(preparedModel)) {}

    std::optional<Request> createRequest(const TestModel& testModel, MemoryType memoryType);
    std::vector<TestBuffer> getOutputBuffers(const TestModel& testModel,
                                             const Request& request) const;

  private:
    // Get a TestBuffer with data copied from an IBuffer object.
    void getBuffer(const std::shared_ptr<IBuffer>& buffer, size_t size,
                   TestBuffer* testBuffer) const;

    static constexpr uint32_t kInputPoolIndex = 0;
    static constexpr uint32_t kOutputPoolIndex = 1;
    static constexpr uint32_t kDeviceMemoryBeginIndex = 2;

    const std::shared_ptr<IDevice> kDevice;
    const std::shared_ptr<IPreparedModel> kPreparedModel;
    std::unique_ptr<TestMemoryBase> mInputMemory, mOutputMemory;
    std::vector<std::shared_ptr<IBuffer>> mBuffers;
};

// Returns the number of bytes needed to round up "size" to the nearest multiple of "multiple".
static uint32_t roundUpBytesNeeded(uint32_t size, uint32_t multiple) {
    CHECK(multiple != 0);
    return ((size + multiple - 1) / multiple) * multiple - size;
}

std::optional<Request> ExecutionContext::createRequest(const TestModel& testModel,
                                                       MemoryType memoryType) {
    // Memory pools are organized as:
    // - 0: Input shared memory pool
    // - 1: Output shared memory pool
    // - [2, 2+i): Input device memories
    // - [2+i, 2+i+o): Output device memories
    DeviceMemoryAllocator allocator(kDevice, kPreparedModel, testModel);
    std::vector<int32_t> tokens;
    mBuffers.clear();

    // Model inputs.
    std::vector<RequestArgument> inputs(testModel.main.inputIndexes.size());
    size_t inputSize = 0;
    for (uint32_t i = 0; i < testModel.main.inputIndexes.size(); i++) {
        const auto& op = testModel.main.operands[testModel.main.inputIndexes[i]];
        if (op.data.size() == 0) {
            // Omitted input.
            inputs[i] = {.hasNoValue = true};
            continue;
        } else if (memoryType == MemoryType::DEVICE) {
            SCOPED_TRACE("Input index = " + std::to_string(i));
            auto [buffer, token] = allocator.allocate<IOType::INPUT>(i);
            if (buffer != nullptr) {
                DataLocation loc = {.poolIndex = static_cast<int32_t>(mBuffers.size() +
                                                                      kDeviceMemoryBeginIndex)};
                mBuffers.push_back(std::move(buffer));
                tokens.push_back(token);
                inputs[i] = {.hasNoValue = false, .location = loc, .dimensions = {}};
                continue;
            }
        }

        // Reserve shared memory for input.
        inputSize += roundUpBytesNeeded(inputSize, nn::kDefaultRequestMemoryAlignment);
        const auto padding = roundUpBytesNeeded(op.data.size(), nn::kDefaultRequestMemoryPadding);
        DataLocation loc = {.poolIndex = kInputPoolIndex,
                            .offset = static_cast<int64_t>(inputSize),
                            .length = static_cast<int64_t>(op.data.size()),
                            .padding = static_cast<int64_t>(padding)};
        inputSize += (op.data.size() + padding);
        inputs[i] = {.hasNoValue = false, .location = loc, .dimensions = {}};
    }

    // Model outputs.
    std::vector<RequestArgument> outputs(testModel.main.outputIndexes.size());
    size_t outputSize = 0;
    for (uint32_t i = 0; i < testModel.main.outputIndexes.size(); i++) {
        const auto& op = testModel.main.operands[testModel.main.outputIndexes[i]];
        if (memoryType == MemoryType::DEVICE) {
            SCOPED_TRACE("Output index = " + std::to_string(i));
            auto [buffer, token] = allocator.allocate<IOType::OUTPUT>(i);
            if (buffer != nullptr) {
                DataLocation loc = {.poolIndex = static_cast<int32_t>(mBuffers.size() +
                                                                      kDeviceMemoryBeginIndex)};
                mBuffers.push_back(std::move(buffer));
                tokens.push_back(token);
                outputs[i] = {.hasNoValue = false, .location = loc, .dimensions = {}};
                continue;
            }
        }

        // In the case of zero-sized output, we should at least provide a one-byte buffer.
        // This is because zero-sized tensors are only supported internally to the driver, or
        // reported in output shapes. It is illegal for the client to pre-specify a zero-sized
        // tensor as model output. Otherwise, we will have two semantic conflicts:
        // - "Zero dimension" conflicts with "unspecified dimension".
        // - "Omitted operand buffer" conflicts with "zero-sized operand buffer".
        size_t bufferSize = std::max<size_t>(op.data.size(), 1);

        // Reserve shared memory for output.
        outputSize += roundUpBytesNeeded(outputSize, nn::kDefaultRequestMemoryAlignment);
        const auto padding = roundUpBytesNeeded(bufferSize, nn::kDefaultRequestMemoryPadding);
        DataLocation loc = {.poolIndex = kOutputPoolIndex,
                            .offset = static_cast<int64_t>(outputSize),
                            .length = static_cast<int64_t>(bufferSize),
                            .padding = static_cast<int64_t>(padding)};
        outputSize += (bufferSize + padding);
        outputs[i] = {.hasNoValue = false, .location = loc, .dimensions = {}};
    }

    if (memoryType == MemoryType::DEVICE && mBuffers.empty()) {
        return std::nullopt;
    }

    // Memory pools.
    if (memoryType == MemoryType::BLOB_AHWB) {
        mInputMemory = TestBlobAHWB::create(std::max<size_t>(inputSize, 1));
        mOutputMemory = TestBlobAHWB::create(std::max<size_t>(outputSize, 1));
    } else {
        mInputMemory = TestAshmem::create(std::max<size_t>(inputSize, 1), /*aidlReadonly=*/true);
        mOutputMemory = TestAshmem::create(std::max<size_t>(outputSize, 1), /*aidlReadonly=*/false);
    }
    CHECK_NE(mInputMemory, nullptr);
    CHECK_NE(mOutputMemory, nullptr);
    std::vector<RequestMemoryPool> pools;
    pools.reserve(kDeviceMemoryBeginIndex + mBuffers.size());

    auto copiedInputMemory = utils::clone(*mInputMemory->getAidlMemory());
    CHECK(copiedInputMemory.has_value()) << copiedInputMemory.error().message;
    auto copiedOutputMemory = utils::clone(*mOutputMemory->getAidlMemory());
    CHECK(copiedOutputMemory.has_value()) << copiedOutputMemory.error().message;

    pools.push_back(RequestMemoryPool::make<RequestMemoryPool::Tag::pool>(
            std::move(copiedInputMemory).value()));
    pools.push_back(RequestMemoryPool::make<RequestMemoryPool::Tag::pool>(
            std::move(copiedOutputMemory).value()));
    for (const auto& token : tokens) {
        pools.push_back(RequestMemoryPool::make<RequestMemoryPool::Tag::token>(token));
    }

    // Copy input data to the input shared memory pool.
    uint8_t* inputPtr = mInputMemory->getPointer();
    for (uint32_t i = 0; i < testModel.main.inputIndexes.size(); i++) {
        if (!inputs[i].hasNoValue && inputs[i].location.poolIndex == kInputPoolIndex) {
            const auto& op = testModel.main.operands[testModel.main.inputIndexes[i]];
            const uint8_t* begin = op.data.get<uint8_t>();
            const uint8_t* end = begin + op.data.size();
            std::copy(begin, end, inputPtr + inputs[i].location.offset);
        }
    }
    return Request{
            .inputs = std::move(inputs), .outputs = std::move(outputs), .pools = std::move(pools)};
}

std::vector<TestBuffer> ExecutionContext::getOutputBuffers(const TestModel& testModel,
                                                           const Request& request) const {
    // Copy out output results.
    uint8_t* outputPtr = mOutputMemory->getPointer();
    std::vector<TestBuffer> outputBuffers;
    for (uint32_t i = 0; i < request.outputs.size(); i++) {
        const auto& outputLoc = request.outputs[i].location;
        if (outputLoc.poolIndex == kOutputPoolIndex) {
            outputBuffers.emplace_back(outputLoc.length, outputPtr + outputLoc.offset);
        } else {
            const auto& op = testModel.main.operands[testModel.main.outputIndexes[i]];
            if (op.data.size() == 0) {
                outputBuffers.emplace_back(0, nullptr);
            } else {
                SCOPED_TRACE("Output index = " + std::to_string(i));
                const uint32_t bufferIndex = outputLoc.poolIndex - kDeviceMemoryBeginIndex;
                TestBuffer buffer;
                getBuffer(mBuffers[bufferIndex], op.data.size(), &buffer);
                outputBuffers.push_back(std::move(buffer));
            }
        }
    }
    return outputBuffers;
}

// Get a TestBuffer with data copied from an IBuffer object.
void ExecutionContext::getBuffer(const std::shared_ptr<IBuffer>& buffer, size_t size,
                                 TestBuffer* testBuffer) const {
    // IBuffer -> Shared memory.
    auto sharedMemory = nn::createSharedMemory(size).value();
    auto aidlMemory = utils::convert(sharedMemory).value();
    const auto ret = buffer->copyTo(aidlMemory);
    ASSERT_TRUE(ret.isOk());

    // Shared memory -> TestBuffer.
    const auto outputMemory = nn::map(sharedMemory).value();
    const uint8_t* outputPtr = std::visit(
            [](auto* ptr) { return static_cast<const uint8_t*>(ptr); }, outputMemory.pointer);
    ASSERT_NE(outputPtr, nullptr);
    ASSERT_NE(testBuffer, nullptr);
    *testBuffer = TestBuffer(size, outputPtr);
}

static bool hasZeroSizedOutput(const TestModel& testModel) {
    return std::any_of(testModel.main.outputIndexes.begin(), testModel.main.outputIndexes.end(),
                       [&testModel](uint32_t index) {
                           return testModel.main.operands[index].data.size() == 0;
                       });
}

void EvaluatePreparedModel(const std::shared_ptr<IDevice>& device,
                           const std::shared_ptr<IPreparedModel>& preparedModel,
                           const TestModel& testModel, const TestConfig& testConfig,
                           bool* skipped = nullptr) {
    if (skipped != nullptr) {
        *skipped = false;
    }
    // If output0 does not have size larger than one byte, we can not test with insufficient buffer.
    if (testConfig.outputType == OutputType::INSUFFICIENT &&
        !isOutputSizeGreaterThanOne(testModel, 0)) {
        return;
    }

    ExecutionContext context(device, preparedModel);
    auto maybeRequest = context.createRequest(testModel, testConfig.memoryType);
    // Skip if testing memory domain but no device memory has been allocated.
    if (!maybeRequest.has_value()) {
        return;
    }

    Request request = std::move(maybeRequest).value();

    constexpr uint32_t kInsufficientOutputIndex = 0;
    if (testConfig.outputType == OutputType::INSUFFICIENT) {
        makeOutputInsufficientSize(kInsufficientOutputIndex, &request);
    }

    int64_t loopTimeoutDurationNs = kOmittedTimeoutDuration;
    // OutputType::MISSED_DEADLINE is only used by
    // TestKind::INTINITE_LOOP_TIMEOUT tests to verify that an infinite loop is
    // aborted after a timeout.
    if (testConfig.outputType == OutputType::MISSED_DEADLINE) {
        // Override the default loop timeout duration with a small value to
        // speed up test execution.
        constexpr int64_t kMillisecond = 1'000'000;
        loopTimeoutDurationNs = 1 * kMillisecond;
    }

    ErrorStatus executionStatus;
    std::vector<OutputShape> outputShapes;
    Timing timing = kNoTiming;
    switch (testConfig.executor) {
        case Executor::SYNC: {
            SCOPED_TRACE("synchronous");

            ExecutionResult executionResult;
            // execute
            const auto ret = preparedModel->executeSynchronously(request, testConfig.measureTiming,
                                                                 kNoDeadline, loopTimeoutDurationNs,
                                                                 &executionResult);
            ASSERT_TRUE(ret.isOk() || ret.getExceptionCode() == EX_SERVICE_SPECIFIC)
                    << ret.getDescription();
            if (ret.isOk()) {
                executionStatus = executionResult.outputSufficientSize
                                          ? ErrorStatus::NONE
                                          : ErrorStatus::OUTPUT_INSUFFICIENT_SIZE;
                outputShapes = std::move(executionResult.outputShapes);
                timing = executionResult.timing;
            } else {
                executionStatus = static_cast<ErrorStatus>(ret.getServiceSpecificError());
            }
            break;
        }
        case Executor::BURST: {
            SCOPED_TRACE("burst");

            // create burst
            std::shared_ptr<IBurst> burst;
            auto ret = preparedModel->configureExecutionBurst(&burst);
            ASSERT_TRUE(ret.isOk()) << ret.getDescription();
            ASSERT_NE(nullptr, burst.get());

            // associate a unique slot with each memory pool
            int64_t currentSlot = 0;
            std::vector<int64_t> slots;
            slots.reserve(request.pools.size());
            for (const auto& pool : request.pools) {
                if (pool.getTag() == RequestMemoryPool::Tag::pool) {
                    slots.push_back(currentSlot++);
                } else {
                    EXPECT_EQ(pool.getTag(), RequestMemoryPool::Tag::token);
                    slots.push_back(-1);
                }
            }

            ExecutionResult executionResult;
            // execute
            ret = burst->executeSynchronously(request, slots, testConfig.measureTiming, kNoDeadline,
                                              loopTimeoutDurationNs, &executionResult);
            ASSERT_TRUE(ret.isOk() || ret.getExceptionCode() == EX_SERVICE_SPECIFIC)
                    << ret.getDescription();
            if (ret.isOk()) {
                executionStatus = executionResult.outputSufficientSize
                                          ? ErrorStatus::NONE
                                          : ErrorStatus::OUTPUT_INSUFFICIENT_SIZE;
                outputShapes = std::move(executionResult.outputShapes);
                timing = executionResult.timing;
            } else {
                executionStatus = static_cast<ErrorStatus>(ret.getServiceSpecificError());
            }

            // Mark each slot as unused after the execution. This is unnecessary because the burst
            // is freed after this scope ends, but this is here to test the functionality.
            for (int64_t slot : slots) {
                ret = burst->releaseMemoryResource(slot);
                ASSERT_TRUE(ret.isOk()) << ret.getDescription();
            }

            break;
        }
        case Executor::FENCED: {
            SCOPED_TRACE("fenced");
            ErrorStatus result = ErrorStatus::NONE;
            FencedExecutionResult executionResult;
            auto ret = preparedModel->executeFenced(request, {}, testConfig.measureTiming,
                                                    kNoDeadline, loopTimeoutDurationNs, kNoDuration,
                                                    &executionResult);
            ASSERT_TRUE(ret.isOk() || ret.getExceptionCode() == EX_SERVICE_SPECIFIC)
                    << ret.getDescription();
            if (!ret.isOk()) {
                result = static_cast<ErrorStatus>(ret.getServiceSpecificError());
                executionStatus = result;
            } else if (executionResult.syncFence.get() != -1) {
                std::vector<ndk::ScopedFileDescriptor> waitFor;
                auto dupFd = dup(executionResult.syncFence.get());
                ASSERT_NE(dupFd, -1);
                waitFor.emplace_back(dupFd);
                // If a sync fence is returned, try start another run waiting for the sync fence.
                ret = preparedModel->executeFenced(request, waitFor, testConfig.measureTiming,
                                                   kNoDeadline, loopTimeoutDurationNs, kNoDuration,
                                                   &executionResult);
                ASSERT_TRUE(ret.isOk());
                waitForSyncFence(executionResult.syncFence.get());
            }
            if (result == ErrorStatus::NONE) {
                ASSERT_NE(executionResult.callback, nullptr);
                Timing timingFenced;
                auto ret = executionResult.callback->getExecutionInfo(&timing, &timingFenced,
                                                                      &executionStatus);
                ASSERT_TRUE(ret.isOk());
            }
            break;
        }
        default: {
            FAIL() << "Unsupported execution mode for AIDL interface.";
        }
    }

    if (testConfig.outputType != OutputType::FULLY_SPECIFIED &&
        executionStatus == ErrorStatus::GENERAL_FAILURE) {
        if (skipped != nullptr) {
            *skipped = true;
        }
        if (!testConfig.reportSkipping) {
            return;
        }
        LOG(INFO) << "NN VTS: Early termination of test because vendor service cannot "
                     "execute model that it does not support.";
        std::cout << "[          ]   Early termination of test because vendor service cannot "
                     "execute model that it does not support."
                  << std::endl;
        GTEST_SKIP();
    }
    if (!testConfig.measureTiming) {
        EXPECT_EQ(timing, kNoTiming);
    } else {
        if (timing.timeOnDeviceNs != -1 && timing.timeInDriverNs != -1) {
            EXPECT_LE(timing.timeOnDeviceNs, timing.timeInDriverNs);
        }
    }

    switch (testConfig.outputType) {
        case OutputType::FULLY_SPECIFIED:
            if (testConfig.executor == Executor::FENCED && hasZeroSizedOutput(testModel)) {
                // Executor::FENCED does not support zero-sized output.
                ASSERT_EQ(ErrorStatus::INVALID_ARGUMENT, executionStatus);
                return;
            }
            // If the model output operands are fully specified, outputShapes must be either
            // either empty, or have the same number of elements as the number of outputs.
            ASSERT_EQ(ErrorStatus::NONE, executionStatus);
            ASSERT_TRUE(outputShapes.size() == 0 ||
                        outputShapes.size() == testModel.main.outputIndexes.size());
            break;
        case OutputType::UNSPECIFIED:
            if (testConfig.executor == Executor::FENCED) {
                // For Executor::FENCED, the output shape must be fully specified.
                ASSERT_EQ(ErrorStatus::INVALID_ARGUMENT, executionStatus);
                return;
            }
            // If the model output operands are not fully specified, outputShapes must have
            // the same number of elements as the number of outputs.
            ASSERT_EQ(ErrorStatus::NONE, executionStatus);
            ASSERT_EQ(outputShapes.size(), testModel.main.outputIndexes.size());
            break;
        case OutputType::INSUFFICIENT:
            if (testConfig.executor == Executor::FENCED) {
                // For Executor::FENCED, the output shape must be fully specified.
                ASSERT_EQ(ErrorStatus::INVALID_ARGUMENT, executionStatus);
                return;
            }
            ASSERT_EQ(ErrorStatus::OUTPUT_INSUFFICIENT_SIZE, executionStatus);
            ASSERT_EQ(outputShapes.size(), testModel.main.outputIndexes.size());
            // Check that all returned output dimensions are at least as fully specified as the
            // union of the information about the corresponding operand in the model and in the
            // request. In this test, all model outputs have known rank with all dimensions
            // unspecified, and no dimensional information is provided in the request.
            for (uint32_t i = 0; i < outputShapes.size(); i++) {
                ASSERT_EQ(outputShapes[i].isSufficient, i != kInsufficientOutputIndex);
                const auto& actual = outputShapes[i].dimensions;
                const auto& golden =
                        testModel.main.operands[testModel.main.outputIndexes[i]].dimensions;
                ASSERT_EQ(actual.size(), golden.size());
                for (uint32_t j = 0; j < actual.size(); j++) {
                    if (actual[j] == 0) continue;
                    EXPECT_EQ(actual[j], golden[j]) << "index: " << j;
                }
            }
            return;
        case OutputType::MISSED_DEADLINE:
            ASSERT_TRUE(executionStatus == ErrorStatus::MISSED_DEADLINE_TRANSIENT ||
                        executionStatus == ErrorStatus::MISSED_DEADLINE_PERSISTENT)
                    << "executionStatus = " << executionStatus;
            return;
    }

    // Go through all outputs, check returned output shapes.
    for (uint32_t i = 0; i < outputShapes.size(); i++) {
        EXPECT_TRUE(outputShapes[i].isSufficient);
        const auto& expect = testModel.main.operands[testModel.main.outputIndexes[i]].dimensions;
        const auto unsignedActual = nn::toUnsigned(outputShapes[i].dimensions);
        ASSERT_TRUE(unsignedActual.has_value());
        const std::vector<uint32_t>& actual = unsignedActual.value();
        EXPECT_EQ(expect, actual);
    }

    // Retrieve execution results.
    const std::vector<TestBuffer> outputs = context.getOutputBuffers(testModel, request);

    // We want "close-enough" results.
    checkResults(testModel, outputs);
}

void EvaluatePreparedModel(const std::shared_ptr<IDevice>& device,
                           const std::shared_ptr<IPreparedModel>& preparedModel,
                           const TestModel& testModel, TestKind testKind) {
    std::vector<OutputType> outputTypesList;
    std::vector<bool> measureTimingList;
    std::vector<Executor> executorList;
    std::vector<MemoryType> memoryTypeList;

    switch (testKind) {
        case TestKind::GENERAL: {
            outputTypesList = {OutputType::FULLY_SPECIFIED};
            measureTimingList = {false, true};
            executorList = {Executor::SYNC, Executor::BURST};
            memoryTypeList = {MemoryType::ASHMEM};
        } break;
        case TestKind::DYNAMIC_SHAPE: {
            outputTypesList = {OutputType::UNSPECIFIED, OutputType::INSUFFICIENT};
            measureTimingList = {false, true};
            executorList = {Executor::SYNC, Executor::BURST, Executor::FENCED};
            memoryTypeList = {MemoryType::ASHMEM};
        } break;
        case TestKind::MEMORY_DOMAIN: {
            outputTypesList = {OutputType::FULLY_SPECIFIED};
            measureTimingList = {false};
            executorList = {Executor::SYNC, Executor::BURST, Executor::FENCED};
            memoryTypeList = {MemoryType::BLOB_AHWB, MemoryType::DEVICE};
        } break;
        case TestKind::FENCED_COMPUTE: {
            outputTypesList = {OutputType::FULLY_SPECIFIED};
            measureTimingList = {false, true};
            executorList = {Executor::FENCED};
            memoryTypeList = {MemoryType::ASHMEM};
        } break;
        case TestKind::QUANTIZATION_COUPLING: {
            LOG(FATAL) << "Wrong TestKind for EvaluatePreparedModel";
            return;
        } break;
        case TestKind::INTINITE_LOOP_TIMEOUT: {
            outputTypesList = {OutputType::MISSED_DEADLINE};
            measureTimingList = {false, true};
            executorList = {Executor::SYNC, Executor::BURST, Executor::FENCED};
            memoryTypeList = {MemoryType::ASHMEM};
        } break;
    }

    for (const OutputType outputType : outputTypesList) {
        for (const bool measureTiming : measureTimingList) {
            for (const Executor executor : executorList) {
                for (const MemoryType memoryType : memoryTypeList) {
                    const TestConfig testConfig(executor, measureTiming, outputType, memoryType);
                    EvaluatePreparedModel(device, preparedModel, testModel, testConfig);
                }
            }
        }
    }
}

void EvaluatePreparedCoupledModels(const std::shared_ptr<IDevice>& device,
                                   const std::shared_ptr<IPreparedModel>& preparedModel,
                                   const TestModel& testModel,
                                   const std::shared_ptr<IPreparedModel>& preparedCoupledModel,
                                   const TestModel& coupledModel) {
    const std::vector<OutputType> outputTypesList = {OutputType::FULLY_SPECIFIED};
    const std::vector<bool> measureTimingList = {false, true};
    const std::vector<Executor> executorList = {Executor::SYNC, Executor::BURST, Executor::FENCED};

    for (const OutputType outputType : outputTypesList) {
        for (const bool measureTiming : measureTimingList) {
            for (const Executor executor : executorList) {
                const TestConfig testConfig(executor, measureTiming, outputType, MemoryType::ASHMEM,
                                            /*reportSkipping=*/false);
                bool baseSkipped = false;
                EvaluatePreparedModel(device, preparedModel, testModel, testConfig, &baseSkipped);
                bool coupledSkipped = false;
                EvaluatePreparedModel(device, preparedCoupledModel, coupledModel, testConfig,
                                      &coupledSkipped);
                ASSERT_EQ(baseSkipped, coupledSkipped);
                if (baseSkipped) {
                    LOG(INFO) << "NN VTS: Early termination of test because vendor service cannot "
                                 "execute model that it does not support.";
                    std::cout << "[          ]   Early termination of test because vendor service "
                                 "cannot "
                                 "execute model that it does not support."
                              << std::endl;
                    GTEST_SKIP();
                }
            }
        }
    }
}

void Execute(const std::shared_ptr<IDevice>& device, const TestModel& testModel,
             TestKind testKind) {
    Model model = createModel(testModel);
    if (testKind == TestKind::DYNAMIC_SHAPE) {
        makeOutputDimensionsUnspecified(&model);
    }

    std::shared_ptr<IPreparedModel> preparedModel;
    switch (testKind) {
        case TestKind::GENERAL:
        case TestKind::DYNAMIC_SHAPE:
        case TestKind::MEMORY_DOMAIN:
        case TestKind::FENCED_COMPUTE:
        case TestKind::INTINITE_LOOP_TIMEOUT: {
            createPreparedModel(device, model, &preparedModel);
            if (preparedModel == nullptr) return;
            EvaluatePreparedModel(device, preparedModel, testModel, testKind);
        } break;
        case TestKind::QUANTIZATION_COUPLING: {
            ASSERT_TRUE(testModel.hasQuant8CoupledOperands());
            createPreparedModel(device, model, &preparedModel,
                                /*reportSkipping*/ false);
            TestModel signedQuantizedModel = convertQuant8AsymmOperandsToSigned(testModel);
            std::shared_ptr<IPreparedModel> preparedCoupledModel;
            createPreparedModel(device, createModel(signedQuantizedModel), &preparedCoupledModel,
                                /*reportSkipping*/ false);
            // If we couldn't prepare a model with unsigned quantization, we must
            // fail to prepare a model with signed quantization as well.
            if (preparedModel == nullptr) {
                ASSERT_EQ(preparedCoupledModel, nullptr);
                // If we failed to prepare both of the models, we can safely skip
                // the test.
                LOG(INFO) << "NN VTS: Early termination of test because vendor service cannot "
                             "prepare model that it does not support.";
                std::cout
                        << "[          ]   Early termination of test because vendor service cannot "
                           "prepare model that it does not support."
                        << std::endl;
                GTEST_SKIP();
            }
            ASSERT_NE(preparedCoupledModel, nullptr);
            EvaluatePreparedCoupledModels(device, preparedModel, testModel, preparedCoupledModel,
                                          signedQuantizedModel);
        } break;
    }
}

void GeneratedTestBase::SetUp() {
    testing::TestWithParam<GeneratedTestParam>::SetUp();
    ASSERT_NE(kDevice, nullptr);
<<<<<<< HEAD
=======
    const bool deviceIsResponsive =
            ndk::ScopedAStatus::fromStatus(AIBinder_ping(kDevice->asBinder().get())).isOk();
    ASSERT_TRUE(deviceIsResponsive);
    //  TODO(b/201260787): We should require old drivers to report the model as
    //  unsupported instead of simply skipping the test.
    SkipIfDriverOlderThanTestModel();
}

void GeneratedTestBase::SkipIfDriverOlderThanTestModel() {
    int32_t deviceVersion;
    ASSERT_TRUE(kDevice->getInterfaceVersion(&deviceVersion).isOk());
    const int32_t modelVersion = kTestModel.getAidlVersionInt();
    if (deviceVersion < modelVersion) {
        GTEST_SKIP() << "Device interface version " << deviceVersion
                     << " is older than test model's minimum supported HAL version " << modelVersion
                     << ". Skipping test.";
    }
>>>>>>> a664e54d
}

std::vector<NamedModel> getNamedModels(const FilterFn& filter) {
    return TestModelManager::get().getTestModels(filter);
}

std::vector<NamedModel> getNamedModels(const FilterNameFn& filter) {
    return TestModelManager::get().getTestModels(filter);
}

std::string printGeneratedTest(const testing::TestParamInfo<GeneratedTestParam>& info) {
    const auto& [namedDevice, namedModel] = info.param;
    return gtestCompliantName(getName(namedDevice) + "_" + getName(namedModel));
}

// Tag for the generated tests
class GeneratedTest : public GeneratedTestBase {};

// Tag for the dynamic output shape tests
class DynamicOutputShapeTest : public GeneratedTest {};

// Tag for the memory domain tests
class MemoryDomainTest : public GeneratedTest {};

// Tag for the fenced compute tests
class FencedComputeTest : public GeneratedTest {};

// Tag for the dynamic output shape tests
class QuantizationCouplingTest : public GeneratedTest {};

// Tag for the loop timeout tests
class InfiniteLoopTimeoutTest : public GeneratedTest {};

TEST_P(GeneratedTest, Test) {
    Execute(kDevice, kTestModel, TestKind::GENERAL);
}

TEST_P(DynamicOutputShapeTest, Test) {
    Execute(kDevice, kTestModel, TestKind::DYNAMIC_SHAPE);
}

TEST_P(MemoryDomainTest, Test) {
    Execute(kDevice, kTestModel, TestKind::MEMORY_DOMAIN);
}

TEST_P(FencedComputeTest, Test) {
    Execute(kDevice, kTestModel, TestKind::FENCED_COMPUTE);
}

TEST_P(QuantizationCouplingTest, Test) {
    Execute(kDevice, kTestModel, TestKind::QUANTIZATION_COUPLING);
}

TEST_P(InfiniteLoopTimeoutTest, Test) {
    Execute(kDevice, kTestModel, TestKind::INTINITE_LOOP_TIMEOUT);
}

INSTANTIATE_GENERATED_TEST(GeneratedTest,
                           [](const TestModel& testModel) { return !testModel.expectFailure; });

INSTANTIATE_GENERATED_TEST(DynamicOutputShapeTest, [](const TestModel& testModel) {
    return !testModel.expectFailure && !testModel.hasScalarOutputs();
});

INSTANTIATE_GENERATED_TEST(MemoryDomainTest,
                           [](const TestModel& testModel) { return !testModel.expectFailure; });

INSTANTIATE_GENERATED_TEST(FencedComputeTest,
                           [](const TestModel& testModel) { return !testModel.expectFailure; });

INSTANTIATE_GENERATED_TEST(QuantizationCouplingTest, [](const TestModel& testModel) {
    return !testModel.expectFailure && testModel.hasQuant8CoupledOperands() &&
           testModel.main.operations.size() == 1;
});

INSTANTIATE_GENERATED_TEST(InfiniteLoopTimeoutTest, [](const TestModel& testModel) {
    return testModel.isInfiniteLoopTimeoutTest();
});

}  // namespace aidl::android::hardware::neuralnetworks::vts::functional<|MERGE_RESOLUTION|>--- conflicted
+++ resolved
@@ -904,8 +904,6 @@
 void GeneratedTestBase::SetUp() {
     testing::TestWithParam<GeneratedTestParam>::SetUp();
     ASSERT_NE(kDevice, nullptr);
-<<<<<<< HEAD
-=======
     const bool deviceIsResponsive =
             ndk::ScopedAStatus::fromStatus(AIBinder_ping(kDevice->asBinder().get())).isOk();
     ASSERT_TRUE(deviceIsResponsive);
@@ -923,7 +921,6 @@
                      << " is older than test model's minimum supported HAL version " << modelVersion
                      << ". Skipping test.";
     }
->>>>>>> a664e54d
 }
 
 std::vector<NamedModel> getNamedModels(const FilterFn& filter) {
