--- conflicted
+++ resolved
@@ -31,11 +31,7 @@
     export_include_dirs: ["include"],
     cflags: ["-Wthread-safety"],
     static_libs: [
-<<<<<<< HEAD
-        "android.hardware.graphics.common-V2-ndk",
-=======
         "android.hardware.graphics.common-V3-ndk",
->>>>>>> 42ae8296
         "libaidlcommonsupport",
         "libarect",
         "neuralnetworks_types",
@@ -61,11 +57,7 @@
     ],
     static_libs: [
         "android.hardware.common-V2-ndk",
-<<<<<<< HEAD
-        "android.hardware.graphics.common-V2-ndk",
-=======
         "android.hardware.graphics.common-V3-ndk",
->>>>>>> 42ae8296
         "android.hardware.neuralnetworks-V1-ndk",
         "libaidlcommonsupport",
         "libgmock",
